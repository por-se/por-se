--- conflicted
+++ resolved
@@ -631,7 +631,6 @@
   cl::ParseCommandLineOptions(argc, argv, " klee\n");
 }
 
-<<<<<<< HEAD
 static int enableInfiniteLoopDetection(Module *mainModule) {
   Function *mainFn = mainModule->getFunction(EntryPoint);
   if (!mainFn) {
@@ -652,10 +651,7 @@
   return 0;
 }
 
-static int initEnv(Module *mainModule) {
-=======
 static void initEnv(Module *mainModule) {
->>>>>>> 79ac709f
 
   /*
     nArgcP = alloc oldArgc->getType()
@@ -1213,7 +1209,10 @@
                errorMsg.c_str());
   }
 
-<<<<<<< HEAD
+  llvm::Module *mainModule = M.get();
+  // Push the module as the first entry
+  loadedModules.emplace_back(std::move(M));
+
   if (DetectInfiniteLoops) {
     // inject before everything else, so that functions (such as runtime or libc
     // initialization) inserted before the EntryPoint are not checked
@@ -1221,11 +1220,6 @@
     if (r != 0)
       return r;
   }
-=======
-  llvm::Module *mainModule = M.get();
-  // Push the module as the first entry
-  loadedModules.emplace_back(std::move(M));
->>>>>>> 79ac709f
 
   if (WithPOSIXRuntime) {
     initEnv(mainModule);
