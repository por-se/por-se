/* -*- mode: c++; c-basic-offset: 2; -*- */

//===-- main.cpp ------------------------------------------------*- C++ -*-===//
//
//                     The KLEE Symbolic Virtual Machine
//
// This file is distributed under the University of Illinois Open Source
// License. See LICENSE.TXT for details.
//
//===----------------------------------------------------------------------===//

#include "klee/Config/Version.h"
#include "klee/ExecutionState.h"
#include "klee/Expr.h"
#include "klee/Internal/ADT/KTest.h"
#include "klee/Internal/ADT/TreeStream.h"
#include "klee/Internal/Support/Debug.h"
#include "klee/Internal/Support/ErrorHandling.h"
#include "klee/Internal/Support/FileHandling.h"
#include "klee/Internal/Support/ModuleUtil.h"
#include "klee/Internal/Support/PrintVersion.h"
#include "klee/Internal/System/Time.h"
#include "klee/Interpreter.h"
#include "klee/OptionCategories.h"
#include "klee/SolverCmdLine.h"
#include "klee/Statistics.h"

#include "llvm/IR/Constants.h"
#include "llvm/IR/IRBuilder.h"
#include "llvm/IR/InstrTypes.h"
#include "llvm/IR/Instruction.h"
#include "llvm/IR/Instructions.h"
#include "llvm/IR/LLVMContext.h"
#include "llvm/IR/Type.h"
#include "llvm/Support/CommandLine.h"
#include "llvm/Support/Errno.h"
#include "llvm/Support/FileSystem.h"
#include "llvm/Support/ManagedStatic.h"
#include "llvm/Support/MemoryBuffer.h"
#include "llvm/Support/Path.h"
#include "llvm/Support/raw_ostream.h"

#include "llvm/Support/TargetSelect.h"
#include "llvm/Support/Signals.h"

#if LLVM_VERSION_CODE < LLVM_VERSION(3, 5)
#include "llvm/Support/system_error.h"
#endif

#if LLVM_VERSION_CODE >= LLVM_VERSION(4, 0)
#include <llvm/Bitcode/BitcodeReader.h>
#else
#include <llvm/Bitcode/ReaderWriter.h>
#endif

#include <dirent.h>
#include <signal.h>
#include <unistd.h>
#include <sys/stat.h>
#include <sys/wait.h>

#include <cerrno>
#include <ctime>
#include <fstream>
#include <iomanip>
#include <iterator>
#include <sstream>
#include <string>


using namespace llvm;
using namespace klee;

namespace {
  cl::opt<std::string>
  InputFile(cl::desc("<input bytecode>"), cl::Positional, cl::init("-"));

  cl::list<std::string>
  InputArgv(cl::ConsumeAfter,
            cl::desc("<program arguments>..."));


  /*** Test case options ***/

  cl::OptionCategory TestCaseCat("Test case options",
                                 "These options select the files to generate for each test case.");

  cl::opt<bool>
  WriteNone("write-no-tests",
            cl::init(false),
            cl::desc("Do not generate any test files (default=false)"),
            cl::cat(TestCaseCat));

  cl::opt<bool>
  WriteCVCs("write-cvcs",
            cl::desc("Write .cvc files for each test case (default=false)"),
            cl::cat(TestCaseCat));

  cl::opt<bool>
  WriteKQueries("write-kqueries",
                cl::desc("Write .kquery files for each test case (default=false)"),
                cl::cat(TestCaseCat));

  cl::opt<bool>
  WriteSMT2s("write-smt2s",
             cl::desc("Write .smt2 (SMT-LIBv2) files for each test case (default=false)"),
             cl::cat(TestCaseCat));

  cl::opt<bool>
  WriteCov("write-cov",
           cl::desc("Write coverage information for each test case (default=false)"),
           cl::cat(TestCaseCat));

  cl::opt<bool>
  WriteTestInfo("write-test-info",
                cl::desc("Write additional test case information (default=false)"),
                cl::cat(TestCaseCat));

  cl::opt<bool>
  WritePaths("write-paths",
             cl::desc("Write .path files for each test case (default=false)"),
             cl::cat(TestCaseCat));

  cl::opt<bool>
  WriteSymPaths("write-sym-paths",
                cl::desc("Write .sym.path files for each test case (default=false)"),
                cl::cat(TestCaseCat));


  /*** Startup options ***/

  cl::OptionCategory StartCat("Startup options",
                              "These options affect how execution is started.");

  cl::opt<std::string>
  EntryPoint("entry-point",
             cl::desc("Function in which to start execution (default=main)"),
             cl::init("main"),
             cl::cat(StartCat));

  cl::opt<std::string>
  RunInDir("run-in-dir",
           cl::desc("Change to the given directory before starting execution (default=location of tested file)."),
           cl::cat(StartCat));
  
  cl::opt<std::string>
  OutputDir("output-dir",
            cl::desc("Directory in which to write results (default=klee-out-<N>)"),
            cl::init(""),
            cl::cat(StartCat));

  cl::opt<std::string>
  Environ("env-file",
          cl::desc("Parse environment from the given file (in \"env\" format)"),
          cl::cat(StartCat));

  cl::opt<bool>
  OptimizeModule("optimize",
                 cl::desc("Optimize the code before execution (default=false)."),
		 cl::init(false),
                 cl::cat(StartCat));

  cl::opt<bool>
  WarnAllExternals("warn-all-external-symbols",
                   cl::desc("Issue a warning on startup for all external symbols (default=false)."),
                   cl::cat(StartCat));
  

  /*** Linking options ***/

  cl::OptionCategory LinkCat("Linking options",
                             "These options control the libraries being linked.");

  enum class LibcType { FreeStandingLibc, KleeLibc, UcLibc };

  cl::opt<LibcType>
  Libc("libc",
       cl::desc("Choose libc version (none by default)."),
       cl::values(
                  clEnumValN(LibcType::FreeStandingLibc,
                             "none",
                             "Don't link in a libc (only provide freestanding environment)"),
                  clEnumValN(LibcType::KleeLibc,
                             "klee",
                             "Link in KLEE's libc"),
                  clEnumValN(LibcType::UcLibc, "uclibc",
                             "Link in uclibc (adapted for KLEE)")
                  KLEE_LLVM_CL_VAL_END),
       cl::init(LibcType::FreeStandingLibc),
       cl::cat(LinkCat));

  cl::list<std::string>
  LinkLibraries("link-llvm-lib",
		cl::desc("Link the given library before execution. Can be used multiple times."),
		cl::value_desc("library file"),
                cl::cat(LinkCat));

  cl::opt<bool>
  WithPOSIXRuntime("posix-runtime",
                   cl::desc("Link with POSIX runtime. Options that can be passed as arguments to the programs are: --sym-arg <max-len>  --sym-args <min-argvs> <max-argvs> <max-len> + file model options (default=false)."),
                   cl::init(false),
                   cl::cat(LinkCat));

  cl::opt<bool>
  WithPThreadRuntime("pthread-runtime",
                     cl::desc("Link with pthread runtime."),
                     cl::init(false),
                     cl::cat(LinkCat));

  /*** Checks options ***/

  cl::OptionCategory ChecksCat("Checks options",
                               "These options control some of the checks being done by KLEE.");

  cl::opt<bool>
  CheckDivZero("check-div-zero",
               cl::desc("Inject checks for division-by-zero (default=true)"),
               cl::init(true),
               cl::cat(ChecksCat));

  cl::opt<bool>
  CheckOvershift("check-overshift",
                 cl::desc("Inject checks for overshift (default=true)"),
                 cl::init(true),
                 cl::cat(ChecksCat));



  cl::opt<bool>
  OptExitOnError("exit-on-error",
                 cl::desc("Exit KLEE if an error in the tested application has been found (default=false)"),
                 cl::init(false),
                 cl::cat(TerminationCat));


  /*** Replaying options ***/
  
  cl::OptionCategory ReplayCat("Replaying options",
                               "These options impact replaying of test cases.");
  
  cl::opt<bool>
  ReplayKeepSymbolic("replay-keep-symbolic",
                     cl::desc("Replay the test cases only by asserting "
                              "the bytes, not necessarily making them concrete."),
                     cl::cat(ReplayCat));

  cl::list<std::string>
  ReplayKTestFile("replay-ktest-file",
                  cl::desc("Specify a ktest file to use for replay"),
                  cl::value_desc("ktest file"),
                  cl::cat(ReplayCat));

  cl::list<std::string>
  ReplayKTestDir("replay-ktest-dir",
                 cl::desc("Specify a directory to replay ktest files from"),
                 cl::value_desc("output directory"),
                 cl::cat(ReplayCat));

  cl::opt<std::string>
  ReplayPathFile("replay-path",
                 cl::desc("Specify a path file to replay"),
                 cl::value_desc("path file"),
                 cl::cat(ReplayCat));



  cl::list<std::string>
  SeedOutFile("seed-file",
              cl::desc(".ktest file to be used as seed"),
              cl::cat(SeedingCat));

  cl::list<std::string>
  SeedOutDir("seed-dir",
             cl::desc("Directory with .ktest files to be used as seeds"),
             cl::cat(SeedingCat));

  cl::opt<unsigned>
  MakeConcreteSymbolic("make-concrete-symbolic",
                       cl::desc("Probabilistic rate at which to make concrete reads symbolic, "
				"i.e. approximately 1 in n concrete reads will be made symbolic (0=off, 1=all).  "
				"Used for testing (default=0)"),
                       cl::init(0),
                       cl::cat(DebugCat));

  cl::opt<unsigned>
  MaxTests("max-tests",
           cl::desc("Stop execution after generating the given number of tests. Extra tests corresponding to partially explored paths will also be dumped.  Set to 0 to disable (default=0)"),
           cl::init(0),
           cl::cat(TerminationCat));

  cl::opt<bool>
  Watchdog("watchdog",
           cl::desc("Use a watchdog process to enforce --max-time."),
           cl::init(0),
           cl::cat(TerminationCat));

  cl::opt<bool>
  Libcxx("libcxx",
           cl::desc("Link the llvm libc++ library into the bitcode (default=false)"),
           cl::init(false),
           cl::cat(LinkCat));
}

namespace klee {
extern cl::opt<std::string> MaxTime;
}

/***/

class KleeHandler : public InterpreterHandler {
private:
  Interpreter *m_interpreter;
  TreeStreamWriter *m_pathWriter, *m_symPathWriter;
  std::unique_ptr<llvm::raw_ostream> m_infoFile;

  SmallString<128> m_outputDirectory;

  unsigned m_numTotalTests;     // Number of tests received from the interpreter
  unsigned m_numGeneratedTests; // Number of tests successfully generated
  unsigned m_pathsExplored; // number of paths explored so far
  unsigned m_statesPruned; // number of states pruned

  // used for writing .ktest files
  int m_argc;
  char **m_argv;

public:
  KleeHandler(int argc, char **argv);
  ~KleeHandler();

  llvm::raw_ostream &getInfoStream() const { return *m_infoFile; }
  /// Returns the number of test cases successfully generated so far
  unsigned getNumTestCases() { return m_numGeneratedTests; }
  unsigned getNumPathsExplored() { return m_pathsExplored; }
  void incPathsExplored() { m_pathsExplored++; }
  unsigned getNumStatesPruned() { return m_statesPruned; }
  void incStatesPruned() override { m_statesPruned++; }

  void setInterpreter(Interpreter *i);

  std::string processTestCase(const ExecutionState  &state,
                              const char *errorMessage,
                              const char *errorSuffix);

  std::string getOutputFilename(const std::string &filename);
  std::unique_ptr<llvm::raw_fd_ostream> openOutputFile(const std::string &filename);
  std::string getTestFilename(const std::string &suffix, unsigned id);
  std::unique_ptr<llvm::raw_fd_ostream> openTestFile(const std::string &suffix, unsigned id);

  // load a .path file
  static void loadPathFile(std::string name,
                           std::vector<bool> &buffer);

  static void getKTestFilesInDir(std::string directoryPath,
                                 std::vector<std::string> &results);

  static std::string getRunTimeLibraryPath(const char *argv0);
};

KleeHandler::KleeHandler(int argc, char **argv)
    : m_interpreter(0), m_pathWriter(0), m_symPathWriter(0),
      m_outputDirectory(), m_numTotalTests(0), m_numGeneratedTests(0),
      m_pathsExplored(0), m_statesPruned(0), m_argc(argc), m_argv(argv) {

  // create output directory (OutputDir or "klee-out-<i>")
  bool dir_given = OutputDir != "";
  SmallString<128> directory(dir_given ? OutputDir : InputFile);

  if (!dir_given) sys::path::remove_filename(directory);
#if LLVM_VERSION_CODE < LLVM_VERSION(3, 5)
  error_code ec;
  if ((ec = sys::fs::make_absolute(directory)) != errc::success) {
#else
  if (auto ec = sys::fs::make_absolute(directory)) {
#endif
    klee_error("unable to determine absolute path: %s", ec.message().c_str());
  }

  if (dir_given) {
    // OutputDir
    if (mkdir(directory.c_str(), 0775) < 0)
      klee_error("cannot create \"%s\": %s", directory.c_str(), strerror(errno));

    m_outputDirectory = directory;
  } else {
    // "klee-out-<i>"
    int i = 0;
    for (; i <= INT_MAX; ++i) {
      SmallString<128> d(directory);
      llvm::sys::path::append(d, "klee-out-");
      raw_svector_ostream ds(d);
      ds << i;
// SmallString is always up-to-date, no need to flush. See Support/raw_ostream.h
#if LLVM_VERSION_CODE < LLVM_VERSION(3, 8)
      ds.flush();
#endif

      // create directory and try to link klee-last
      if (mkdir(d.c_str(), 0775) == 0) {
        m_outputDirectory = d;

        SmallString<128> klee_last(directory);
        llvm::sys::path::append(klee_last, "klee-last");

        if (((unlink(klee_last.c_str()) < 0) && (errno != ENOENT)) ||
            symlink(m_outputDirectory.c_str(), klee_last.c_str()) < 0) {

          klee_warning("cannot create klee-last symlink: %s", strerror(errno));
        }

        break;
      }

      // otherwise try again or exit on error
      if (errno != EEXIST)
        klee_error("cannot create \"%s\": %s", m_outputDirectory.c_str(), strerror(errno));
    }
    if (i == INT_MAX && m_outputDirectory.str().equals(""))
        klee_error("cannot create output directory: index out of range");
  }

  klee_message("output directory is \"%s\"", m_outputDirectory.c_str());

  // open warnings.txt
  std::string file_path = getOutputFilename("warnings.txt");
  if ((klee_warning_file = fopen(file_path.c_str(), "w")) == NULL)
    klee_error("cannot open file \"%s\": %s", file_path.c_str(), strerror(errno));

  // open messages.txt
  file_path = getOutputFilename("messages.txt");
  if ((klee_message_file = fopen(file_path.c_str(), "w")) == NULL)
    klee_error("cannot open file \"%s\": %s", file_path.c_str(), strerror(errno));

  // open info
  m_infoFile = openOutputFile("info");
}

KleeHandler::~KleeHandler() {
  delete m_pathWriter;
  delete m_symPathWriter;
  fclose(klee_warning_file);
  fclose(klee_message_file);
}

void KleeHandler::setInterpreter(Interpreter *i) {
  m_interpreter = i;

  if (WritePaths) {
    m_pathWriter = new TreeStreamWriter(getOutputFilename("paths.ts"));
    assert(m_pathWriter->good());
    m_interpreter->setPathWriter(m_pathWriter);
  }

  if (WriteSymPaths) {
    m_symPathWriter = new TreeStreamWriter(getOutputFilename("symPaths.ts"));
    assert(m_symPathWriter->good());
    m_interpreter->setSymbolicPathWriter(m_symPathWriter);
  }
}

std::string KleeHandler::getOutputFilename(const std::string &filename) {
  SmallString<128> path = m_outputDirectory;
  sys::path::append(path,filename);
  return path.str();
}

std::unique_ptr<llvm::raw_fd_ostream>
KleeHandler::openOutputFile(const std::string &filename) {
  std::string Error;
  std::string path = getOutputFilename(filename);
  auto f = klee_open_output_file(path, Error);
  if (!f) {
    klee_warning("error opening file \"%s\".  KLEE may have run out of file "
                 "descriptors: try to increase the maximum number of open file "
                 "descriptors by using ulimit (%s).",
                 path.c_str(), Error.c_str());
    return nullptr;
  }
  return f;
}

std::string KleeHandler::getTestFilename(const std::string &suffix, unsigned id) {
  std::stringstream filename;
  filename << "test" << std::setfill('0') << std::setw(6) << id << '.' << suffix;
  return filename.str();
}

std::unique_ptr<llvm::raw_fd_ostream>
KleeHandler::openTestFile(const std::string &suffix, unsigned id) {
  return openOutputFile(getTestFilename(suffix, id));
}


/* Outputs all files (.ktest, .kquery, .cov etc.) describing a test case */
<<<<<<< HEAD
std::string KleeHandler::processTestCase(const ExecutionState &state,
                                         const char *errorMessage,
                                         const char *errorSuffix) {
  std::string ktest_output_name = "";

  if (!NoOutput) {
=======
void KleeHandler::processTestCase(const ExecutionState &state,
                                  const char *errorMessage,
                                  const char *errorSuffix) {
  if (!WriteNone) {
>>>>>>> 2634250d
    std::vector< std::pair<std::string, std::vector<unsigned char> > > out;
    bool success = m_interpreter->getSymbolicSolution(state, out);

    if (!success)
      klee_warning("unable to get symbolic solution, losing test case");

    const auto start_time = time::getWallTime();

    unsigned id = ++m_numTotalTests;

    if (success) {
      KTest b;
      b.numArgs = m_argc;
      b.args = m_argv;
      b.symArgvs = 0;
      b.symArgvLen = 0;
      b.numObjects = out.size();
      b.objects = new KTestObject[b.numObjects];
      assert(b.objects);
      for (unsigned i=0; i<b.numObjects; i++) {
        KTestObject *o = &b.objects[i];
        o->name = const_cast<char*>(out[i].first.c_str());
        o->numBytes = out[i].second.size();
        o->bytes = new unsigned char[o->numBytes];
        assert(o->bytes);
        std::copy(out[i].second.begin(), out[i].second.end(), o->bytes);
      }

      std::string test_filename = getTestFilename("ktest", id);
      if (!kTest_toFile(&b, getOutputFilename(test_filename).c_str())) {
        klee_warning("unable to write output test case, losing it");
      } else {
        ++m_numGeneratedTests;
        ktest_output_name = test_filename;
      }

      for (unsigned i=0; i<b.numObjects; i++)
        delete[] b.objects[i].bytes;
      delete[] b.objects;
    }

    if (errorMessage) {
      auto f = openTestFile(errorSuffix, id);
      if (f)
        *f << errorMessage;
    }

    auto fSchedules = openTestFile("tschedules", id);
    for (auto& tid : state.schedulingHistory) {
      *fSchedules << tid << "\n";
    }

    if (m_pathWriter) {
      std::vector<unsigned char> concreteBranches;
      m_pathWriter->readStream(m_interpreter->getPathStreamID(state),
                               concreteBranches);
      auto f = openTestFile("path", id);
      if (f) {
        for (const auto &branch : concreteBranches) {
          *f << branch << '\n';
        }
      }
    }

    if (errorMessage || WriteKQueries) {
      std::string constraints;
      m_interpreter->getConstraintLog(state, constraints,Interpreter::KQUERY);
      auto f = openTestFile("kquery", id);
      if (f)
        *f << constraints;
    }

    if (WriteCVCs) {
      // FIXME: If using Z3 as the core solver the emitted file is actually
      // SMT-LIBv2 not CVC which is a bit confusing
      std::string constraints;
      m_interpreter->getConstraintLog(state, constraints, Interpreter::STP);
      auto f = openTestFile("cvc", id);
      if (f)
        *f << constraints;
    }

    if (WriteSMT2s) {
      std::string constraints;
        m_interpreter->getConstraintLog(state, constraints, Interpreter::SMTLIB2);
        auto f = openTestFile("smt2", id);
        if (f)
          *f << constraints;
    }

    if (m_symPathWriter) {
      std::vector<unsigned char> symbolicBranches;
      m_symPathWriter->readStream(m_interpreter->getSymbolicPathStreamID(state),
                                  symbolicBranches);
      auto f = openTestFile("sym.path", id);
      if (f) {
        for (const auto &branch : symbolicBranches) {
          *f << branch << '\n';
        }
      }
    }

    if (WriteCov) {
      std::map<const std::string*, std::set<unsigned> > cov;
      m_interpreter->getCoveredLines(state, cov);
      auto f = openTestFile("cov", id);
      if (f) {
        for (const auto &entry : cov) {
          for (const auto &line : entry.second) {
            *f << *entry.first << ':' << line << '\n';
          }
        }
      }
    }

    if (m_numGeneratedTests == MaxTests)
      m_interpreter->setHaltExecution(true);

    if (WriteTestInfo) {
      time::Span elapsed_time(time::getWallTime() - start_time);
      auto f = openTestFile("info", id);
      if (f)
        *f << "Time to generate test case: " << elapsed_time << '\n';
    }
  } // if (!WriteNone)

  if (errorMessage && OptExitOnError) {
    m_interpreter->prepareForEarlyExit();
    klee_error("EXITING ON ERROR:\n%s\n", errorMessage);
  }

  return ktest_output_name;
}

  // load a .path file
void KleeHandler::loadPathFile(std::string name,
                                     std::vector<bool> &buffer) {
  std::ifstream f(name.c_str(), std::ios::in | std::ios::binary);

  if (!f.good())
    assert(0 && "unable to open path file");

  while (f.good()) {
    unsigned value;
    f >> value;
    buffer.push_back(!!value);
    f.get();
  }
}

void KleeHandler::getKTestFilesInDir(std::string directoryPath,
                                     std::vector<std::string> &results) {
#if LLVM_VERSION_CODE < LLVM_VERSION(3, 5)
  error_code ec;
#else
  std::error_code ec;
#endif
  llvm::sys::fs::directory_iterator i(directoryPath, ec), e;
  for (; i != e && !ec; i.increment(ec)) {
    auto f = i->path();
    if (f.size() >= 6 && f.substr(f.size()-6,f.size()) == ".ktest") {
      results.push_back(f);
    }
  }

  if (ec) {
    llvm::errs() << "ERROR: unable to read output directory: " << directoryPath
                 << ": " << ec.message() << "\n";
    exit(1);
  }
}

std::string KleeHandler::getRunTimeLibraryPath(const char *argv0) {
  // allow specifying the path to the runtime library
  const char *env = getenv("KLEE_RUNTIME_LIBRARY_PATH");
  if (env)
    return std::string(env);

  // Take any function from the execution binary but not main (as not allowed by
  // C++ standard)
  void *MainExecAddr = (void *)(intptr_t)getRunTimeLibraryPath;
  SmallString<128> toolRoot(
      llvm::sys::fs::getMainExecutable(argv0, MainExecAddr)
      );

  // Strip off executable so we have a directory path
  llvm::sys::path::remove_filename(toolRoot);

  SmallString<128> libDir;

  if (strlen( KLEE_INSTALL_BIN_DIR ) != 0 &&
      strlen( KLEE_INSTALL_RUNTIME_DIR ) != 0 &&
      toolRoot.str().endswith( KLEE_INSTALL_BIN_DIR ))
  {
    KLEE_DEBUG_WITH_TYPE("klee_runtime", llvm::dbgs() <<
                         "Using installed KLEE library runtime: ");
    libDir = toolRoot.str().substr(0,
               toolRoot.str().size() - strlen( KLEE_INSTALL_BIN_DIR ));
    llvm::sys::path::append(libDir, KLEE_INSTALL_RUNTIME_DIR);
  }
  else
  {
    KLEE_DEBUG_WITH_TYPE("klee_runtime", llvm::dbgs() <<
                         "Using build directory KLEE library runtime :");
    libDir = KLEE_DIR;
    llvm::sys::path::append(libDir,RUNTIME_CONFIGURATION);
    llvm::sys::path::append(libDir,"lib");
  }

  KLEE_DEBUG_WITH_TYPE("klee_runtime", llvm::dbgs() <<
                       libDir.c_str() << "\n");
  return libDir.str();
}

//===----------------------------------------------------------------------===//
// main Driver function
//
static std::string strip(std::string &in) {
  unsigned len = in.size();
  unsigned lead = 0, trail = len;
  while (lead<len && isspace(in[lead]))
    ++lead;
  while (trail>lead && isspace(in[trail-1]))
    --trail;
  return in.substr(lead, trail-lead);
}

static void parseArguments(int argc, char **argv) {
  cl::SetVersionPrinter(klee::printVersion);
  // This version always reads response files
  cl::ParseCommandLineOptions(argc, argv, " klee\n");
}

static void
preparePOSIX(std::vector<std::unique_ptr<llvm::Module>> &loadedModules,
             llvm::StringRef libCPrefix) {
  // Get the main function from the main module and rename it such that it can
  // be called after the POSIX setup
  Function *mainFn = nullptr;
  for (auto &module : loadedModules) {
    mainFn = module->getFunction(EntryPoint);
    if (mainFn)
      break;
  }

  if (!mainFn)
    klee_error("Entry function '%s' not found in module.", EntryPoint.c_str());
  mainFn->setName("__klee_posix_wrapped_main");

  // Add a definition of the entry function if needed. This is the case if we
  // link against a libc implementation. Preparing for libc linking (i.e.
  // linking with uClibc will expect a main function and rename it to
  // _user_main. We just provide the definition here.
  if (!libCPrefix.empty())
    mainFn->getParent()->getOrInsertFunction(EntryPoint,
                                             mainFn->getFunctionType());

  llvm::Function *wrapper = nullptr;
  for (auto &module : loadedModules) {
    wrapper = module->getFunction("__klee_posix_wrapper");
    if (wrapper)
      break;
  }
  assert(wrapper && "klee_posix_wrapper not found");

  // Rename the POSIX wrapper to prefixed entrypoint, e.g. _user_main as uClibc
  // would expect it or main otherwise
  wrapper->setName(libCPrefix + EntryPoint);
}


// This is a terrible hack until we get some real modeling of the
// system. All we do is check the undefined symbols and warn about
// any "unrecognized" externals and about any obviously unsafe ones.

// Symbols we explicitly support
static const char *modelledExternals[] = {
  "_ZTVN10__cxxabiv117__class_type_infoE",
  "_ZTVN10__cxxabiv120__si_class_type_infoE",
  "_ZTVN10__cxxabiv121__vmi_class_type_infoE",

  // special functions
  "_assert",
  "__assert_fail",
  "__assert_rtn",
  "__errno_location",
  "__error",
  "calloc",
  "_exit",
  "exit",
  "free",
  "abort",
  "klee_abort",
  "klee_assume",
  "klee_check_memory_access",
  "klee_clear_memory_state",
  "klee_enable_memory_state",
  "klee_disable_memory_state",
  "klee_dump_memory_trace",
  "klee_define_fixed_object",
  "klee_get_errno",
  "klee_get_valuef",
  "klee_get_valued",
  "klee_get_valuel",
  "klee_get_valuell",
  "klee_get_value_i32",
  "klee_get_value_i64",
  "klee_get_obj_size",
  "klee_is_symbolic",
  "klee_make_symbolic",
  "klee_mark_global",
  "klee_open_merge",
  "klee_close_merge",
  "klee_prefer_cex",
  "klee_posix_prefer_cex",
  "klee_print_expr",
  "klee_print_fingerprint",
  "klee_print_range",
  "klee_report_error",
  "klee_set_forking",
  "klee_silent_exit",
  "klee_warning",
  "klee_warning_once",
  "klee_stack_trace",
  "klee_create_thread",
  "klee_wait_on",
  "klee_release_waiting",
  "klee_get_thread_id",
  "klee_preempt_thread",
  "klee_exit_thread",
  "klee_toggle_thread_scheduling",
  "klee_get_thread_runtime_struct_ptr",
  "llvm.dbg.declare",
  "llvm.dbg.value",
  "llvm.va_start",
  "llvm.va_end",
  "malloc",
  "realloc",
  "memalign",
  "_ZdaPv",
  "_ZdlPv",
  "_Znaj",
  "_Znwj",
  "_Znam",
  "_Znwm",
  "__ubsan_handle_add_overflow",
  "__ubsan_handle_sub_overflow",
  "__ubsan_handle_mul_overflow",
  "__ubsan_handle_divrem_overflow",
};

// Symbols we aren't going to warn about
static const char *dontCareExternals[] = {
#if 0
  // stdio
  "fprintf",
  "fflush",
  "fopen",
  "fclose",
  "fputs_unlocked",
  "putchar_unlocked",
  "vfprintf",
  "fwrite",
  "puts",
  "printf",
  "stdin",
  "stdout",
  "stderr",
  "_stdio_term",
  "__errno_location",
  "fstat",
#endif

  // static information, pretty ok to return
  "getegid",
  "geteuid",
  "getgid",
  "getuid",
  "getpid",
  "gethostname",
  "getpgrp",
  "getppid",
  "getpagesize",
  "getpriority",
  "getgroups",
  "getdtablesize",
  "getrlimit",
  "getrlimit64",
  "getcwd",
  "getwd",
  "gettimeofday",
  "uname",

  // fp stuff we just don't worry about yet
  "frexp",
  "ldexp",
  "__isnan",
  "__signbit",
};

// Extra symbols we aren't going to warn about with klee-libc
static const char *dontCareKlee[] = {
  "__ctype_b_loc",
  "__ctype_get_mb_cur_max",

  // I/O system calls
  "open",
  "write",
  "read",
  "close",
};

// Extra symbols we aren't going to warn about with uclibc
static const char *dontCareUclibc[] = {
  "__dso_handle",

  // Don't warn about these since we explicitly commented them out of
  // uclibc.
  "printf",
  "vprintf"
};

// Symbols we consider unsafe
static const char *unsafeExternals[] = {
  "fork", // oh lord
  "exec", // heaven help us
  "error", // calls _exit
  "raise", // yeah
  "kill", // mmmhmmm
};

#define NELEMS(array) (sizeof(array)/sizeof(array[0]))
void externalsAndGlobalsCheck(const llvm::Module *m) {
  std::map<std::string, bool> externals;
  std::set<std::string> modelled(modelledExternals,
                                 modelledExternals+NELEMS(modelledExternals));
  std::set<std::string> dontCare(dontCareExternals,
                                 dontCareExternals+NELEMS(dontCareExternals));
  std::set<std::string> unsafe(unsafeExternals,
                               unsafeExternals+NELEMS(unsafeExternals));

  switch (Libc) {
  case LibcType::KleeLibc:
    dontCare.insert(dontCareKlee, dontCareKlee+NELEMS(dontCareKlee));
    break;
  case LibcType::UcLibc:
    dontCare.insert(dontCareUclibc,
                    dontCareUclibc+NELEMS(dontCareUclibc));
    break;
  case LibcType::FreeStandingLibc: /* silence compiler warning */
    break;
  }

  if (WithPOSIXRuntime)
    dontCare.insert("syscall");

  for (Module::const_iterator fnIt = m->begin(), fn_ie = m->end();
       fnIt != fn_ie; ++fnIt) {
    if (fnIt->isDeclaration() && !fnIt->use_empty())
      externals.insert(std::make_pair(fnIt->getName(), false));
    for (Function::const_iterator bbIt = fnIt->begin(), bb_ie = fnIt->end();
         bbIt != bb_ie; ++bbIt) {
      for (BasicBlock::const_iterator it = bbIt->begin(), ie = bbIt->end();
           it != ie; ++it) {
        if (const CallInst *ci = dyn_cast<CallInst>(it)) {
          if (isa<InlineAsm>(ci->getCalledValue())) {
            klee_warning_once(&*fnIt,
                              "function \"%s\" has inline asm",
                              fnIt->getName().data());
          }
        }
      }
    }
  }

  for (Module::const_global_iterator
         it = m->global_begin(), ie = m->global_end();
       it != ie; ++it)
    if (it->isDeclaration() && !it->use_empty())
      externals.insert(std::make_pair(it->getName(), true));
  // and remove aliases (they define the symbol after global
  // initialization)
  for (Module::const_alias_iterator
         it = m->alias_begin(), ie = m->alias_end();
       it != ie; ++it) {
    std::map<std::string, bool>::iterator it2 =
      externals.find(it->getName());
    if (it2!=externals.end())
      externals.erase(it2);
  }

  std::map<std::string, bool> foundUnsafe;
  for (std::map<std::string, bool>::iterator
         it = externals.begin(), ie = externals.end();
       it != ie; ++it) {
    const std::string &ext = it->first;
    if (!modelled.count(ext) && (WarnAllExternals ||
                                 !dontCare.count(ext))) {
      if (unsafe.count(ext)) {
        foundUnsafe.insert(*it);
      } else {
        klee_warning("undefined reference to %s: %s",
                     it->second ? "variable" : "function",
                     ext.c_str());
      }
    }
  }

  for (std::map<std::string, bool>::iterator
         it = foundUnsafe.begin(), ie = foundUnsafe.end();
       it != ie; ++it) {
    const std::string &ext = it->first;
    klee_warning("undefined reference to %s: %s (UNSAFE)!",
                 it->second ? "variable" : "function",
                 ext.c_str());
  }
}

static Interpreter *theInterpreter = 0;

static bool interrupted = false;

// Pulled out so it can be easily called from a debugger.
extern "C"
void halt_execution() {
  theInterpreter->setHaltExecution(true);
}

extern "C"
void stop_forking() {
  theInterpreter->setInhibitForking(true);
}

static void interrupt_handle() {
  if (!interrupted && theInterpreter) {
    llvm::errs() << "KLEE: ctrl-c detected, requesting interpreter to halt.\n";
    halt_execution();
    sys::SetInterruptFunction(interrupt_handle);
  } else {
    llvm::errs() << "KLEE: ctrl-c detected, exiting.\n";
    exit(1);
  }
  interrupted = true;
}

static void interrupt_handle_watchdog() {
  // just wait for the child to finish
}

// This is a temporary hack. If the running process has access to
// externals then it can disable interrupts, which screws up the
// normal "nice" watchdog termination process. We try to request the
// interpreter to halt using this mechanism as a last resort to save
// the state data before going ahead and killing it.
static void halt_via_gdb(int pid) {
  char buffer[256];
  sprintf(buffer,
          "gdb --batch --eval-command=\"p halt_execution()\" "
          "--eval-command=detach --pid=%d &> /dev/null",
          pid);
  //  fprintf(stderr, "KLEE: WATCHDOG: running: %s\n", buffer);
  if (system(buffer)==-1)
    perror("system");
}

#ifndef SUPPORT_KLEE_UCLIBC
static void
linkWithUclibc(StringRef libDir,
               std::vector<std::unique_ptr<llvm::Module>> &modules) {
  klee_error("invalid libc, no uclibc support!\n");
}
#else
static void replaceOrRenameFunction(llvm::Module *module,
		const char *old_name, const char *new_name)
{
  Function *new_function, *old_function;
  new_function = module->getFunction(new_name);
  old_function = module->getFunction(old_name);
  if (old_function) {
    if (new_function) {
      old_function->replaceAllUsesWith(new_function);
      old_function->eraseFromParent();
    } else {
      old_function->setName(new_name);
      assert(old_function->getName() == new_name);
    }
  }
}

static void
createLibCWrapper(std::vector<std::unique_ptr<llvm::Module>> &modules,
                  llvm::StringRef intendedFunction,
                  llvm::StringRef libcMainFunction) {
  // XXX we need to rearchitect so this can also be used with
  // programs externally linked with libc implementation.

  // We now need to swap things so that libcMainFunction is the entry
  // point, in such a way that the arguments are passed to
  // libcMainFunction correctly. We do this by renaming the user main
  // and generating a stub function to call intendedFunction. There is
  // also an implicit cooperation in that runFunctionAsMain sets up
  // the environment arguments to what a libc expects (following
  // argv), since it does not explicitly take an envp argument.
  auto &ctx = modules[0]->getContext();
  Function *userMainFn = modules[0]->getFunction(intendedFunction);
  assert(userMainFn && "unable to get user main");
  // Rename entry point using a prefix
  userMainFn->setName("__user_" + intendedFunction);

  // force import of libcMainFunction
  llvm::Function *libcMainFn = nullptr;
  for (auto &module : modules) {
    if ((libcMainFn = module->getFunction(libcMainFunction)))
      break;
  }
  if (!libcMainFn)
    klee_error("Could not add %s wrapper", libcMainFunction.str().c_str());

  auto inModuleRefernce = libcMainFn->getParent()->getOrInsertFunction(
      userMainFn->getName(), userMainFn->getFunctionType());

  const auto ft = libcMainFn->getFunctionType();

  if (ft->getNumParams() != 7)
    klee_error("Imported %s wrapper does not have the correct "
               "number of arguments",
               libcMainFunction.str().c_str());

  std::vector<Type *> fArgs;
  fArgs.push_back(ft->getParamType(1)); // argc
  fArgs.push_back(ft->getParamType(2)); // argv
  Function *stub =
      Function::Create(FunctionType::get(Type::getInt32Ty(ctx), fArgs, false),
                       GlobalVariable::ExternalLinkage, intendedFunction,
                       libcMainFn->getParent());
  BasicBlock *bb = BasicBlock::Create(ctx, "entry", stub);
  llvm::IRBuilder<> Builder(bb);

  std::vector<llvm::Value*> args;
  args.push_back(
      llvm::ConstantExpr::getBitCast(inModuleRefernce, ft->getParamType(0)));
  args.push_back(&*(stub->arg_begin())); // argc
  auto arg_it = stub->arg_begin();
  args.push_back(&*(++arg_it)); // argv
  args.push_back(Constant::getNullValue(ft->getParamType(3))); // app_init
  args.push_back(Constant::getNullValue(ft->getParamType(4))); // app_fini
  args.push_back(Constant::getNullValue(ft->getParamType(5))); // rtld_fini
  args.push_back(Constant::getNullValue(ft->getParamType(6))); // stack_end
  Builder.CreateCall(libcMainFn, args);
  Builder.CreateUnreachable();
}

static void
linkWithUclibc(StringRef libDir,
               std::vector<std::unique_ptr<llvm::Module>> &modules) {
  LLVMContext &ctx = modules[0]->getContext();

  size_t newModules = modules.size();

  // Ensure that klee-uclibc exists
  SmallString<128> uclibcBCA(libDir);
  std::string errorMsg;
  llvm::sys::path::append(uclibcBCA, KLEE_UCLIBC_BCA_NAME);
  if (!klee::loadFile(uclibcBCA.c_str(), ctx, modules, errorMsg))
    klee_error("Cannot find klee-uclibc '%s': %s", uclibcBCA.c_str(),
               errorMsg.c_str());

  for (auto i = newModules, j = modules.size(); i < j; ++i) {
    replaceOrRenameFunction(modules[i].get(), "__libc_open", "open");
    replaceOrRenameFunction(modules[i].get(), "__libc_fcntl", "fcntl");
  }

  createLibCWrapper(modules, EntryPoint, "__uClibc_main");
  klee_message("NOTE: Using klee-uclibc : %s", uclibcBCA.c_str());
}
#endif

int main(int argc, char **argv, char **envp) {
  atexit(llvm_shutdown);  // Call llvm_shutdown() on exit.

  KCommandLine::HideOptions(llvm::cl::GeneralCategory);

  llvm::InitializeNativeTarget();

  parseArguments(argc, argv);
#if LLVM_VERSION_CODE >= LLVM_VERSION(3, 9)
  sys::PrintStackTraceOnErrorSignal(argv[0]);
#else
  sys::PrintStackTraceOnErrorSignal();
#endif

  if (Watchdog) {
    if (MaxTime.empty()) {
      klee_error("--watchdog used without --max-time");
    }

    int pid = fork();
    if (pid<0) {
      klee_error("unable to fork watchdog");
    } else if (pid) {
      klee_message("KLEE: WATCHDOG: watching %d\n", pid);
      fflush(stderr);
      sys::SetInterruptFunction(interrupt_handle_watchdog);

      const time::Span maxTime(MaxTime);
      auto nextStep = time::getWallTime() + maxTime + (maxTime / 10);
      int level = 0;

      // Simple stupid code...
      while (1) {
        sleep(1);

        int status, res = waitpid(pid, &status, WNOHANG);

        if (res < 0) {
          if (errno==ECHILD) { // No child, no need to watch but
                               // return error since we didn't catch
                               // the exit.
            klee_warning("KLEE: watchdog exiting (no child)\n");
            return 1;
          } else if (errno!=EINTR) {
            perror("watchdog waitpid");
            exit(1);
          }
        } else if (res==pid && WIFEXITED(status)) {
          return WEXITSTATUS(status);
        } else {
          auto time = time::getWallTime();

          if (time > nextStep) {
            ++level;

            if (level==1) {
              klee_warning(
                  "KLEE: WATCHDOG: time expired, attempting halt via INT\n");
              kill(pid, SIGINT);
            } else if (level==2) {
              klee_warning(
                  "KLEE: WATCHDOG: time expired, attempting halt via gdb\n");
              halt_via_gdb(pid);
            } else {
              klee_warning(
                  "KLEE: WATCHDOG: kill(9)ing child (I tried to be nice)\n");
              kill(pid, SIGKILL);
              return 1; // what more can we do
            }

            // Ideally this triggers a dump, which may take a while,
            // so try and give the process extra time to clean up.
            auto max = std::max(time::seconds(15), maxTime / 10);
            nextStep = time::getWallTime() + max;
          }
        }
      }

      return 0;
    }
  }

  sys::SetInterruptFunction(interrupt_handle);

  // Load the bytecode...
  std::string errorMsg;
  LLVMContext ctx;
  std::vector<std::unique_ptr<llvm::Module>> loadedModules;
  if (!klee::loadFile(InputFile, ctx, loadedModules, errorMsg)) {
    klee_error("error loading program '%s': %s", InputFile.c_str(),
               errorMsg.c_str());
  }
  // Load and link the whole files content. The assumption is that this is the
  // application under test.
  // Nothing gets removed in the first place.
  std::unique_ptr<llvm::Module> M(klee::linkModules(
      loadedModules, "" /* link all modules together */, errorMsg));
  if (!M) {
    klee_error("error loading program '%s': %s", InputFile.c_str(),
               errorMsg.c_str());
  }

  llvm::Module *mainModule = M.get();
  // Push the module as the first entry
  loadedModules.emplace_back(std::move(M));

  std::string LibraryDir = KleeHandler::getRunTimeLibraryPath(argv[0]);
  Interpreter::ModuleOptions Opts(LibraryDir.c_str(), EntryPoint,
                                  /*Optimize=*/OptimizeModule,
                                  /*CheckDivZero=*/CheckDivZero,
                                  /*CheckOvershift=*/CheckOvershift);

  if (WithPOSIXRuntime) {
    SmallString<128> Path(Opts.LibraryDir);
    llvm::sys::path::append(Path, "libkleeRuntimePOSIX.bca");
    klee_message("NOTE: Using POSIX model: %s", Path.c_str());
    if (!klee::loadFile(Path.c_str(), mainModule->getContext(), loadedModules,
                        errorMsg))
      klee_error("error loading POSIX support '%s': %s", Path.c_str(),
                 errorMsg.c_str());

    std::string libcPrefix = (Libc == LibcType::UcLibc ? "__user_" : "");
    preparePOSIX(loadedModules, libcPrefix);
  }

<<<<<<< HEAD
  if (WithPThreadRuntime) {
    SmallString<128> Path(Opts.LibraryDir);
    llvm::sys::path::append(Path, "libkleeRuntimePThread.bca");
    klee_message("NOTE: Using PThread model: %s", Path.c_str());

    if (!klee::loadFile(Path.c_str(), mainModule->getContext(), loadedModules,
                        errorMsg))
      klee_error("error loading PThread support '%s': %s", Path.c_str(),
                 errorMsg.c_str());
=======
  if (Libcxx) {
#ifndef SUPPORT_KLEE_LIBCXX
    klee_error("Klee was not compiled with libcxx support");
#else
    SmallString<128> LibcxxBC(Opts.LibraryDir);
    llvm::sys::path::append(LibcxxBC, KLEE_LIBCXX_BC_NAME);
    if (!klee::loadFile(LibcxxBC.c_str(), mainModule->getContext(), loadedModules,
                        errorMsg))
      klee_error("error loading free standing support '%s': %s",
                 LibcxxBC.c_str(), errorMsg.c_str());
    klee_message("NOTE: Using libcxx : %s", LibcxxBC.c_str());
#endif
>>>>>>> 2634250d
  }

  switch (Libc) {
  case LibcType::KleeLibc: {
    // FIXME: Find a reasonable solution for this.
    SmallString<128> Path(Opts.LibraryDir);
    llvm::sys::path::append(Path, "libklee-libc.bca");
    if (!klee::loadFile(Path.c_str(), mainModule->getContext(), loadedModules,
                        errorMsg))
      klee_error("error loading klee libc '%s': %s", Path.c_str(),
                 errorMsg.c_str());
  }
  /* Falls through. */
  case LibcType::FreeStandingLibc: {
    SmallString<128> Path(Opts.LibraryDir);
    llvm::sys::path::append(Path, "libkleeRuntimeFreeStanding.bca");
    if (!klee::loadFile(Path.c_str(), mainModule->getContext(), loadedModules,
                        errorMsg))
      klee_error("error loading free standing support '%s': %s", Path.c_str(),
                 errorMsg.c_str());
    break;
  }
  case LibcType::UcLibc:
    linkWithUclibc(LibraryDir, loadedModules);
    break;
  }

  for (const auto &library : LinkLibraries) {
    if (!klee::loadFile(library, mainModule->getContext(), loadedModules,
                        errorMsg))
      klee_error("error loading free standing support '%s': %s",
                 library.c_str(), errorMsg.c_str());
  }

  // FIXME: Change me to std types.
  int pArgc;
  char **pArgv;
  char **pEnvp;
  if (Environ != "") {
    std::vector<std::string> items;
    std::ifstream f(Environ.c_str());
    if (!f.good())
      klee_error("unable to open --environ file: %s", Environ.c_str());
    while (!f.eof()) {
      std::string line;
      std::getline(f, line);
      line = strip(line);
      if (!line.empty())
        items.push_back(line);
    }
    f.close();
    pEnvp = new char *[items.size()+1];
    unsigned i=0;
    for (; i != items.size(); ++i)
      pEnvp[i] = strdup(items[i].c_str());
    pEnvp[i] = 0;
  } else {
    pEnvp = envp;
  }

  pArgc = InputArgv.size() + 1;
  pArgv = new char *[pArgc];
  for (unsigned i=0; i<InputArgv.size()+1; i++) {
    std::string &arg = (i==0 ? InputFile : InputArgv[i-1]);
    unsigned size = arg.size() + 1;
    char *pArg = new char[size];

    std::copy(arg.begin(), arg.end(), pArg);
    pArg[size - 1] = 0;

    pArgv[i] = pArg;
  }

  std::vector<bool> replayPath;

  if (ReplayPathFile != "") {
    KleeHandler::loadPathFile(ReplayPathFile, replayPath);
  }

  Interpreter::InterpreterOptions IOpts;
  IOpts.MakeConcreteSymbolic = MakeConcreteSymbolic;
  KleeHandler *handler = new KleeHandler(pArgc, pArgv);
  Interpreter *interpreter =
    theInterpreter = Interpreter::create(ctx, IOpts, handler);
  assert(interpreter);
  handler->setInterpreter(interpreter);

  for (int i=0; i<argc; i++) {
    handler->getInfoStream() << argv[i] << (i+1<argc ? " ":"\n");
  }
  handler->getInfoStream() << "PID: " << getpid() << "\n";

  // Get the desired main function.  klee_main initializes uClibc
  // locale and other data and then calls main.

  auto finalModule = interpreter->setModule(loadedModules, Opts);
  Function *mainFn = finalModule->getFunction(EntryPoint);
  if (!mainFn) {
    klee_error("Entry function '%s' not found in module.", EntryPoint.c_str());
  }

  externalsAndGlobalsCheck(finalModule);

  if (ReplayPathFile != "") {
    interpreter->setReplayPath(&replayPath);
  }


  auto startTime = std::time(nullptr);
  { // output clock info and start time
    std::stringstream startInfo;
    startInfo << time::getClockInfo()
              << "Started: "
              << std::put_time(std::localtime(&startTime), "%Y-%m-%d %H:%M:%S") << '\n';
    handler->getInfoStream() << startInfo.str();
    handler->getInfoStream().flush();
  }

  if (!ReplayKTestDir.empty() || !ReplayKTestFile.empty()) {
    assert(SeedOutFile.empty());
    assert(SeedOutDir.empty());

    std::vector<std::string> kTestFiles = ReplayKTestFile;
    for (std::vector<std::string>::iterator
           it = ReplayKTestDir.begin(), ie = ReplayKTestDir.end();
         it != ie; ++it)
      KleeHandler::getKTestFilesInDir(*it, kTestFiles);
    std::vector<KTest*> kTests;
    for (std::vector<std::string>::iterator
           it = kTestFiles.begin(), ie = kTestFiles.end();
         it != ie; ++it) {
      KTest *out = kTest_fromFile(it->c_str());
      if (out) {
        kTests.push_back(out);
      } else {
        klee_warning("unable to open: %s\n", (*it).c_str());
      }
    }

    if (RunInDir != "") {
      int res = chdir(RunInDir.c_str());
      if (res < 0) {
        klee_error("Unable to change directory to: %s - %s", RunInDir.c_str(),
                   sys::StrError(errno).c_str());
      }
    }

    unsigned i=0;
    for (std::vector<KTest*>::iterator
           it = kTests.begin(), ie = kTests.end();
         it != ie; ++it) {
      KTest *out = *it;
      interpreter->setReplayKTest(out);
      llvm::errs() << "KLEE: replaying: " << *it << " (" << kTest_numBytes(out)
                   << " bytes)"
                   << " (" << ++i << "/" << kTestFiles.size() << ")\n";
      // XXX should put envp in .ktest ?
      interpreter->runFunctionAsMain(mainFn, out->numArgs, out->args, pEnvp);
      if (interrupted) break;
    }
    interpreter->setReplayKTest(0);
    while (!kTests.empty()) {
      kTest_free(kTests.back());
      kTests.pop_back();
    }
  } else {
    std::vector<KTest *> seeds;
    for (std::vector<std::string>::iterator
           it = SeedOutFile.begin(), ie = SeedOutFile.end();
         it != ie; ++it) {
      KTest *out = kTest_fromFile(it->c_str());
      if (!out) {
        klee_error("unable to open: %s\n", (*it).c_str());
      }
      seeds.push_back(out);
    }
    for (std::vector<std::string>::iterator
           it = SeedOutDir.begin(), ie = SeedOutDir.end();
         it != ie; ++it) {
      std::vector<std::string> kTestFiles;
      KleeHandler::getKTestFilesInDir(*it, kTestFiles);
      for (std::vector<std::string>::iterator
             it2 = kTestFiles.begin(), ie = kTestFiles.end();
           it2 != ie; ++it2) {
        KTest *out = kTest_fromFile(it2->c_str());
        if (!out) {
          klee_error("unable to open: %s\n", (*it2).c_str());
        }
        seeds.push_back(out);
      }
      if (kTestFiles.empty()) {
        klee_error("seeds directory is empty: %s\n", (*it).c_str());
      }
    }

    if (!seeds.empty()) {
      klee_message("KLEE: using %lu seeds\n", seeds.size());
      interpreter->useSeeds(&seeds);
    }
    if (RunInDir != "") {
      int res = chdir(RunInDir.c_str());
      if (res < 0) {
        klee_error("Unable to change directory to: %s - %s", RunInDir.c_str(),
                   sys::StrError(errno).c_str());
      }
    }
    interpreter->runFunctionAsMain(mainFn, pArgc, pArgv, pEnvp);

    while (!seeds.empty()) {
      kTest_free(seeds.back());
      seeds.pop_back();
    }
  }

  auto endTime = std::time(nullptr);
  { // output end and elapsed time
    std::uint32_t h;
    std::uint8_t m, s;
    std::tie(h,m,s) = time::seconds(endTime - startTime).toHMS();
    std::stringstream endInfo;
    endInfo << "Finished: "
            << std::put_time(std::localtime(&endTime), "%Y-%m-%d %H:%M:%S") << '\n'
            << "Elapsed: "
            << std::setfill('0') << std::setw(2) << h
            << ':'
            << std::setfill('0') << std::setw(2) << +m
            << ':'
            << std::setfill('0') << std::setw(2) << +s
            << '\n';
            handler->getInfoStream() << endInfo.str();
    handler->getInfoStream().flush();
  }

  // Free all the args.
  for (unsigned i=0; i<InputArgv.size()+1; i++)
    delete[] pArgv[i];
  delete[] pArgv;

  delete interpreter;

  uint64_t queries =
    *theStatisticManager->getStatisticByName("Queries");
  uint64_t queriesValid =
    *theStatisticManager->getStatisticByName("QueriesValid");
  uint64_t queriesInvalid =
    *theStatisticManager->getStatisticByName("QueriesInvalid");
  uint64_t queryCounterexamples =
    *theStatisticManager->getStatisticByName("QueriesCEX");
  uint64_t queryConstructs =
    *theStatisticManager->getStatisticByName("QueriesConstructs");
  uint64_t instructions =
    *theStatisticManager->getStatisticByName("Instructions");
  uint64_t forks =
    *theStatisticManager->getStatisticByName("Forks");

  handler->getInfoStream()
    << "KLEE: done: explored paths = " << 1 + forks << "\n";

  // Write some extra information in the info file which users won't
  // necessarily care about or understand.
  if (queries)
    handler->getInfoStream()
      << "KLEE: done: avg. constructs per query = "
                             << queryConstructs / queries << "\n";
  handler->getInfoStream()
    << "KLEE: done: total queries = " << queries << "\n"
    << "KLEE: done: valid queries = " << queriesValid << "\n"
    << "KLEE: done: invalid queries = " << queriesInvalid << "\n"
    << "KLEE: done: query cex = " << queryCounterexamples << "\n";

  std::stringstream stats;
  stats << "\n";
  stats << "KLEE: done: total instructions = "
        << instructions << "\n";
  stats << "KLEE: done: completed paths = "
        << handler->getNumPathsExplored() << "\n";
  stats << "KLEE: done: pruned states = "
        << handler->getNumStatesPruned() << "\n";
  stats << "KLEE: done: generated tests = "
        << handler->getNumTestCases() << "\n";

  bool useColors = llvm::errs().is_displayed();
  if (useColors)
    llvm::errs().changeColor(llvm::raw_ostream::GREEN,
                             /*bold=*/true,
                             /*bg=*/false);

  llvm::errs() << stats.str();

  if (useColors)
    llvm::errs().resetColor();

  handler->getInfoStream() << stats.str();

  delete handler;

  return 0;
}<|MERGE_RESOLUTION|>--- conflicted
+++ resolved
@@ -492,19 +492,12 @@
 
 
 /* Outputs all files (.ktest, .kquery, .cov etc.) describing a test case */
-<<<<<<< HEAD
 std::string KleeHandler::processTestCase(const ExecutionState &state,
                                          const char *errorMessage,
                                          const char *errorSuffix) {
   std::string ktest_output_name = "";
 
-  if (!NoOutput) {
-=======
-void KleeHandler::processTestCase(const ExecutionState &state,
-                                  const char *errorMessage,
-                                  const char *errorSuffix) {
   if (!WriteNone) {
->>>>>>> 2634250d
     std::vector< std::pair<std::string, std::vector<unsigned char> > > out;
     bool success = m_interpreter->getSymbolicSolution(state, out);
 
@@ -1307,7 +1300,6 @@
     preparePOSIX(loadedModules, libcPrefix);
   }
 
-<<<<<<< HEAD
   if (WithPThreadRuntime) {
     SmallString<128> Path(Opts.LibraryDir);
     llvm::sys::path::append(Path, "libkleeRuntimePThread.bca");
@@ -1317,7 +1309,8 @@
                         errorMsg))
       klee_error("error loading PThread support '%s': %s", Path.c_str(),
                  errorMsg.c_str());
-=======
+  }
+
   if (Libcxx) {
 #ifndef SUPPORT_KLEE_LIBCXX
     klee_error("Klee was not compiled with libcxx support");
@@ -1330,7 +1323,6 @@
                  LibcxxBC.c_str(), errorMsg.c_str());
     klee_message("NOTE: Using libcxx : %s", LibcxxBC.c_str());
 #endif
->>>>>>> 2634250d
   }
 
   switch (Libc) {
