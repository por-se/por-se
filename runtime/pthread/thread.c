--- conflicted
+++ resolved
@@ -58,12 +58,8 @@
 
   kpr_list_create(&thread->cleanupStack);
 
-<<<<<<< HEAD
   // assignment happens after the new thread (that can also write to thread) has been created
-  thread->tid = klee_create_thread(kpr_wrapper, thread);
-=======
   klee_create_thread(kpr_wrapper, thread);
->>>>>>> f2bc8c4b
   klee_preempt_thread();
 
   return 0;
