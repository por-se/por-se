--- conflicted
+++ resolved
@@ -144,14 +144,10 @@
 }
 
 ssize_t getdents64(int fd, void *dirp, size_t count) {
-<<<<<<< HEAD
   pthread_mutex_lock(klee_fs_lock());
   int ret = __fd_getdents(fd, (struct dirent64*) dirp, count);
   pthread_mutex_unlock(klee_fs_lock());
   return ret;
-=======
-  return __fd_getdents(fd, (struct dirent64*) dirp, count);
->>>>>>> 0de67b9f
 }
 ssize_t __getdents64(int fd, void *dirp, size_t count)
      __attribute__((alias("getdents64")));