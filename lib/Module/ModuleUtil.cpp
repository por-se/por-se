--- conflicted
+++ resolved
@@ -306,17 +306,6 @@
 }
 
 static bool valueIsOnlyCalled(const Value *v) {
-<<<<<<< HEAD
-#if LLVM_VERSION_CODE >= LLVM_VERSION(3, 5)
-  for (Value::const_user_iterator it = v->user_begin(), ie = v->user_end();
-#else
-  for (Value::const_use_iterator it = v->use_begin(), ie = v->use_end();
-#endif
-       it != ie; ++it) {
-    if (const Instruction *instr = dyn_cast<Instruction>(*it)) {
-      if (instr->getOpcode()==0) continue; // XXX function numbering inst
-
-=======
 #if LLVM_VERSION_CODE < LLVM_VERSION(3, 5)
   for (auto it = v->use_begin(), ie = v->use_end(); it != ie; ++it) {
     auto user = *it;
@@ -324,7 +313,6 @@
   for (auto user : v->users()) {
 #endif
     if (const auto *instr = dyn_cast<Instruction>(user)) {
->>>>>>> b893d215
       // Make sure the instruction is a call or invoke.
       CallSite cs(const_cast<Instruction *>(instr));
       if (!cs) return false;
