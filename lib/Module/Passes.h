--- conflicted
+++ resolved
@@ -178,7 +178,6 @@
   bool checkPassed() const { return instructionOperandsConform; }
 };
 
-<<<<<<< HEAD
 /// LiveRegisterPass - Pass specifically for Infinite Loop Detection in KLEE!
 /// Determines which registers are live w.r.t. the detection of infinite loops,
 /// it might therefore not be useful for any other use case!
@@ -232,7 +231,6 @@
   static void insertNopInstruction(llvm::BasicBlock &bb);
 };
 
-=======
 #ifdef USE_WORKAROUND_LLVM_PR39177
 /// WorkaroundLLVMPR39177Pass - Workaround for LLVM PR39177 within KLEE repo.
 /// For more information on this, please refer to the comments in
@@ -252,7 +250,6 @@
   OptNonePass() : llvm::ModulePass(ID) {}
   bool runOnModule(llvm::Module &M) override;
 };
->>>>>>> 2634250d
 } // namespace klee
 
 #endif