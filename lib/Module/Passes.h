--- conflicted
+++ resolved
@@ -177,7 +177,6 @@
   bool runOnModule(llvm::Module &M) override;
   bool checkPassed() const { return instructionOperandsConform; }
 };
-<<<<<<< HEAD
 
 /// LiveRegisterPass - Pass specifically for Infinite Loop Detection in KLEE!
 /// Determines which registers are live w.r.t. the detection of infinite loops,
@@ -239,9 +238,6 @@
 
 };
 
-}
-=======
 } // namespace klee
->>>>>>> 79ac709f
 
 #endif