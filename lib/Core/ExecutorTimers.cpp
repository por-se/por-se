//===-- ExecutorTimers.cpp ------------------------------------------------===//
//
//                     The KLEE Symbolic Virtual Machine
//
// This file is distributed under the University of Illinois Open Source
// License. See LICENSE.TXT for details.
//
//===----------------------------------------------------------------------===//

#include "CoreStats.h"
#include "Executor.h"
#include "ExecutorTimerInfo.h"
#include "PTree.h"
#include "StatsTracker.h"

#include "klee/ExecutionState.h"
#include "klee/Internal/Module/InstructionInfoTable.h"
#include "klee/Internal/Module/KInstruction.h"
#include "klee/Internal/Module/KModule.h"
#include "klee/Internal/Support/ErrorHandling.h"
#include "klee/Internal/System/Time.h"
#include "klee/OptionCategories.h"

#include "llvm/IR/Function.h"
#include "llvm/Support/CommandLine.h"

#include <math.h>
#include <signal.h>
#include <string>
#include <sys/time.h>
#include <unistd.h>

using namespace llvm;
using namespace klee;

namespace klee {
cl::opt<std::string>
    MaxTime("max-time",
            cl::desc("Halt execution after the specified number of seconds.  "
                     "Set to 0s to disable (default=0s)"),
            cl::init("0s"),
            cl::cat(TerminationCat));
}

///

class HaltTimer : public Executor::Timer {
  Executor *executor;

public:
  HaltTimer(Executor *_executor) : executor(_executor) {}
  ~HaltTimer() {}

  void run() {
    klee_message("HaltTimer invoked");
    executor->setHaltExecution(true);
  }
};

///

static const time::Span kMilliSecondsPerTick(time::milliseconds(100));
static volatile unsigned timerTicks = 0;

static void onAlarm(int) {
  ++timerTicks;
}

// oooogalay
static void setupHandler() {
  itimerval t{};
  timeval tv = static_cast<timeval>(kMilliSecondsPerTick);
  t.it_interval = t.it_value = tv;

  ::setitimer(ITIMER_REAL, &t, nullptr);
  ::signal(SIGALRM, onAlarm);
}

void Executor::initTimers() {
  static bool first = true;

  if (first) {
    first = false;
    setupHandler();
  }

  const time::Span maxTime(MaxTime);
  if (maxTime) {
    addTimer(new HaltTimer(this), maxTime);
  }
}

///

Executor::Timer::Timer() {}

Executor::Timer::~Timer() {}

void Executor::addTimer(Timer *timer, time::Span rate) {
  timers.push_back(new TimerInfo(timer, rate));
}

void Executor::processTimers(ExecutionState *current,
                             time::Span maxInstTime) {
  static unsigned callsWithoutCheck = 0;
  unsigned ticks = timerTicks;

  if (!ticks && ++callsWithoutCheck > 1000) {
    setupHandler();
    ticks = 1;
  }

<<<<<<< HEAD
  if (ticks || dumpPTree || dumpStates) {
    if (dumpPTree) {
      char name[32];
      sprintf(name, "ptree%08d.dot", (int) stats::instructions);
      auto os = interpreterHandler->openOutputFile(name);
      if (os) {
        processTree->dump(*os);
      }

      dumpPTree = 0;
    }

    if (dumpStates) {
      auto os = interpreterHandler->openOutputFile("states.txt");

      if (os) {
        for (ExecutionState *es : states) {
          *os << "(" << es << ",";
          *os << "[";
          Thread &thread = es->currentThread();
          if (thread.state == ThreadState::Exited) {
            // FIXME: find more appropriate way to handle this (instead of skipping state entirely)
            continue;
          }
          auto next = thread.stack.begin();
          ++next;
          for (auto sfIt = thread.stack.begin(), sf_ie = thread.stack.end();
               sfIt != sf_ie; ++sfIt) {
            *os << "('" << sfIt->kf->function->getName().str() << "',";
            if (next == thread.stack.end()) {
              *os << thread.prevPc->info->line << "), ";
            } else {
              *os << next->caller->info->line << "), ";
              ++next;
            }
          }
          *os << "], ";

          StackFrame &sf = thread.stack.back();
          uint64_t md2u = computeMinDistToUncovered(thread.pc,
                                                    sf.minDistToUncoveredOnReturn);
          uint64_t icnt = theStatisticManager->getIndexedValue(stats::instructions,
                                                               thread.pc->info->id);
          uint64_t cpicnt = sf.callPathNode->statistics.getValue(stats::instructions);

          *os << "{";
          *os << "'depth' : " << es->depth << ", ";
          *os << "'weight' : " << es->weight << ", ";
          *os << "'queryCost' : " << es->queryCost << ", ";
          *os << "'coveredNew' : " << es->coveredNew << ", ";
          *os << "'instsSinceCovNew' : " << es->instsSinceCovNew << ", ";
          *os << "'md2u' : " << md2u << ", ";
          *os << "'icnt' : " << icnt << ", ";
          *os << "'CPicnt' : " << cpicnt << ", ";
          *os << "}";
          *os << ")\n";
        }
      }

      dumpStates = 0;
    }

=======
  if (ticks) {
>>>>>>> 8a531bf8
    if (maxInstTime && current &&
        std::find(removedStates.begin(), removedStates.end(), current) ==
            removedStates.end()) {
      if (timerTicks * kMilliSecondsPerTick > maxInstTime) {
        klee_warning("max-instruction-time exceeded: %.2fs", (timerTicks * kMilliSecondsPerTick).toSeconds());
        terminateStateEarly(*current, "max-instruction-time exceeded");
      }
    }

    if (!timers.empty()) {
      auto time = time::getWallTime();

      for (std::vector<TimerInfo*>::iterator it = timers.begin(),
             ie = timers.end(); it != ie; ++it) {
        TimerInfo *ti = *it;

        if (time >= ti->nextFireTime) {
          ti->timer->run();
          ti->nextFireTime = time + ti->rate;
        }
      }
    }

    timerTicks = 0;
    callsWithoutCheck = 0;
  }
}
<|MERGE_RESOLUTION|>--- conflicted
+++ resolved
@@ -110,72 +110,7 @@
     ticks = 1;
   }
 
-<<<<<<< HEAD
-  if (ticks || dumpPTree || dumpStates) {
-    if (dumpPTree) {
-      char name[32];
-      sprintf(name, "ptree%08d.dot", (int) stats::instructions);
-      auto os = interpreterHandler->openOutputFile(name);
-      if (os) {
-        processTree->dump(*os);
-      }
-
-      dumpPTree = 0;
-    }
-
-    if (dumpStates) {
-      auto os = interpreterHandler->openOutputFile("states.txt");
-
-      if (os) {
-        for (ExecutionState *es : states) {
-          *os << "(" << es << ",";
-          *os << "[";
-          Thread &thread = es->currentThread();
-          if (thread.state == ThreadState::Exited) {
-            // FIXME: find more appropriate way to handle this (instead of skipping state entirely)
-            continue;
-          }
-          auto next = thread.stack.begin();
-          ++next;
-          for (auto sfIt = thread.stack.begin(), sf_ie = thread.stack.end();
-               sfIt != sf_ie; ++sfIt) {
-            *os << "('" << sfIt->kf->function->getName().str() << "',";
-            if (next == thread.stack.end()) {
-              *os << thread.prevPc->info->line << "), ";
-            } else {
-              *os << next->caller->info->line << "), ";
-              ++next;
-            }
-          }
-          *os << "], ";
-
-          StackFrame &sf = thread.stack.back();
-          uint64_t md2u = computeMinDistToUncovered(thread.pc,
-                                                    sf.minDistToUncoveredOnReturn);
-          uint64_t icnt = theStatisticManager->getIndexedValue(stats::instructions,
-                                                               thread.pc->info->id);
-          uint64_t cpicnt = sf.callPathNode->statistics.getValue(stats::instructions);
-
-          *os << "{";
-          *os << "'depth' : " << es->depth << ", ";
-          *os << "'weight' : " << es->weight << ", ";
-          *os << "'queryCost' : " << es->queryCost << ", ";
-          *os << "'coveredNew' : " << es->coveredNew << ", ";
-          *os << "'instsSinceCovNew' : " << es->instsSinceCovNew << ", ";
-          *os << "'md2u' : " << md2u << ", ";
-          *os << "'icnt' : " << icnt << ", ";
-          *os << "'CPicnt' : " << cpicnt << ", ";
-          *os << "}";
-          *os << ")\n";
-        }
-      }
-
-      dumpStates = 0;
-    }
-
-=======
   if (ticks) {
->>>>>>> 8a531bf8
     if (maxInstTime && current &&
         std::find(removedStates.begin(), removedStates.end(), current) ==
             removedStates.end()) {
