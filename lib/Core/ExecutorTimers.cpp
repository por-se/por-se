--- conflicted
+++ resolved
@@ -131,18 +131,11 @@
         for (ExecutionState *es : states) {
           *os << "(" << es << ",";
           *os << "[";
-<<<<<<< HEAD
           Thread& thread = es->getCurrentThreadReference();
-          ExecutionState::stack_ty::iterator next = thread.stack.begin();
+          auto next = thread.stack.begin();
           ++next;
-          for (ExecutionState::stack_ty::iterator sfIt = thread.stack.begin(),
-                 sf_ie = thread.stack.end(); sfIt != sf_ie; ++sfIt) {
-=======
-          auto next = es->stack.begin();
-          ++next;
-          for (auto sfIt = es->stack.begin(), sf_ie = es->stack.end();
+          for (auto sfIt = thread.stack.begin(), sf_ie = thread.stack.end();
                sfIt != sf_ie; ++sfIt) {
->>>>>>> 54851ed2
             *os << "('" << sfIt->kf->function->getName().str() << "',";
             if (next == thread.stack.end()) {
               *os << thread.prevPc->info->line << "), ";
