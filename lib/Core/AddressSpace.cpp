--- conflicted
+++ resolved
@@ -306,25 +306,14 @@
   }
 }
 
-<<<<<<< HEAD
 bool AddressSpace::copyInConcretes(ExecutionState &state) {
-  for (MemoryMap::iterator it = objects.begin(), ie = objects.end(); 
-       it != ie; ++it) {
-    const MemoryObject *mo = it->first;
-=======
-bool AddressSpace::copyInConcretes() {
   for (auto &obj : objects) {
     const MemoryObject *mo = obj.first;
->>>>>>> de471397
 
     if (!mo->isUserSpecified) {
       const auto &os = obj.second;
 
-<<<<<<< HEAD
-      if (!copyInConcrete(state, mo, os, mo->address))
-=======
-      if (!copyInConcrete(mo, os.get(), mo->address))
->>>>>>> de471397
+      if (!copyInConcrete(state, mo, os.get(), mo->address))
         return false;
     }
   }
@@ -362,7 +351,7 @@
     }
 
     auto address = reinterpret_cast<std::uint8_t*>(mo->address);
-    const ObjectState *os = it->second;
+    const auto &os = it->second;
     if (memcmp(address, os->concreteStore, mo->size) == 0) {
       continue;
     }
