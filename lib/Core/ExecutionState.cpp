--- conflicted
+++ resolved
@@ -46,18 +46,11 @@
 /***/
 
 ExecutionState::ExecutionState(KFunction *kf) :
-<<<<<<< HEAD
     id(next_id++),
     currentSchedulingIndex(0),
     onlyOneThreadRunnableSinceEpochStart(true),
     threadSchedulingEnabled(true),
     atomicPhase(false),
-    weight(1),
-=======
-    pc(kf->instructions),
-    prevPC(pc),
-
->>>>>>> 4ea6ee4d
     depth(0),
     instsSinceCovNew(0),
     coveredNew(false),
