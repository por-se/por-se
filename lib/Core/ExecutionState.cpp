//===-- ExecutionState.cpp ------------------------------------------------===//
//
//                     The KLEE Symbolic Virtual Machine
//
// This file is distributed under the University of Illinois Open Source
// License. See LICENSE.TXT for details.
//
//===----------------------------------------------------------------------===//

#include "klee/ExecutionState.h"

#include "klee/Internal/Module/Cell.h"
#include "klee/Internal/Module/InstructionInfoTable.h"
#include "klee/Internal/Module/KInstruction.h"
#include "klee/Internal/Module/KModule.h"

#include "klee/Expr.h"

#include "Memory.h"
#include "MemoryState.h"
#include "llvm/IR/Function.h"
#include "llvm/Support/CommandLine.h"
#include "llvm/Support/raw_ostream.h"

#include <iomanip>
#include <sstream>
#include <cassert>
#include <map>
#include <set>
#include <stdarg.h>

using namespace llvm;
using namespace klee;

namespace { 
  cl::opt<bool>
  DebugLogStateMerge("debug-log-state-merge");
}

size_t ExecutionState::next_id = 0;

/***/

StackFrame::StackFrame(KInstIterator _caller, KFunction *_kf)
  : caller(_caller), kf(_kf), callPathNode(0), 
    minDistToUncoveredOnReturn(0), varargs(0) {
  locals = new Cell[kf->numRegisters];
}

StackFrame::StackFrame(const StackFrame &s) 
  : caller(s.caller),
    kf(s.kf),
    callPathNode(s.callPathNode),
    allocas(s.allocas),
    minDistToUncoveredOnReturn(s.minDistToUncoveredOnReturn),
    varargs(s.varargs) {
  locals = new Cell[s.kf->numRegisters];
  for (unsigned i=0; i<s.kf->numRegisters; i++)
    locals[i] = s.locals[i];
}

StackFrame::~StackFrame() { 
  delete[] locals; 
}

/***/

ExecutionState::ExecutionState(KFunction *kf) :
    id(next_id++),
    pc(kf->instructions),
    prevPC(pc),

    queryCost(0.), 
    weight(1),
    depth(0),

    instsSinceCovNew(0),
    coveredNew(false),
    forkDisabled(false),
    ptreeNode(0),
<<<<<<< HEAD
    memoryState(this) {
=======
    steppedInstructions(0){
>>>>>>> 79ac709f
  pushFrame(0, kf);
}

ExecutionState::ExecutionState(const std::vector<ref<Expr> > &assumptions)
    : id(next_id++), constraints(assumptions), queryCost(0.), ptreeNode(0),
      memoryState(this) {}

ExecutionState::~ExecutionState() {
  for (unsigned int i=0; i<symbolics.size(); i++)
  {
    const MemoryObject *mo = symbolics[i].first;
    assert(mo->refCount > 0);
    mo->refCount--;
    if (mo->refCount == 0)
      delete mo;
  }

  for (auto cur_mergehandler: openMergeStack){
    cur_mergehandler->removeOpenState(this);
  }


  while (!stack.empty()) popFrame();
}

ExecutionState::ExecutionState(const ExecutionState& state):
    id(next_id++),
    fnAliases(state.fnAliases),
    pc(state.pc),
    prevPC(state.prevPC),
    stack(state.stack),
    incomingBBIndex(state.incomingBBIndex),

    addressSpace(state.addressSpace),
    constraints(state.constraints),

    queryCost(state.queryCost),
    weight(state.weight),
    depth(state.depth),

    pathOS(state.pathOS),
    symPathOS(state.symPathOS),

    instsSinceCovNew(state.instsSinceCovNew),
    coveredNew(state.coveredNew),
    forkDisabled(state.forkDisabled),
    coveredLines(state.coveredLines),
    ptreeNode(state.ptreeNode),
    symbolics(state.symbolics),
    arrayNames(state.arrayNames),
<<<<<<< HEAD
    memoryState(state.memoryState, this),
    openMergeStack(state.openMergeStack)
=======
    openMergeStack(state.openMergeStack),
    steppedInstructions(state.steppedInstructions)
>>>>>>> 79ac709f
{
  for (unsigned int i=0; i<symbolics.size(); i++)
    symbolics[i].first->refCount++;

  for (auto cur_mergehandler: openMergeStack)
    cur_mergehandler->addOpenState(this);
}

ExecutionState *ExecutionState::branch() {
  depth++;

  ExecutionState *falseState = new ExecutionState(*this);
  falseState->coveredNew = false;
  falseState->coveredLines.clear();

  weight *= .5;
  falseState->weight -= weight;

  return falseState;
}

void ExecutionState::pushFrame(KInstIterator caller, KFunction *kf) {
  stack.push_back(StackFrame(caller,kf));
}

void ExecutionState::popFrame() {
  StackFrame &sf = stack.back();
  for (std::vector<const MemoryObject*>::iterator it = sf.allocas.begin(), 
         ie = sf.allocas.end(); it != ie; ++it)
    addressSpace.unbindObject(*it);
  stack.pop_back();
}

void ExecutionState::addSymbolic(const MemoryObject *mo, const Array *array) { 
  mo->refCount++;
  symbolics.push_back(std::make_pair(mo, array));
}
///

std::string ExecutionState::getFnAlias(std::string fn) {
  std::map < std::string, std::string >::iterator it = fnAliases.find(fn);
  if (it != fnAliases.end())
    return it->second;
  else return "";
}

void ExecutionState::addFnAlias(std::string old_fn, std::string new_fn) {
  fnAliases[old_fn] = new_fn;
}

void ExecutionState::removeFnAlias(std::string fn) {
  fnAliases.erase(fn);
}

/**/

llvm::raw_ostream &klee::operator<<(llvm::raw_ostream &os, const MemoryMap &mm) {
  os << "{";
  MemoryMap::iterator it = mm.begin();
  MemoryMap::iterator ie = mm.end();
  if (it!=ie) {
    os << "MO" << it->first->id << ":" << it->second;
    for (++it; it!=ie; ++it)
      os << ", MO" << it->first->id << ":" << it->second;
  }
  os << "}";
  return os;
}

bool ExecutionState::merge(const ExecutionState &b) {
  if (DebugLogStateMerge)
    llvm::errs() << "-- attempting merge of A:" << this << " with B:" << &b
                 << "--\n";
  if (pc != b.pc)
    return false;

  // XXX is it even possible for these to differ? does it matter? probably
  // implies difference in object states?
  if (symbolics!=b.symbolics)
    return false;

  {
    std::vector<StackFrame>::const_iterator itA = stack.begin();
    std::vector<StackFrame>::const_iterator itB = b.stack.begin();
    while (itA!=stack.end() && itB!=b.stack.end()) {
      // XXX vaargs?
      if (itA->caller!=itB->caller || itA->kf!=itB->kf)
        return false;
      ++itA;
      ++itB;
    }
    if (itA!=stack.end() || itB!=b.stack.end())
      return false;
  }

  std::set< ref<Expr> > aConstraints(constraints.begin(), constraints.end());
  std::set< ref<Expr> > bConstraints(b.constraints.begin(), 
                                     b.constraints.end());
  std::set< ref<Expr> > commonConstraints, aSuffix, bSuffix;
  std::set_intersection(aConstraints.begin(), aConstraints.end(),
                        bConstraints.begin(), bConstraints.end(),
                        std::inserter(commonConstraints, commonConstraints.begin()));
  std::set_difference(aConstraints.begin(), aConstraints.end(),
                      commonConstraints.begin(), commonConstraints.end(),
                      std::inserter(aSuffix, aSuffix.end()));
  std::set_difference(bConstraints.begin(), bConstraints.end(),
                      commonConstraints.begin(), commonConstraints.end(),
                      std::inserter(bSuffix, bSuffix.end()));
  if (DebugLogStateMerge) {
    llvm::errs() << "\tconstraint prefix: [";
    for (std::set<ref<Expr> >::iterator it = commonConstraints.begin(),
                                        ie = commonConstraints.end();
         it != ie; ++it)
      llvm::errs() << *it << ", ";
    llvm::errs() << "]\n";
    llvm::errs() << "\tA suffix: [";
    for (std::set<ref<Expr> >::iterator it = aSuffix.begin(),
                                        ie = aSuffix.end();
         it != ie; ++it)
      llvm::errs() << *it << ", ";
    llvm::errs() << "]\n";
    llvm::errs() << "\tB suffix: [";
    for (std::set<ref<Expr> >::iterator it = bSuffix.begin(),
                                        ie = bSuffix.end();
         it != ie; ++it)
      llvm::errs() << *it << ", ";
    llvm::errs() << "]\n";
  }

  // We cannot merge if addresses would resolve differently in the
  // states. This means:
  // 
  // 1. Any objects created since the branch in either object must
  // have been free'd.
  //
  // 2. We cannot have free'd any pre-existing object in one state
  // and not the other

  if (DebugLogStateMerge) {
    llvm::errs() << "\tchecking object states\n";
    llvm::errs() << "A: " << addressSpace.objects << "\n";
    llvm::errs() << "B: " << b.addressSpace.objects << "\n";
  }
    
  std::set<const MemoryObject*> mutated;
  MemoryMap::iterator ai = addressSpace.objects.begin();
  MemoryMap::iterator bi = b.addressSpace.objects.begin();
  MemoryMap::iterator ae = addressSpace.objects.end();
  MemoryMap::iterator be = b.addressSpace.objects.end();
  for (; ai!=ae && bi!=be; ++ai, ++bi) {
    if (ai->first != bi->first) {
      if (DebugLogStateMerge) {
        if (ai->first < bi->first) {
          llvm::errs() << "\t\tB misses binding for: " << ai->first->id << "\n";
        } else {
          llvm::errs() << "\t\tA misses binding for: " << bi->first->id << "\n";
        }
      }
      return false;
    }
    if (ai->second != bi->second) {
      if (DebugLogStateMerge)
        llvm::errs() << "\t\tmutated: " << ai->first->id << "\n";
      mutated.insert(ai->first);
    }
  }
  if (ai!=ae || bi!=be) {
    if (DebugLogStateMerge)
      llvm::errs() << "\t\tmappings differ\n";
    return false;
  }
  
  // merge stack

  ref<Expr> inA = ConstantExpr::alloc(1, Expr::Bool);
  ref<Expr> inB = ConstantExpr::alloc(1, Expr::Bool);
  for (std::set< ref<Expr> >::iterator it = aSuffix.begin(), 
         ie = aSuffix.end(); it != ie; ++it)
    inA = AndExpr::create(inA, *it);
  for (std::set< ref<Expr> >::iterator it = bSuffix.begin(), 
         ie = bSuffix.end(); it != ie; ++it)
    inB = AndExpr::create(inB, *it);

  // XXX should we have a preference as to which predicate to use?
  // it seems like it can make a difference, even though logically
  // they must contradict each other and so inA => !inB

  std::vector<StackFrame>::iterator itA = stack.begin();
  std::vector<StackFrame>::const_iterator itB = b.stack.begin();
  for (; itA!=stack.end(); ++itA, ++itB) {
    StackFrame &af = *itA;
    const StackFrame &bf = *itB;
    for (unsigned i=0; i<af.kf->numRegisters; i++) {
      ref<Expr> &av = af.locals[i].value;
      const ref<Expr> &bv = bf.locals[i].value;
      if (av.isNull() || bv.isNull()) {
        // if one is null then by implication (we are at same pc)
        // we cannot reuse this local, so just ignore
      } else {
        av = SelectExpr::create(inA, av, bv);
      }
    }
  }

  for (std::set<const MemoryObject*>::iterator it = mutated.begin(), 
         ie = mutated.end(); it != ie; ++it) {
    const MemoryObject *mo = *it;
    const ObjectState *os = addressSpace.findObject(mo);
    const ObjectState *otherOS = b.addressSpace.findObject(mo);
    assert(os && !os->readOnly && 
           "objects mutated but not writable in merging state");
    assert(otherOS);

    ObjectState *wos = addressSpace.getWriteable(mo, os);
    for (unsigned i=0; i<mo->size; i++) {
      ref<Expr> av = wos->read8(i);
      ref<Expr> bv = otherOS->read8(i);
      wos->write(i, SelectExpr::create(inA, av, bv));
    }
  }

  constraints = ConstraintManager();
  for (std::set< ref<Expr> >::iterator it = commonConstraints.begin(), 
         ie = commonConstraints.end(); it != ie; ++it)
    constraints.addConstraint(*it);
  constraints.addConstraint(OrExpr::create(inA, inB));

  return true;
}

void ExecutionState::dumpStack(llvm::raw_ostream &out) const {
  unsigned idx = 0;
  const KInstruction *target = prevPC;
  for (ExecutionState::stack_ty::const_reverse_iterator
         it = stack.rbegin(), ie = stack.rend();
       it != ie; ++it) {
    const StackFrame &sf = *it;
    Function *f = sf.kf->function;
    const InstructionInfo &ii = *target->info;
    out << "\t#" << idx++;
    std::stringstream AssStream;
    AssStream << std::setw(8) << std::setfill('0') << ii.assemblyLine;
    out << AssStream.str();
    out << " in " << f->getName().str() << " (";
    // Yawn, we could go up and print varargs if we wanted to.
    unsigned index = 0;
    for (Function::arg_iterator ai = f->arg_begin(), ae = f->arg_end();
         ai != ae; ++ai) {
      if (ai!=f->arg_begin()) out << ", ";

      out << ai->getName().str();
      // XXX should go through function
      ref<Expr> value = sf.locals[sf.kf->getArgRegister(index++)].value;
      if (value.get() && isa<ConstantExpr>(value))
        out << "=" << value;
    }
    out << ")";
    if (ii.file != "")
      out << " at " << ii.file << ":" << ii.line;
    out << "\n";
    target = sf.caller;
  }
}<|MERGE_RESOLUTION|>--- conflicted
+++ resolved
@@ -78,11 +78,8 @@
     coveredNew(false),
     forkDisabled(false),
     ptreeNode(0),
-<<<<<<< HEAD
-    memoryState(this) {
-=======
-    steppedInstructions(0){
->>>>>>> 79ac709f
+    memoryState(this),
+    steppedInstructions(0) {
   pushFrame(0, kf);
 }
 
@@ -133,13 +130,9 @@
     ptreeNode(state.ptreeNode),
     symbolics(state.symbolics),
     arrayNames(state.arrayNames),
-<<<<<<< HEAD
     memoryState(state.memoryState, this),
-    openMergeStack(state.openMergeStack)
-=======
     openMergeStack(state.openMergeStack),
     steppedInstructions(state.steppedInstructions)
->>>>>>> 79ac709f
 {
   for (unsigned int i=0; i<symbolics.size(); i++)
     symbolics[i].first->refCount++;
