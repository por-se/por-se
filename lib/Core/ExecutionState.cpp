//===-- ExecutionState.cpp ------------------------------------------------===//
//
//                     The KLEE Symbolic Virtual Machine
//
// This file is distributed under the University of Illinois Open Source
// License. See LICENSE.TXT for details.
//
//===----------------------------------------------------------------------===//

#include "klee/ExecutionState.h"

#include "klee/Internal/Module/Cell.h"
#include "klee/Internal/Module/InstructionInfoTable.h"
#include "klee/Internal/Module/KInstruction.h"
#include "klee/Internal/Module/KModule.h"

#include "klee/Expr.h"
#include "klee/Thread.h"

#include "Memory.h"
#include "MemoryState.h"
#include "llvm/IR/Function.h"
#include "llvm/Support/CommandLine.h"
#include "llvm/Support/raw_ostream.h"

#include "MemoryAccessTracker.h"

// stub for typeid to use CryptoPP without RTTI
template<typename T> const std::type_info& FakeTypeID(void) {
  assert(0 && "CryptoPP tries to use typeid()");
}
#define typeid(a) FakeTypeID<a>()
#include <cryptopp/sha.h>
#include <cryptopp/blake2.h>
#undef typeid

#include <algorithm>
#include <iomanip>
#include <sstream>
#include <cassert>
#include <map>
#include <set>
#include <stdarg.h>

using namespace llvm;
using namespace klee;

namespace { 
  cl::opt<bool>
  DebugLogStateMerge("debug-log-state-merge");
}

size_t ExecutionState::next_id = 0;

/***/

ExecutionState::ExecutionState(KFunction *kf) :
<<<<<<< HEAD
    id(next_id++),
    pc(kf->instructions),
    prevPC(pc),
=======
    currentSchedulingIndex(0),
    onlyOneThreadRunnableSinceEpochStart(true),
    completedScheduleCount(0),
    threadSchedulingEnabled(true),
    atomicPhase(false),
>>>>>>> 815d73d7

    queryCost(0.), 
    weight(1),
    depth(0),

    instsSinceCovNew(0),
    coveredNew(false),
    forkDisabled(false),
    ptreeNode(0),
<<<<<<< HEAD
    memoryState(this),
    steppedInstructions(0) {
  pushFrame(0, kf);
}

ExecutionState::ExecutionState(const std::vector<ref<Expr> > &assumptions)
    : id(next_id++), constraints(assumptions), queryCost(0.), ptreeNode(0),
      memoryState(this) {}
=======
    steppedInstructions(0) {

  memAccessTracker = new MemoryAccessTracker();

  // Thread 0 is always the main function thread
  Thread thread = Thread(0, kf);
  auto result = threads.insert(std::make_pair(thread.getThreadId(), thread));
  assert(result.second);
  currentThreadIterator = result.first;

  Thread* curThread = getCurrentThreadReference();
  curThread->state = Thread::ThreadState::RUNNABLE;
  curThread->tid = 0;
  runnableThreads.insert(curThread->getThreadId());

  scheduleNextThread(curThread->getThreadId());
}

ExecutionState::ExecutionState(const std::vector<ref<Expr> > &assumptions)
    : memAccessTracker(nullptr), constraints(assumptions), queryCost(0.), ptreeNode(0) {}
>>>>>>> 815d73d7

ExecutionState::~ExecutionState() {
  for (unsigned int i=0; i<symbolics.size(); i++)
  {
    const MemoryObject *mo = symbolics[i].first;
    assert(mo->refCount > 0);
    mo->refCount--;
    if (mo->refCount == 0)
      delete mo;
  }

  for (auto cur_mergehandler: openMergeStack){
    cur_mergehandler->removeOpenState(this);
  }

  // Since we are the owner of the memory access tracker we can safely delete it
  delete memAccessTracker;
  memAccessTracker = nullptr;

  // We have to clean up all stack frames of all threads
  for (auto& it : threads) {
    Thread thread = it.second;

    while (!thread.stack.empty()) {
      popFrameOfThread(&thread);
    }
  }
}

ExecutionState::ExecutionState(const ExecutionState& state):
    id(next_id++),
    fnAliases(state.fnAliases),
    currentSchedulingIndex(state.currentSchedulingIndex),
    onlyOneThreadRunnableSinceEpochStart(state.onlyOneThreadRunnableSinceEpochStart),
    forwardDeclaredDependencies(state.forwardDeclaredDependencies),
    completedScheduleCount(state.completedScheduleCount),
    threads(state.threads),
    schedulingHistory(state.schedulingHistory),
    runnableThreads(state.runnableThreads),
    threadSchedulingEnabled(state.threadSchedulingEnabled),
    atomicPhase(state.atomicPhase),
    scheduleDependencies(state.scheduleDependencies),

    addressSpace(state.addressSpace),
    constraints(state.constraints),

    queryCost(state.queryCost),
    weight(state.weight),
    depth(state.depth),

    pathOS(state.pathOS),
    symPathOS(state.symPathOS),

    instsSinceCovNew(state.instsSinceCovNew),
    coveredNew(state.coveredNew),
    forkDisabled(state.forkDisabled),
    coveredLines(state.coveredLines),
    ptreeNode(state.ptreeNode),
    symbolics(state.symbolics),
    arrayNames(state.arrayNames),
    memoryState(state.memoryState, this),
    openMergeStack(state.openMergeStack),
    steppedInstructions(state.steppedInstructions)
{
  // So make sure that we also make a correct copy of the mem access tracker
  memAccessTracker = new MemoryAccessTracker(*state.memAccessTracker);

  // Since we copied the threads, we can use the thread id to look it up
  Thread* curStateThread = state.getCurrentThreadReference();
  currentThreadIterator = threads.find(curStateThread->getThreadId());

  for (unsigned int i=0; i<symbolics.size(); i++)
    symbolics[i].first->refCount++;

  for (auto cur_mergehandler: openMergeStack)
    cur_mergehandler->addOpenState(this);
}

ExecutionState *ExecutionState::branch() {
  depth++;

  ExecutionState *falseState = new ExecutionState(*this);
  falseState->coveredNew = false;
  falseState->coveredLines.clear();

  weight *= .5;
  falseState->weight -= weight;

  return falseState;
}

Thread* ExecutionState::getCurrentThreadReference() const {
  return &(currentThreadIterator->second);
}

Thread* ExecutionState::getThreadReferenceById(Thread::ThreadId tid) {
  auto threadIt = threads.find(tid);
  if (threadIt == threads.end()) {
    return nullptr;
  }

  return &(threadIt->second);
}

ExecutionState::EpochDependencies* ExecutionState::getCurrentEpochDependencies() {
  return &(scheduleDependencies[getCurrentThreadReference()->getThreadId()].back());
}

std::vector<const MemoryObject *> ExecutionState::popFrameOfThread(Thread* thread) {
  // We want to unbind all the objects from the current tread frame
  StackFrame &sf = thread->stack.back();
  for (auto &it : sf.allocas) {
    addressSpace.unbindObject(it);
  }

  std::vector<const MemoryObject *> freedAllocas = sf.allocas;

  // Let the thread class handle the rest
  thread->popStackFrame();

  return freedAllocas;
}

std::vector<const MemoryObject *> ExecutionState::popFrameOfCurrentThread() {
  Thread* thread = getCurrentThreadReference();
  return popFrameOfThread(thread);
}

Thread* ExecutionState::createThread(KFunction *kf, ref<Expr> arg) {
  Thread::ThreadId tid = threads.size();
  Thread thread = Thread(tid, kf);
  auto result = threads.insert(std::make_pair(tid, thread));
  assert(result.second);

  Thread* newThread = &result.first->second;
  newThread->startArg = arg;

  // New threads are by default directly runnable
  runnableThreads.insert(newThread->getThreadId());
  newThread->state = Thread::RUNNABLE;

  // We cannot sync the current thread with the others as the others since we can not
  // infer any knowledge from them
  Thread::ThreadId curTid = getCurrentThreadReference()->getThreadId();
  if (memAccessTracker != nullptr) {
    memAccessTracker->registerThreadDependency(tid, curTid, currentSchedulingIndex);
  }

  ScheduleDependency dep{};
  dep.scheduleIndex = currentSchedulingIndex;
  dep.tid = curTid;
  dep.reason = THREAD_CREATION;
  forwardDeclaredDependencies.insert(std::make_pair(newThread->getThreadId(), dep));

  return newThread;
}

void ExecutionState::assembleDependencyIndicator() {
  Thread* curThread = getCurrentThreadReference();
  uint64_t threadId = curThread->getThreadId();

  std::set<uint64_t> dependencySet;

  // First of all make pairs of all dependencies we have collected so far
  EpochDependencies* deps = getCurrentEpochDependencies();

  for (auto& dep : deps->dependencies) {
    dependencySet.insert(schedulingHistory[dep.scheduleIndex].dependencyHash);
  }

  CryptoPP::SHA256 finalHash;

  // First part of the hash: the hashes of all dependencies
  for (uint64_t hash : dependencySet) {
    unsigned char input[sizeof(hash)];
    std::memcpy(input, &hash, sizeof(hash));
    finalHash.Update(input, sizeof(hash));
  }

  // Now add our own identifier as the final part
  unsigned char identifier[sizeof(uint64_t) + sizeof(uint64_t)];
  uint64_t curCount = curThread->epochRunCount;
  std::memcpy(identifier, &threadId, sizeof(threadId));
  std::memcpy(&identifier[sizeof(threadId)], &curCount, sizeof(curCount));

  finalHash.Update(identifier, sizeof(identifier));

  // Now get our hash and save it into the corresponding fields
  uint8_t digest[CryptoPP::SHA256::DIGESTSIZE];
  finalHash.Final(digest);

  uint64_t ourHash = 0;
  std::memcpy(&ourHash, digest, sizeof(ourHash));

  deps->hash = ourHash;
  schedulingHistory.back().dependencyHash = ourHash;
}

void ExecutionState::endCurrentEpoch() {
  assembleDependencyIndicator();
  completedScheduleCount = schedulingHistory.size();
}

void ExecutionState::scheduleNextThread(Thread::ThreadId tid) {
  auto threadIt = threads.find(tid);
  assert(threadIt != threads.end() && "Could not find thread");
  currentThreadIterator = threadIt;

  assert(threadIt->second.state == Thread::RUNNABLE && "Trying to schedule a non runnable thread");

  ScheduleEpoch ep {};
  ep.tid = tid;
  schedulingHistory.push_back(ep);

  if (memAccessTracker != nullptr) {
    memAccessTracker->scheduledNewThread(tid);
  }

  // So it can happen that this is the first execution of the thread since it was going to sleep
  // so we might have to disable thread scheduling again
  if (threadIt->second.threadSchedulingWasDisabled) {
    threadIt->second.threadSchedulingWasDisabled = false;
    threadSchedulingEnabled = false;
  }

  currentSchedulingIndex = schedulingHistory.size() - 1;
  scheduleDependencies[tid].push_back(EpochDependencies());

  // Also add the reference to the last execution of our own thread
  if (threadIt->second.epochRunCount > 0) {
    uint64_t j = currentSchedulingIndex - 1;
    for (auto i = schedulingHistory.rbegin() + 1; i != schedulingHistory.rend(); ++i, --j) {
      if (i->tid == tid) {
        ScheduleDependency dep {};
        dep.reason = PREDECESSOR;
        dep.tid = tid;
        dep.scheduleIndex = j;

        trackScheduleDependency(dep);
        break;
      }
    }
  }

  threadIt->second.epochRunCount++;

  onlyOneThreadRunnableSinceEpochStart = runnableThreads.size() == 1;

  // Check if there are any other already declared dependencies that we might be missing
  auto tId = forwardDeclaredDependencies.find(tid);
  if (tId != forwardDeclaredDependencies.end()) {
    auto dep = tId->second;
    trackScheduleDependency(dep);

    // We declared everything so clear it
    forwardDeclaredDependencies.erase(tId);
  }
}

void ExecutionState::sleepCurrentThread() {
  Thread* thread = getCurrentThreadReference();
  thread->state = Thread::ThreadState::SLEEPING;

  // If a thread goes to sleep when it had deactivated thread scheduling,
  // then we will safe this and will reenable thread scheduling for as long as this thread
  // is not running again
  thread->threadSchedulingWasDisabled = !threadSchedulingEnabled;
  threadSchedulingEnabled = true;

  runnableThreads.erase(thread->getThreadId());
}

void ExecutionState::preemptThread(Thread::ThreadId tid) {
  auto pair = threads.find(tid);
  assert(pair != threads.end() && "Could not find thread by id");

  Thread* thread = &pair->second;
  thread->state = Thread::RUNNABLE;

  runnableThreads.insert(tid);
}

void ExecutionState::wakeUpThread(Thread::ThreadId tid) {
  auto pair = threads.find(tid);
  assert(pair != threads.end() && "Could not find thread by id");

  Thread* thread = &pair->second;
  Thread* currentThread = getCurrentThreadReference();

  runnableThreads.insert(thread->getThreadId());

  // We should only wake up threads that are actually sleeping
  if (thread->state == Thread::ThreadState::SLEEPING) {
    thread->state = Thread::RUNNABLE;

    Thread::ThreadId curThreadId = currentThread->getThreadId();

    // One thread has woken up another one so make sure we remember that they
    // are at sync in this moment
    if (memAccessTracker != nullptr) {
      memAccessTracker->registerThreadDependency(tid, curThreadId, currentSchedulingIndex);
    }

    ScheduleDependency dep{};
    dep.scheduleIndex = currentSchedulingIndex;
    dep.tid = curThreadId;
    dep.reason = THREAD_WAKEUP;
    forwardDeclaredDependencies.insert(std::make_pair(tid, dep));
  }
}

void ExecutionState::exitThread(Thread::ThreadId tid) {
  auto pair = threads.find(tid);
  assert(pair != threads.end() && "Could not find thread by id");

  Thread* thread = &pair->second;
  thread->state = thread->EXITED;
  runnableThreads.erase(thread->getThreadId());

  Thread* currentThread = getCurrentThreadReference();
  if (currentThread->getThreadId() != thread->getThreadId() && memAccessTracker != nullptr) {
    memAccessTracker->registerThreadDependency(tid, currentThread->tid, currentSchedulingIndex);
  }

   // Now remove all stack frames except the last one, because otherwise the stats tracker may fail
   while (thread->stack.size() > 1) {
    popFrameOfThread(thread);
  }
}

void ExecutionState::trackMemoryAccess(const MemoryObject* mo, ref<Expr> offset, uint8_t type) {
  // We do not need to track the memory access for now
  if (!onlyOneThreadRunnableSinceEpochStart && memAccessTracker != nullptr) {
    MemoryAccess access;
    access.type = type;
    access.offset = offset;
    access.atomicMemoryAccess = atomicPhase;
    access.safeMemoryAccess = !threadSchedulingEnabled || atomicPhase;

    memAccessTracker->trackMemoryAccess(mo->getId(), access);
  }
}

void ExecutionState::trackScheduleDependency(uint64_t scheduleIndex, Thread::ThreadId tid, DependencyReason r) {
  // so we only have the information about when something has happened
  // but now how often the referenced thread did execute

  ScheduleDependency d{};
  d.scheduleIndex = scheduleIndex;
  d.tid = tid;
  d.reason = r;

  trackScheduleDependency(d);
}

void ExecutionState::trackScheduleDependency(ScheduleDependency d) {
  assert(d.reason != 0 && "There has to be a reason");
  assert(d.scheduleIndex < currentSchedulingIndex && "The references have to point to the past");

  EpochDependencies* dep = getCurrentEpochDependencies();

  for (auto& e : dep->dependencies) {
    // Make sure that we actually have not already added this info
    if (e.scheduleIndex == d.scheduleIndex && e.tid == d.tid) {
      e.reason |= d.reason;
      return;
    }
  }

  Thread::ThreadId tid = getCurrentThreadReference()->getThreadId();
  if (d.tid != tid && (d.reason & ~ATOMIC_MEMORY_ACCESS) != 0 && memAccessTracker != nullptr) {
    memAccessTracker->registerThreadDependency(tid, d.tid, d.scheduleIndex);
  }

  dep->dependencies.push_back(d);
}

void ExecutionState::addSymbolic(const MemoryObject *mo, const Array *array) { 
  mo->refCount++;
  symbolics.push_back(std::make_pair(mo, array));
}
///

std::string ExecutionState::getFnAlias(std::string fn) {
  std::map < std::string, std::string >::iterator it = fnAliases.find(fn);
  if (it != fnAliases.end())
    return it->second;
  else return "";
}

void ExecutionState::addFnAlias(std::string old_fn, std::string new_fn) {
  fnAliases[old_fn] = new_fn;
}

void ExecutionState::removeFnAlias(std::string fn) {
  fnAliases.erase(fn);
}

/**/

llvm::raw_ostream &klee::operator<<(llvm::raw_ostream &os, const MemoryMap &mm) {
  os << "{";
  MemoryMap::iterator it = mm.begin();
  MemoryMap::iterator ie = mm.end();
  if (it!=ie) {
    os << "MO" << it->first->id << ":" << it->second;
    for (++it; it!=ie; ++it)
      os << ", MO" << it->first->id << ":" << it->second;
  }
  os << "}";
  return os;
}

bool ExecutionState::hasSameThreadState(const ExecutionState &b, Thread::ThreadId tid) {
  auto threadA = threads.find(tid);
  auto threadB = b.threads.find(tid);

  if ((threadA != threads.end()) ^ (threadB != b.threads.end())) {
    // This means at least one of the states does not have it and the other had the thread
    return false;
  }

  if (threadA == threads.end()) {
    // No such thread exists. So probably right to return false?
    return false;
  }

  Thread* curThreadA = &(threadA->second);
  const Thread* curThreadB = &(threadB->second);

  if (curThreadA->state != curThreadB->state) {
    return false;
  }

  if (curThreadA->pc != curThreadB->pc) {
    return false;
  }

  // TODO: should we compare at which sync point we are actually? And what about memory accesses

  std::vector<StackFrame>::const_iterator itA = curThreadA->stack.begin();
  std::vector<StackFrame>::const_iterator itB = curThreadB->stack.begin();
  while (itA != curThreadA->stack.end() && itB != curThreadB->stack.end()) {
    // XXX vaargs?
    if (itA->caller != itB->caller || itA->kf != itB->kf)
      return false;
    ++itA;
    ++itB;
  }

  return !(itA != curThreadA->stack.end() || itB != curThreadB->stack.end());
}

bool ExecutionState::merge(const ExecutionState &b) {
  if (DebugLogStateMerge)
    llvm::errs() << "-- attempting merge of A:" << this << " with B:" << &b
                 << "--\n";

  // XXX is it even possible for these to differ? does it matter? probably
  // implies difference in object states?
  if (symbolics!=b.symbolics)
    return false;

  if (threads.size() != b.threads.size()) {
    return false;
  }

  for (auto threadsIt : threads) {
    Thread::ThreadId tid = threadsIt.first;

    if (!hasSameThreadState(b, tid)) {
      return false;
    }
  }

  std::set< ref<Expr> > aConstraints(constraints.begin(), constraints.end());
  std::set< ref<Expr> > bConstraints(b.constraints.begin(), 
                                     b.constraints.end());
  std::set< ref<Expr> > commonConstraints, aSuffix, bSuffix;
  std::set_intersection(aConstraints.begin(), aConstraints.end(),
                        bConstraints.begin(), bConstraints.end(),
                        std::inserter(commonConstraints, commonConstraints.begin()));
  std::set_difference(aConstraints.begin(), aConstraints.end(),
                      commonConstraints.begin(), commonConstraints.end(),
                      std::inserter(aSuffix, aSuffix.end()));
  std::set_difference(bConstraints.begin(), bConstraints.end(),
                      commonConstraints.begin(), commonConstraints.end(),
                      std::inserter(bSuffix, bSuffix.end()));
  if (DebugLogStateMerge) {
    llvm::errs() << "\tconstraint prefix: [";
    for (std::set<ref<Expr> >::iterator it = commonConstraints.begin(),
                                        ie = commonConstraints.end();
         it != ie; ++it)
      llvm::errs() << *it << ", ";
    llvm::errs() << "]\n";
    llvm::errs() << "\tA suffix: [";
    for (std::set<ref<Expr> >::iterator it = aSuffix.begin(),
                                        ie = aSuffix.end();
         it != ie; ++it)
      llvm::errs() << *it << ", ";
    llvm::errs() << "]\n";
    llvm::errs() << "\tB suffix: [";
    for (std::set<ref<Expr> >::iterator it = bSuffix.begin(),
                                        ie = bSuffix.end();
         it != ie; ++it)
      llvm::errs() << *it << ", ";
    llvm::errs() << "]\n";
  }

  // We cannot merge if addresses would resolve differently in the
  // states. This means:
  // 
  // 1. Any objects created since the branch in either object must
  // have been free'd.
  //
  // 2. We cannot have free'd any pre-existing object in one state
  // and not the other

  if (DebugLogStateMerge) {
    llvm::errs() << "\tchecking object states\n";
    llvm::errs() << "A: " << addressSpace.objects << "\n";
    llvm::errs() << "B: " << b.addressSpace.objects << "\n";
  }
    
  std::set<const MemoryObject*> mutated;
  MemoryMap::iterator ai = addressSpace.objects.begin();
  MemoryMap::iterator bi = b.addressSpace.objects.begin();
  MemoryMap::iterator ae = addressSpace.objects.end();
  MemoryMap::iterator be = b.addressSpace.objects.end();
  for (; ai!=ae && bi!=be; ++ai, ++bi) {
    if (ai->first != bi->first) {
      if (DebugLogStateMerge) {
        if (ai->first < bi->first) {
          llvm::errs() << "\t\tB misses binding for: " << ai->first->id << "\n";
        } else {
          llvm::errs() << "\t\tA misses binding for: " << bi->first->id << "\n";
        }
      }
      return false;
    }
    if (ai->second != bi->second) {
      if (DebugLogStateMerge)
        llvm::errs() << "\t\tmutated: " << ai->first->id << "\n";
      mutated.insert(ai->first);
    }
  }
  if (ai!=ae || bi!=be) {
    if (DebugLogStateMerge)
      llvm::errs() << "\t\tmappings differ\n";
    return false;
  }
  
  // merge stack

  ref<Expr> inA = ConstantExpr::alloc(1, Expr::Bool);
  ref<Expr> inB = ConstantExpr::alloc(1, Expr::Bool);
  for (std::set< ref<Expr> >::iterator it = aSuffix.begin(), 
         ie = aSuffix.end(); it != ie; ++it)
    inA = AndExpr::create(inA, *it);
  for (std::set< ref<Expr> >::iterator it = bSuffix.begin(), 
         ie = bSuffix.end(); it != ie; ++it)
    inB = AndExpr::create(inB, *it);

  // XXX should we have a preference as to which predicate to use?
  // it seems like it can make a difference, even though logically
  // they must contradict each other and so inA => !inB

  for (auto& threadPair : threads) {
    auto bThread = b.threads.find(threadPair.first);
    if (bThread == b.threads.end()) {
      return false;
    }

    Thread* threadOfA = &(threadPair.second);
    const Thread* threadOfB = &(bThread->second);

    auto itA = threadOfA->stack.begin();
    auto itB = threadOfB->stack.begin();
    for (; itA != threadOfA->stack.end(); ++itA, ++itB) {
      StackFrame &af = *itA;
      const StackFrame &bf = *itB;
      for (unsigned i = 0; i < af.kf->numRegisters; i++) {
        ref<Expr> &av = af.locals[i].value;
        const ref<Expr> &bv = bf.locals[i].value;
        if (av.isNull() || bv.isNull()) {
          // if one is null then by implication (we are at same pc)
          // we cannot reuse this local, so just ignore
        } else {
          av = SelectExpr::create(inA, av, bv);
        }
      }
    }
  }

  for (std::set<const MemoryObject*>::iterator it = mutated.begin(), 
         ie = mutated.end(); it != ie; ++it) {
    const MemoryObject *mo = *it;
    const ObjectState *os = addressSpace.findObject(mo);
    const ObjectState *otherOS = b.addressSpace.findObject(mo);
    assert(os && !os->readOnly && 
           "objects mutated but not writable in merging state");
    assert(otherOS);

    ObjectState *wos = addressSpace.getWriteable(mo, os);
    for (unsigned i=0; i<mo->size; i++) {
      ref<Expr> av = wos->read8(i);
      ref<Expr> bv = otherOS->read8(i);
      wos->write(i, SelectExpr::create(inA, av, bv));
    }
  }

  constraints = ConstraintManager();
  for (std::set< ref<Expr> >::iterator it = commonConstraints.begin(), 
         ie = commonConstraints.end(); it != ie; ++it)
    constraints.addConstraint(*it);
  constraints.addConstraint(OrExpr::create(inA, inB));

  return true;
}

void ExecutionState::dumpSchedulingInfo(llvm::raw_ostream &out) const {
  out << "Thread scheduling:\n";
  for (const auto& threadId : threads) {
    const Thread* thread = &threadId.second;

    std::string stateName;
    if (thread->state == Thread::ThreadState::SLEEPING) {
      stateName = "sleeping";
    } else if (thread->state == Thread::ThreadState::RUNNABLE) {
      stateName = "runnable";
    } else if (thread->state == Thread::ThreadState::EXITED) {
      stateName = "exited";
    } else {
      stateName = "unknown";
    }

    out << "Tid: " << thread->tid << " in state: " << stateName << "\n";
  }
}

void ExecutionState::dumpStackOfThread(llvm::raw_ostream &out, const Thread* thread) const {
  unsigned idx = 0;

  const KInstruction *target = thread->prevPc;
  for (ExecutionState::stack_ty::const_reverse_iterator
         it = thread->stack.rbegin(), ie = thread->stack.rend();
       it != ie; ++it) {
    const StackFrame &sf = *it;
    Function *f = sf.kf->function;
    const InstructionInfo &ii = *target->info;
    out << "\t#" << idx++;
    std::stringstream AssStream;
    AssStream << std::setw(8) << std::setfill('0') << ii.assemblyLine;
    out << AssStream.str();
    out << " in " << f->getName().str() << " (";
    // Yawn, we could go up and print varargs if we wanted to.
    unsigned index = 0;
    for (Function::arg_iterator ai = f->arg_begin(), ae = f->arg_end();
         ai != ae; ++ai) {
      if (ai!=f->arg_begin()) out << ", ";

      out << ai->getName().str();
      // XXX should go through function
      ref<Expr> value = sf.locals[sf.kf->getArgRegister(index++)].value;
      if (value.get() && isa<ConstantExpr>(value))
        out << "=" << value;
    }
    out << ")";
    if (ii.file != "")
      out << " at " << ii.file << ":" << ii.line;
    out << "\n";
    target = sf.caller;
  }
}

void ExecutionState::dumpStack(llvm::raw_ostream &out) const {
  const Thread* thread = getCurrentThreadReference();
  dumpStackOfThread(out, thread);
}

void ExecutionState::dumpAllThreadStacks(llvm::raw_ostream &out) const {
  for (auto& threadIt : threads) {
    const Thread* thread = &threadIt.second;
    out << "Stacktrace of thread tid = " << thread->tid << ":\n";
    dumpStackOfThread(out, thread);
  }
}<|MERGE_RESOLUTION|>--- conflicted
+++ resolved
@@ -55,38 +55,21 @@
 /***/
 
 ExecutionState::ExecutionState(KFunction *kf) :
-<<<<<<< HEAD
     id(next_id++),
-    pc(kf->instructions),
-    prevPC(pc),
-=======
     currentSchedulingIndex(0),
     onlyOneThreadRunnableSinceEpochStart(true),
     completedScheduleCount(0),
     threadSchedulingEnabled(true),
     atomicPhase(false),
->>>>>>> 815d73d7
-
     queryCost(0.), 
     weight(1),
     depth(0),
-
     instsSinceCovNew(0),
     coveredNew(false),
     forkDisabled(false),
     ptreeNode(0),
-<<<<<<< HEAD
     memoryState(this),
     steppedInstructions(0) {
-  pushFrame(0, kf);
-}
-
-ExecutionState::ExecutionState(const std::vector<ref<Expr> > &assumptions)
-    : id(next_id++), constraints(assumptions), queryCost(0.), ptreeNode(0),
-      memoryState(this) {}
-=======
-    steppedInstructions(0) {
-
   memAccessTracker = new MemoryAccessTracker();
 
   // Thread 0 is always the main function thread
@@ -104,8 +87,8 @@
 }
 
 ExecutionState::ExecutionState(const std::vector<ref<Expr> > &assumptions)
-    : memAccessTracker(nullptr), constraints(assumptions), queryCost(0.), ptreeNode(0) {}
->>>>>>> 815d73d7
+    : id(next_id++), memAccessTracker(nullptr), constraints(assumptions),
+      queryCost(0.), ptreeNode(0), memoryState(this) {}
 
 ExecutionState::~ExecutionState() {
   for (unsigned int i=0; i<symbolics.size(); i++)
