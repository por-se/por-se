--- conflicted
+++ resolved
@@ -65,25 +65,14 @@
   while (!stack.empty()) {
     PTree::Node *n = stack.back();
     stack.pop_back();
-<<<<<<< HEAD
-    if (n->condition.isNull()) {
-      if (n->schedulingDecision.epochNumber == 0) {
-        os << "\tn" << n << " [label=\"\"";
-      } else {
-        os << "\tn" << n << " [label=\"";
-        os << n->schedulingDecision.scheduledThread << " @ ep=" << n->schedulingDecision.epochNumber;
-        os << "\",shape=pentagon";
-      }
+    if (n->schedulingDecision.epochNumber == 0) {
+      os << "\tn" << n << " [shape=diamond";
     } else {
       os << "\tn" << n << " [label=\"";
-      pp->print(n->condition);
+      os << n->schedulingDecision.scheduledThread << " @ ep=" << n->schedulingDecision.epochNumber;
       os << "\",shape=diamond";
     }
     if (n->data) {
-=======
-    os << "\tn" << n << " [shape=diamond";
-    if (n->data)
->>>>>>> 32892a0c
       os << ",fillcolor=green";
     }
     os << "];\n";
@@ -100,21 +89,8 @@
   delete pp;
 }
 
-<<<<<<< HEAD
-PTreeNode::PTreeNode(PTreeNode *_parent, 
-                     ExecutionState *_data) 
-  : parent(_parent),
-    left(0),
-    right(0),
-    data(_data),
-    condition(0) {
+PTreeNode::PTreeNode(PTreeNode * parent, ExecutionState * data)
+  : parent{parent}, data{data} {
   schedulingDecision.epochNumber = 0;
   schedulingDecision.scheduledThread = 0;
 }
-
-PTreeNode::~PTreeNode() {
-}
-=======
-PTreeNode::PTreeNode(PTreeNode * parent, ExecutionState * data)
-  : parent{parent}, data{data} {}
->>>>>>> 32892a0c
