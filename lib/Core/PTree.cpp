//===-- PTree.cpp ---------------------------------------------------------===//
//
//                     The KLEE Symbolic Virtual Machine
//
// This file is distributed under the University of Illinois Open Source
// License. See LICENSE.TXT for details.
//
//===----------------------------------------------------------------------===//

#include "PTree.h"

#include "klee/ExecutionState.h"
#include "klee/Expr/Expr.h"
#include "klee/Expr/ExprPPrinter.h"

#include <vector>
#include <iterator>
#include <algorithm>
#include <klee/ExecutionState.h>

using namespace klee;

PTree::PTree(ExecutionState *initialState) {
  root = std::make_unique<PTreeNode>(nullptr, initialState);
}

void PTree::attach(PTreeNode *node, ExecutionState *leftState, ExecutionState *rightState) {
  assert(node && !node->left && !node->right);

  node->state = nullptr;
  node->left = std::make_unique<PTreeNode>(node, leftState);
  node->right = std::make_unique<PTreeNode>(node, rightState);
}

void PTree::remove(PTreeNode *n) {
  assert(!n->left && !n->right);
  do {
    PTreeNode *p = n->parent;
    if (p) {
      if (n == p->left.get()) {
        p->left = nullptr;
      } else {
        assert(n == p->right.get());
        p->right = nullptr;
      }
    }
    n = p;
  } while (n && !n->left && !n->right);
}

void PTree::dump(llvm::raw_ostream &os) {
  ExprPPrinter *pp = ExprPPrinter::create(os);
  pp->setNewline("\\l");
  os << "digraph G {\n";
  os << "\tsize=\"10,7.5\";\n";
  os << "\tratio=fill;\n";
  os << "\trotate=90;\n";
  os << "\tcenter = \"true\";\n";
  os << "\tnode [style=\"filled\",width=.1,height=.1,fontname=\"Terminus\"]\n";
<<<<<<< HEAD
  os << "\tedge [arrowsize=.5]\n";
  std::vector<PTree::Node*> stack;
  stack.push_back(root);
=======
  os << "\tedge [arrowsize=.3]\n";
  std::vector<const PTreeNode*> stack;
  stack.push_back(root.get());
>>>>>>> 95ce1601
  while (!stack.empty()) {
    const PTreeNode *n = stack.back();
    stack.pop_back();
<<<<<<< HEAD
    if (n->schedulingDecision.epochNumber == 0) {
      os << "\tn" << n << " [shape=diamond";
    } else {
      os << "\tn" << n << " [label=\"";
      os << n->schedulingDecision.scheduledThread << " @ ep=" << n->schedulingDecision.epochNumber;
      os << "\",shape=diamond";
    }
    if (n->data) {
=======
    os << "\tn" << n << " [shape=diamond";
    if (n->state)
>>>>>>> 95ce1601
      os << ",fillcolor=green";
    }
    os << "];\n";
    if (n->left) {
      os << "\tn" << n << " -> n" << n->left.get() << ";\n";
      stack.push_back(n->left.get());
    }
    if (n->right) {
      os << "\tn" << n << " -> n" << n->right.get() << ";\n";
      stack.push_back(n->right.get());
    }
  }
  os << "}\n";
  delete pp;
}

<<<<<<< HEAD
PTreeNode::PTreeNode(PTreeNode * parent, ExecutionState * data)
  : parent{parent}, data{data} {
  schedulingDecision.epochNumber = 0;
  schedulingDecision.scheduledThread = ThreadId{};
=======
PTreeNode::PTreeNode(PTreeNode *parent, ExecutionState *state) : parent{parent}, state{state} {
  state->ptreeNode = this;
>>>>>>> 95ce1601
}
<|MERGE_RESOLUTION|>--- conflicted
+++ resolved
@@ -57,19 +57,12 @@
   os << "\trotate=90;\n";
   os << "\tcenter = \"true\";\n";
   os << "\tnode [style=\"filled\",width=.1,height=.1,fontname=\"Terminus\"]\n";
-<<<<<<< HEAD
-  os << "\tedge [arrowsize=.5]\n";
-  std::vector<PTree::Node*> stack;
-  stack.push_back(root);
-=======
   os << "\tedge [arrowsize=.3]\n";
   std::vector<const PTreeNode*> stack;
   stack.push_back(root.get());
->>>>>>> 95ce1601
   while (!stack.empty()) {
     const PTreeNode *n = stack.back();
     stack.pop_back();
-<<<<<<< HEAD
     if (n->schedulingDecision.epochNumber == 0) {
       os << "\tn" << n << " [shape=diamond";
     } else {
@@ -77,11 +70,7 @@
       os << n->schedulingDecision.scheduledThread << " @ ep=" << n->schedulingDecision.epochNumber;
       os << "\",shape=diamond";
     }
-    if (n->data) {
-=======
-    os << "\tn" << n << " [shape=diamond";
-    if (n->state)
->>>>>>> 95ce1601
+    if (n->state) {
       os << ",fillcolor=green";
     }
     os << "];\n";
@@ -98,13 +87,6 @@
   delete pp;
 }
 
-<<<<<<< HEAD
-PTreeNode::PTreeNode(PTreeNode * parent, ExecutionState * data)
-  : parent{parent}, data{data} {
-  schedulingDecision.epochNumber = 0;
-  schedulingDecision.scheduledThread = ThreadId{};
-=======
 PTreeNode::PTreeNode(PTreeNode *parent, ExecutionState *state) : parent{parent}, state{state} {
   state->ptreeNode = this;
->>>>>>> 95ce1601
 }
