//===-- PTree.h -------------------------------------------------*- C++ -*-===//
//
//                     The KLEE Symbolic Virtual Machine
//
// This file is distributed under the University of Illinois Open Source
// License. See LICENSE.TXT for details.
//
//===----------------------------------------------------------------------===//

#ifndef KLEE_PTREE_H
#define KLEE_PTREE_H

#include "klee/Expr/Expr.h"
#include "klee/Thread.h"

namespace klee {
  class ExecutionState;

<<<<<<< HEAD
  typedef struct {
    ThreadId scheduledThread;
    uint64_t epochNumber;
  } SchedulingDecision;

  class PTree { 
    typedef ExecutionState* data_type;

=======
  class PTreeNode {
>>>>>>> 95ce1601
  public:
    PTreeNode *parent = nullptr;
    std::unique_ptr<PTreeNode> left;
    std::unique_ptr<PTreeNode> right;
    ExecutionState *state = nullptr;

    PTreeNode(const PTreeNode&) = delete;
    PTreeNode(PTreeNode *parent, ExecutionState *state);
    ~PTreeNode() = default;
  };

  class PTree {
  public:
    std::unique_ptr<PTreeNode> root;
    explicit PTree(ExecutionState *initialState);
    ~PTree() = default;

<<<<<<< HEAD
    SchedulingDecision schedulingDecision;

  private:
    PTreeNode(PTreeNode * parent, ExecutionState * data);
    ~PTreeNode() = default;
=======
    static void attach(PTreeNode *node, ExecutionState *leftState, ExecutionState *rightState);
    static void remove(PTreeNode *node);
    void dump(llvm::raw_ostream &os);
>>>>>>> 95ce1601
  };
}

#endif /* KLEE_PTREE_H */<|MERGE_RESOLUTION|>--- conflicted
+++ resolved
@@ -16,23 +16,18 @@
 namespace klee {
   class ExecutionState;
 
-<<<<<<< HEAD
   typedef struct {
-    ThreadId scheduledThread;
-    uint64_t epochNumber;
+    ThreadId scheduledThread = {};
+    uint64_t epochNumber = 0;
   } SchedulingDecision;
 
-  class PTree { 
-    typedef ExecutionState* data_type;
-
-=======
   class PTreeNode {
->>>>>>> 95ce1601
   public:
     PTreeNode *parent = nullptr;
     std::unique_ptr<PTreeNode> left;
     std::unique_ptr<PTreeNode> right;
     ExecutionState *state = nullptr;
+    SchedulingDecision schedulingDecision;
 
     PTreeNode(const PTreeNode&) = delete;
     PTreeNode(PTreeNode *parent, ExecutionState *state);
@@ -45,17 +40,9 @@
     explicit PTree(ExecutionState *initialState);
     ~PTree() = default;
 
-<<<<<<< HEAD
-    SchedulingDecision schedulingDecision;
-
-  private:
-    PTreeNode(PTreeNode * parent, ExecutionState * data);
-    ~PTreeNode() = default;
-=======
     static void attach(PTreeNode *node, ExecutionState *leftState, ExecutionState *rightState);
     static void remove(PTreeNode *node);
     void dump(llvm::raw_ostream &os);
->>>>>>> 95ce1601
   };
 }
 
