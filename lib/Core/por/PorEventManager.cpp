--- conflicted
+++ resolved
@@ -64,70 +64,16 @@
   }
 }
 
-<<<<<<< HEAD
-bool PorEventManager::registerPorEvent(ExecutionState &state, por_event_t kind, std::vector<std::uint64_t> args) {
-  if (LogPorEvents) {
-    llvm::errs() << "POR event: " << getNameOfEvent(kind) << " with current thread " << state.currentThreadId() << " and args: ";
-
-    for (const auto& arg : args) {
-      llvm::errs() << arg  << " ";
-    }
-
-    llvm::errs() << "\n";
-  }
-
-  // Make sure that we always have the correct number of arguments
-  if (kind == por_wait1 || kind == por_wait2) {
-    if (args.size() != 2) {
-      return false;
-    }
-  } else if (kind == por_signal || kind == por_broadcast) {
-    if (args.empty()) {
-      return false;
-    }
-  } else {
-    // Every other event type requires exactly one parameter
-    if (args.size() != 1) {
-      return false;
-    }
-  }
-
+void PorEventManager::logEventThreadAndKind(const ExecutionState &state, por_event_t kind) {
+  llvm::errs() << "POR event: " << getNameOfEvent(kind) << " with current thread " << state.currentThreadId();
+}
+
+void PorEventManager::checkIfCatchUpIsNeeded(ExecutionState &state) {
   if (state.porConfiguration->needs_catch_up() || roundRobin) {
     // make sure we do not miss any events in case a different
     // thread needs to be scheduled after catching up to this event
     state.needsThreadScheduling = true;
   }
-
-  if (registerPorEventInternal(state, kind, args)) {
-    registerStandbyState(state, kind);
-    return true;
-  }
-
-  return false;
-}
-
-bool PorEventManager::registerLocal(ExecutionState &state, std::vector<bool> path) {
-  state.porConfiguration->local(state.currentThreadId(), std::move(path));
-
-  // FIXME: remove duplicate code
-  if (LogPorEvents) {
-    llvm::errs() << "POR event: " << getNameOfEvent(por_local) << " with current thread " << state.currentThreadId() << "\n";
-  }
-
-  // FIXME: remove duplicate code
-  if (state.porConfiguration->needs_catch_up() || roundRobin) {
-=======
-void PorEventManager::logEventThreadAndKind(const ExecutionState &state, por_event_t kind) {
-  llvm::errs() << "POR event: " << getNameOfEvent(kind) << " with current thread " << state.currentThreadId();
-}
-
-void PorEventManager::checkIfCatchUpIsNeeded(ExecutionState &state) {
-  if (state.porConfiguration->needs_catch_up()) {
->>>>>>> f2bc8c4b
-    // make sure we do not miss any events in case a different
-    // thread needs to be scheduled after catching up to this event
-    state.needsThreadScheduling = true;
-  }
 }
 
 void PorEventManager::registerStandbyState(ExecutionState &state, por_event_t kind) {
@@ -135,11 +81,8 @@
 
   bool registerStandbyState = true;
   if (StandbyStates != StandbyStatePolicy::All) {
-<<<<<<< HEAD
-    registerStandbyState = (kind == por_thread_init && state.currentThreadId() == 1) || (kind == por_condition_variable_create);
-=======
-    registerStandbyState = (kind == por_thread_init && state.currentThreadId() == ThreadId(1));
->>>>>>> f2bc8c4b
+    registerStandbyState = (kind == por_thread_init && state.currentThreadId() == ThreadId(1))|| (kind == por_condition_variable_create);
+
     if (!registerStandbyState && StandbyStates != StandbyStatePolicy::Minimal) {
       auto dist = state.porConfiguration->distance_to_last_standby_state(&state);
       if (StandbyStates == StandbyStatePolicy::Half) {
