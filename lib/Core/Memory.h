--- conflicted
+++ resolved
@@ -39,22 +39,15 @@
   friend class STPBuilder;
   friend class ObjectState;
   friend class ExecutionState;
-<<<<<<< HEAD
   friend class Thread;
   friend class GlobalObjectsMap;
+  friend class ref<MemoryObject>;
+  friend class ref<const MemoryObject>;
 
 private:
   static uint64_t counter;
-  mutable unsigned refCount;
-=======
-  friend class ref<MemoryObject>;
-  friend class ref<const MemoryObject>;
-
-private:
-  static int counter;
   /// @brief Required by klee::ref-managed objects
   mutable class ReferenceCounter _refCount;
->>>>>>> de471397
 
   /// id of thread and index of stack frame in which this memory object was allocated.
   std::pair<ThreadId, std::size_t> allocationStackFrame{};
@@ -96,13 +89,8 @@
   // XXX this is just a temp hack, should be removed
   explicit
   MemoryObject(uint64_t _address) 
-<<<<<<< HEAD
-    : refCount(0),
-      allocationStackFrame({}),
-      id(counter++), 
-=======
-    : id(counter++),
->>>>>>> de471397
+    : allocationStackFrame({}),
+      id(counter++),
       address(_address),
       size(0),
       isFixed(true),
@@ -114,13 +102,8 @@
   MemoryObject(uint64_t _address, unsigned _size, unsigned _alignment, bool _isLocal, bool _isGlobal, bool _isFixed, bool _isThreadLocal,
                const llvm::Value *_allocSite, std::pair<ThreadId, std::size_t> _allocationStackFrame,
                MemoryManager *_parent)
-<<<<<<< HEAD
-    : refCount(0),
-      allocationStackFrame(_allocationStackFrame),
+    : allocationStackFrame(_allocationStackFrame),
       id(counter++),
-=======
-    : id(counter++),
->>>>>>> de471397
       address(_address),
       size(_size),
       alignment(_alignment),
@@ -183,10 +166,10 @@
     }
   }
 
-<<<<<<< HEAD
   const std::pair<ThreadId, std::size_t> &getAllocationStackFrame() const {
     return allocationStackFrame;
-=======
+  }
+
   /// Compare this object with memory object b.
   /// \param b memory object to compare with
   /// \return <0 if this is smaller, 0 if both are equal, >0 if b is smaller
@@ -204,7 +187,6 @@
       return (allocSite < b.allocSite ? -1 : 1);
 
     return 0;
->>>>>>> de471397
   }
 };
 
