//===-- Memory.h ------------------------------------------------*- C++ -*-===//
//
//                     The KLEE Symbolic Virtual Machine
//
// This file is distributed under the University of Illinois Open Source
// License. See LICENSE.TXT for details.
//
//===----------------------------------------------------------------------===//

#ifndef KLEE_MEMORY_H
#define KLEE_MEMORY_H

#include "Context.h"
#include "TimingSolver.h"

#include "klee/Expr/Expr.h"

#include "llvm/ADT/StringExtras.h"

<<<<<<< HEAD
#include "klee/ThreadId.h"

#include <cstddef>
#include <string>
#include <utility>
=======
#include <string>
>>>>>>> f9aa2a35
#include <vector>

namespace llvm {
  class Value;
}

namespace klee {

class BitArray;
class MemoryManager;
class Solver;
class ArrayCache;

class MemoryObject {
  friend class STPBuilder;
  friend class ObjectState;
  friend class ExecutionState;
  friend class Thread;

private:
  static uint64_t counter;
  mutable unsigned refCount;

  /// id of thread and index of stack frame in which this memory object was allocated.
  std::pair<ThreadId, std::size_t> allocationStackFrame{};

public:
  uint64_t id;
  uint64_t address;

  /// size in bytes
  unsigned size;
  mutable std::string name;

  bool isLocal;
  mutable bool isGlobal;
  bool isFixed;

  bool isUserSpecified;

  MemoryManager *parent;

  /// "Location" for which this memory object was allocated. This
  /// should be either the allocating instruction or the global object
  /// it was allocated for (or whatever else makes sense).
  const llvm::Value *allocSite;
  
  /// A list of boolean expressions the user has requested be true of
  /// a counterexample. Mutable since we play a little fast and loose
  /// with allowing it to be added to during execution (although
  /// should sensibly be only at creation time).
  mutable std::vector< ref<Expr> > cexPreferences;

  // DO NOT IMPLEMENT
  MemoryObject(const MemoryObject &b);
  MemoryObject &operator=(const MemoryObject &b);

public:
  // XXX this is just a temp hack, should be removed
  explicit
  MemoryObject(uint64_t _address) 
    : refCount(0),
      allocationStackFrame({}),
      id(counter++), 
      address(_address),
      size(0),
      isFixed(true),
      parent(NULL),
      allocSite(0) {
  }

  MemoryObject(uint64_t _address, unsigned _size,
               bool _isLocal, bool _isGlobal, bool _isFixed,
               const llvm::Value *_allocSite,
               std::pair<ThreadId, std::size_t> _allocationStackFrame,
               MemoryManager *_parent)
    : refCount(0),
      allocationStackFrame(_allocationStackFrame),
      id(counter++),
      address(_address),
      size(_size),
      name("unnamed"),
      isLocal(_isLocal),
      isGlobal(_isGlobal),
      isFixed(_isFixed),
      isUserSpecified(false),
      parent(_parent), 
      allocSite(_allocSite) {
  }

  ~MemoryObject();

  /// Get an identifying string for this allocation.
  void getAllocInfo(std::string &result) const;

  void setName(std::string name) const {
    this->name = name;
  }

  uint64_t getId() const {
    return id;
  }

  ref<ConstantExpr> getBaseExpr() const { 
    return ConstantExpr::create(address, Context::get().getPointerWidth());
  }
  ref<ConstantExpr> getSizeExpr() const { 
    return ConstantExpr::create(size, Context::get().getPointerWidth());
  }
  ref<Expr> getOffsetExpr(ref<Expr> pointer) const {
    return SubExpr::create(pointer, getBaseExpr());
  }
  ref<Expr> getBoundsCheckPointer(ref<Expr> pointer) const {
    return getBoundsCheckOffset(getOffsetExpr(pointer));
  }
  ref<Expr> getBoundsCheckPointer(ref<Expr> pointer, unsigned bytes) const {
    return getBoundsCheckOffset(getOffsetExpr(pointer), bytes);
  }

  ref<Expr> getBoundsCheckOffset(ref<Expr> offset) const {
    if (size==0) {
      return EqExpr::create(offset, 
                            ConstantExpr::alloc(0, Context::get().getPointerWidth()));
    } else {
      return UltExpr::create(offset, getSizeExpr());
    }
  }
  ref<Expr> getBoundsCheckOffset(ref<Expr> offset, unsigned bytes) const {
    if (bytes<=size) {
      return UltExpr::create(offset, 
                             ConstantExpr::alloc(size - bytes + 1, 
                                                 Context::get().getPointerWidth()));
    } else {
      return ConstantExpr::alloc(0, Expr::Bool);
    }
  }

  const std::pair<ThreadId, std::size_t> &getAllocationStackFrame() const {
    return allocationStackFrame;
  }
};

class ObjectState {
private:
  friend class AddressSpace;
  unsigned copyOnWriteOwner; // exclusively for AddressSpace

  friend class ObjectHolder;
  unsigned refCount;

  const MemoryObject *object;

  uint8_t *concreteStore;

  // XXX cleanup name of flushMask (its backwards or something)
  BitArray *concreteMask;

  // mutable because may need flushed during read of const
  mutable BitArray *flushMask;

  ref<Expr> *knownSymbolics;

  // mutable because we may need flush during read of const
  mutable UpdateList updates;

public:
  unsigned size;

  bool readOnly;

public:
  /// Create a new object state for the given memory object with concrete
  /// contents. The initial contents are undefined, it is the callers
  /// responsibility to initialize the object contents appropriately.
  ObjectState(const MemoryObject *mo);

  /// Create a new object state for the given memory object with symbolic
  /// contents.
  ObjectState(const MemoryObject *mo, const Array *array);

  ObjectState(const ObjectState &os);
  ~ObjectState();

  const MemoryObject *getObject() const { return object; }

  void setReadOnly(bool ro) { readOnly = ro; }

  // make contents all concrete and zero
  void initializeToZero();
  // make contents all concrete and random
  void initializeToRandom();

  ref<Expr> read(ref<Expr> offset, Expr::Width width) const;
  ref<Expr> read(unsigned offset, Expr::Width width) const;
  ref<Expr> read8(unsigned offset) const;

  // return bytes written.
  void write(unsigned offset, ref<Expr> value);
  void write(ref<Expr> offset, ref<Expr> value);

  void write8(unsigned offset, uint8_t value);
  void write16(unsigned offset, uint16_t value);
  void write32(unsigned offset, uint32_t value);
  void write64(unsigned offset, uint64_t value);
  void print() const;

  /*
    Looks at all the symbolic bytes of this object, gets a value for them
    from the solver and puts them in the concreteStore.
  */
  void flushToConcreteStore(TimingSolver *solver,
                            const ExecutionState &state) const;

private:
  const UpdateList &getUpdates() const;

  void makeConcrete();

  void makeSymbolic();

  ref<Expr> read8(ref<Expr> offset) const;
  void write8(unsigned offset, ref<Expr> value);
  void write8(ref<Expr> offset, ref<Expr> value);

  void fastRangeCheckOffset(ref<Expr> offset, unsigned *base_r, 
                            unsigned *size_r) const;
  void flushRangeForRead(unsigned rangeBase, unsigned rangeSize) const;
  void flushRangeForWrite(unsigned rangeBase, unsigned rangeSize);

  bool isByteConcrete(unsigned offset) const;
  bool isByteFlushed(unsigned offset) const;
  bool isByteKnownSymbolic(unsigned offset) const;

  void markByteConcrete(unsigned offset);
  void markByteSymbolic(unsigned offset);
  void markByteFlushed(unsigned offset);
  void markByteUnflushed(unsigned offset);
  void setKnownSymbolic(unsigned offset, Expr *value);

  ArrayCache *getArrayCache() const;
};
  
} // End klee namespace

#endif /* KLEE_MEMORY_H */<|MERGE_RESOLUTION|>--- conflicted
+++ resolved
@@ -14,18 +14,13 @@
 #include "TimingSolver.h"
 
 #include "klee/Expr/Expr.h"
+#include "klee/ThreadId.h"
 
 #include "llvm/ADT/StringExtras.h"
-
-<<<<<<< HEAD
-#include "klee/ThreadId.h"
 
 #include <cstddef>
 #include <string>
 #include <utility>
-=======
-#include <string>
->>>>>>> f9aa2a35
 #include <vector>
 
 namespace llvm {
