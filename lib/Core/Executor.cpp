--- conflicted
+++ resolved
@@ -1167,13 +1167,7 @@
 
   if (!DebugPrintInstructions.isSet(STDERR_COMPACT) &&
       !DebugPrintInstructions.isSet(FILE_COMPACT)) {
-<<<<<<< HEAD
-    (*stream) << "     ";
-    thread->pc->printFileLine(*stream);
-    (*stream) << ":";
-=======
-    (*stream) << "     " << state.pc->getSourceLocation() << ":";
->>>>>>> 843e9be8
+    (*stream) << "     " << thread->pc->getSourceLocation() << ":";
   }
 
   (*stream) << thread->pc->info->assemblyLine;
@@ -3124,13 +3118,9 @@
       if (i != arguments.size()-1)
         os << ", ";
     }
-<<<<<<< HEAD
-    os << ") at ";
+
     Thread* thread = state.getCurrentThreadReference();
-    thread->pc->printFileLine(os);
-=======
-    os << ") at " << state.pc->getSourceLocation();
->>>>>>> 843e9be8
+    os << ") at " << thread->pc->getSourceLocation();
     
     if (AllExternalWarnings)
       klee_warning("%s", os.str().c_str());
