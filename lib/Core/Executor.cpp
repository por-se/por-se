//===-- Executor.cpp ------------------------------------------------------===//
//
//                     The KLEE Symbolic Virtual Machine
//
// This file is distributed under the University of Illinois Open Source
// License. See LICENSE.TXT for details.
//
//===----------------------------------------------------------------------===//

#include "Executor.h"

#include "../Expr/ArrayExprOptimizer.h"
#include "Context.h"
#include "CoreStats.h"
#include "ExecutorTimerInfo.h"
#include "ExternalDispatcher.h"
#include "ImpliedValue.h"
#include "Memory.h"
#include "MemoryAccessTracker.h"
#include "MemoryManager.h"
#include "MemoryState.h"
#include "PTree.h"
#include "Searcher.h"
#include "SeedInfo.h"
#include "SpecialFunctionHandler.h"
#include "StatsTracker.h"
#include "TimingSolver.h"
#include "UserSearcher.h"

#include "klee/Common.h"
#include "klee/Config/Version.h"
#include "klee/ExecutionState.h"
#include "klee/Expr/Assignment.h"
#include "klee/Expr/Expr.h"
#include "klee/Expr/ExprPPrinter.h"
#include "klee/Expr/ExprSMTLIBPrinter.h"
#include "klee/Expr/ExprUtil.h"
#include "klee/Internal/ADT/KTest.h"
#include "klee/Internal/ADT/RNG.h"
#include "klee/Internal/Module/Cell.h"
#include "klee/Internal/Module/InstructionInfoTable.h"
#include "klee/Internal/Module/KInstruction.h"
#include "klee/Internal/Module/KModule.h"
#include "klee/Internal/Support/ErrorHandling.h"
#include "klee/Internal/Support/FileHandling.h"
#include "klee/Internal/Support/FloatEvaluation.h"
#include "klee/Internal/Support/ModuleUtil.h"
#include "klee/Internal/System/MemoryUsage.h"
#include "klee/Internal/System/Time.h"
#include "klee/Interpreter.h"
#include "klee/OptionCategories.h"
#include "klee/SolverCmdLine.h"
#include "klee/SolverStats.h"
#include "klee/TimerStatIncrementer.h"
#include "klee/util/GetElementPtrTypeIterator.h"

#include "llvm/ADT/SmallPtrSet.h"
#include "llvm/ADT/StringExtras.h"
#include "llvm/IR/Attributes.h"
#include "llvm/IR/BasicBlock.h"
#include "llvm/IR/CallSite.h"
#include "llvm/IR/Constants.h"
#include "llvm/IR/DataLayout.h"
#include "llvm/IR/Function.h"
#include "llvm/IR/Instructions.h"
#include "llvm/IR/IntrinsicInst.h"
#include "llvm/IR/LLVMContext.h"
#include "llvm/IR/Module.h"
#include "llvm/Support/CommandLine.h"
#include "llvm/Support/ErrorHandling.h"
#include "llvm/Support/FileSystem.h"
#include "llvm/Support/Path.h"
#include "llvm/Support/Process.h"
#include "llvm/Support/raw_ostream.h"

#include "por/configuration.h"

#include <algorithm>
#include <cassert>
#include <cerrno>
#include <cxxabi.h>
#include <fstream>
#include <iomanip>
#include <iosfwd>
#include <memory>
#include <sstream>
#include <string>
#include <sys/mman.h>
#include <vector>


using namespace llvm;
using namespace klee;

namespace klee {
cl::OptionCategory DebugCat("Debugging options",
                            "These are debugging options.");

cl::OptionCategory ExtCallsCat("External call policy options",
                               "These options impact external calls.");

cl::OptionCategory SeedingCat(
    "Seeding options",
    "These options are related to the use of seeds to start exploration.");

cl::OptionCategory
    TerminationCat("State and overall termination options",
                   "These options control termination of the overall KLEE "
                   "execution and of individual states.");

cl::OptionCategory TestGenCat("Test generation options",
                              "These options impact test generation.");
} // namespace klee

namespace {
    cl::opt<bool> LogConflictingExtensions(
      "log-conflicting-extensions",
      cl::desc("Log conflicting extensions that are added for multi-threaded executions with alternative interleavings (default=false)"),
      cl::init(false));

  cl::opt<bool> LogStateJSON(
      "log-state-json-files",
      cl::desc("Creates two files (states.json, states_fork.json) in output directory that record relevant information about states (default=false)"),
      cl::init(false));

#ifdef HAVE_ZLIB_H
  cl::opt<bool> CompressLogStateJSON(
      "compress-log-state-json-files",
      cl::desc("Compress the files created by -log-state-json-files in gzip format."),
      cl::init(false));
#endif

/*** Test generation options ***/

cl::opt<bool> DumpStatesOnHalt(
    "dump-states-on-halt",
    cl::init(true),
    cl::desc("Dump test cases for all active states on exit (default=true)"),
    cl::cat(TestGenCat));

cl::opt<bool> OnlyOutputStatesCoveringNew(
    "only-output-states-covering-new",
    cl::init(false),
    cl::desc("Only output test cases covering new code (default=false)"),
    cl::cat(TestGenCat));

cl::opt<bool> EmitAllErrors(
    "emit-all-errors", cl::init(false),
    cl::desc("Generate tests cases for all errors "
             "(default=false, i.e. one per (error,instruction) pair)"),
    cl::cat(TestGenCat));


/* Constraint solving options */

cl::opt<unsigned> MaxSymArraySize(
    "max-sym-array-size",
    cl::desc(
        "If a symbolic array exceeds this size (in bytes), symbolic addresses "
        "into this array are concretized.  Set to 0 to disable (default=0)"),
    cl::init(0),
    cl::cat(SolvingCat));

cl::opt<bool>
    SimplifySymIndices("simplify-sym-indices",
                       cl::init(false),
                       cl::desc("Simplify symbolic accesses using equalities "
                                "from other constraints (default=false)"),
                       cl::cat(SolvingCat));

cl::opt<bool>
    EqualitySubstitution("equality-substitution", cl::init(true),
                         cl::desc("Simplify equality expressions before "
                                  "querying the solver (default=true)"),
                         cl::cat(SolvingCat));


/*** External call policy options ***/

enum class ExternalCallPolicy {
  None,     // No external calls allowed
  Concrete, // Only external calls with concrete arguments allowed
  All,      // All external calls allowed
};

cl::opt<ExternalCallPolicy> ExternalCalls(
    "external-calls",
    cl::desc("Specify the external call policy"),
    cl::values(
        clEnumValN(
            ExternalCallPolicy::None, "none",
            "No external function calls are allowed."),
        clEnumValN(ExternalCallPolicy::Concrete, "concrete",
                   "Only external function calls with concrete arguments are "
                   "allowed (default)"),
        clEnumValN(ExternalCallPolicy::All, "all",
                   "All external function calls are allowed.  This concretizes "
                   "any symbolic arguments in calls to external functions.")
            KLEE_LLVM_CL_VAL_END),
    cl::init(ExternalCallPolicy::Concrete),
    cl::cat(ExtCallsCat));

cl::opt<bool> SuppressExternalWarnings(
    "suppress-external-warnings",
    cl::init(false),
    cl::desc("Supress warnings about calling external functions."),
    cl::cat(ExtCallsCat));

cl::opt<bool> AllExternalWarnings(
    "all-external-warnings",
    cl::init(false),
    cl::desc("Issue a warning everytime an external call is made, "
             "as opposed to once per function (default=false)"),
    cl::cat(ExtCallsCat));


/*** Seeding options ***/

cl::opt<bool> AlwaysOutputSeeds(
    "always-output-seeds",
    cl::init(true),
    cl::desc(
        "Dump test cases even if they are driven by seeds only (default=true)"),
    cl::cat(SeedingCat));

cl::opt<bool> OnlyReplaySeeds(
    "only-replay-seeds",
    cl::init(false),
    cl::desc("Discard states that do not have a seed (default=false)."),
    cl::cat(SeedingCat));

cl::opt<bool> OnlySeed("only-seed",
                       cl::init(false),
                       cl::desc("Stop execution after seeding is done without "
                                "doing regular search (default=false)."),
                       cl::cat(SeedingCat));

cl::opt<bool>
    AllowSeedExtension("allow-seed-extension",
                       cl::init(false),
                       cl::desc("Allow extra (unbound) values to become "
                                "symbolic during seeding (default=false)."),
                       cl::cat(SeedingCat));

cl::opt<bool> ZeroSeedExtension(
    "zero-seed-extension",
    cl::init(false),
    cl::desc(
        "Use zero-filled objects if matching seed not found (default=false)"),
    cl::cat(SeedingCat));

cl::opt<bool> AllowSeedTruncation(
    "allow-seed-truncation",
    cl::init(false),
    cl::desc("Allow smaller buffers than in seeds (default=false)."),
    cl::cat(SeedingCat));

cl::opt<bool> NamedSeedMatching(
    "named-seed-matching",
    cl::init(false),
    cl::desc("Use names to match symbolic objects to inputs (default=false)."),
    cl::cat(SeedingCat));

cl::opt<std::string>
    SeedTime("seed-time",
             cl::desc("Amount of time to dedicate to seeds, before normal "
                      "search (default=0s (off))"),
             cl::cat(SeedingCat));


/*** Termination criteria options ***/

cl::list<Executor::TerminateReason> ExitOnErrorType(
    "exit-on-error-type",
    cl::desc(
        "Stop execution after reaching a specified condition (default=false)"),
    cl::values(
        clEnumValN(Executor::Abort, "Abort", "The program crashed"),
        clEnumValN(Executor::Assert, "Assert", "An assertion was hit"),
        clEnumValN(Executor::BadVectorAccess, "BadVectorAccess",
                   "Vector accessed out of bounds"),
        clEnumValN(Executor::Exec, "Exec",
                   "Trying to execute an unexpected instruction"),
        clEnumValN(Executor::External, "External",
                   "External objects referenced"),
        clEnumValN(Executor::Free, "Free", "Freeing invalid memory"),
        clEnumValN(Executor::Model, "Model", "Memory model limit hit"),
        clEnumValN(Executor::Overflow, "Overflow", "An overflow occurred"),
        clEnumValN(Executor::Ptr, "Ptr", "Pointer error"),
        clEnumValN(Executor::ReadOnly, "ReadOnly", "Write to read-only memory"),
        clEnumValN(Executor::ReportError, "ReportError",
                   "klee_report_error called"),
        clEnumValN(Executor::User, "User", "Wrong klee_* functions invocation"),
        clEnumValN(Executor::Deadlock, "Deadlock", "At least two threads are in a deadlock state"),
        clEnumValN(Executor::UnsafeMemoryAccess, "UnsafeMemoryAccess", "A data race was detected"),
        clEnumValN(Executor::Unhandled, "Unhandled",
                   "Unhandled instruction hit") KLEE_LLVM_CL_VAL_END),
    cl::ZeroOrMore,
    cl::cat(TerminationCat));

cl::opt<unsigned long long> MaxInstructions(
    "max-instructions",
    cl::desc("Stop execution after this many instructions.  Set to 0 to disable (default=0)"),
    cl::init(0),
    cl::cat(TerminationCat));

cl::opt<unsigned>
    MaxForks("max-forks",
             cl::desc("Only fork this many times.  Set to -1 to disable (default=-1)"),
             cl::init(~0u),
             cl::cat(TerminationCat));

cl::opt<unsigned> MaxDepth(
    "max-depth",
    cl::desc("Only allow this many symbolic branches.  Set to 0 to disable (default=0)"),
    cl::init(0),
    cl::cat(TerminationCat));

cl::opt<unsigned> MaxMemory("max-memory",
                            cl::desc("Refuse to fork when above this amount of "
                                     "memory (in MB) (default=2000)"),
                            cl::init(2000),
                            cl::cat(TerminationCat));

cl::opt<bool> MaxMemoryInhibit(
    "max-memory-inhibit",
    cl::desc(
        "Inhibit forking at memory cap (vs. random terminate) (default=true)"),
    cl::init(true),
    cl::cat(TerminationCat));

  cl::opt<bool> ExitOnMaxMemory(
    "exit-on-max-memory",
    cl::desc(
        "Instead of killing states or inhibiting forking, exit KLEE once memory cap was hit (default=false)"),
    cl::init(false),
    cl::cat(TerminationCat));


cl::opt<unsigned> RuntimeMaxStackFrames(
    "max-stack-frames",
    cl::desc("Terminate a state after this many stack frames.  Set to 0 to "
             "disable (default=8192)"),
    cl::init(8192),
    cl::cat(TerminationCat));

cl::opt<std::string> MaxInstructionTime(
    "max-instruction-time",
    cl::desc("Allow a single instruction to take only this much time.  Enables "
             "--use-forked-solver.  Set to 0s to disable (default=0s)"),
    cl::cat(TerminationCat));

cl::opt<double> MaxStaticForkPct(
    "max-static-fork-pct", cl::init(1.),
    cl::desc("Maximum percentage spent by an instruction forking out of the "
             "forking of all instructions (default=1.0 (always))"),
    cl::cat(TerminationCat));

cl::opt<double> MaxStaticSolvePct(
    "max-static-solve-pct", cl::init(1.),
    cl::desc("Maximum percentage of solving time that can be spent by a single "
             "instruction over total solving time for all instructions "
             "(default=1.0 (always))"),
    cl::cat(TerminationCat));

cl::opt<double> MaxStaticCPForkPct(
    "max-static-cpfork-pct", cl::init(1.),
    cl::desc("Maximum percentage spent by an instruction of a call path "
             "forking out of the forking of all instructions in the call path "
             "(default=1.0 (always))"),
    cl::cat(TerminationCat));

cl::opt<double> MaxStaticCPSolvePct(
    "max-static-cpsolve-pct", cl::init(1.),
    cl::desc("Maximum percentage of solving time that can be spent by a single "
             "instruction of a call path over total solving time for all "
             "instructions (default=1.0 (always))"),
    cl::cat(TerminationCat));


/*** Debugging options ***/

llvm::cl::opt<bool> DebugPrintCalls("debug-print-calls", cl::init(false), cl::cat(DebugCat));

llvm::cl::opt<bool> DebugPrintPorStats("debug-print-por-statistics", cl::init(false), cl::cat(DebugCat));

/// The different query logging solvers that can switched on/off
enum PrintDebugInstructionsType {
  STDERR_ALL, ///
  STDERR_SRC,
  STDERR_COMPACT,
  FILE_ALL,    ///
  FILE_SRC,    ///
  FILE_COMPACT ///
};

llvm::cl::bits<PrintDebugInstructionsType> DebugPrintInstructions(
    "debug-print-instructions",
    llvm::cl::desc("Log instructions during execution."),
    llvm::cl::values(
        clEnumValN(STDERR_ALL, "all:stderr",
                   "Log all instructions to stderr "
                   "in format [src, inst_id, "
                   "llvm_inst]"),
        clEnumValN(STDERR_SRC, "src:stderr",
                   "Log all instructions to stderr in format [src, inst_id]"),
        clEnumValN(STDERR_COMPACT, "compact:stderr",
                   "Log all instructions to stderr in format [inst_id]"),
        clEnumValN(FILE_ALL, "all:file",
                   "Log all instructions to file "
                   "instructions.txt in format [src, "
                   "inst_id, llvm_inst]"),
        clEnumValN(FILE_SRC, "src:file",
                   "Log all instructions to file "
                   "instructions.txt in format [src, "
                   "inst_id]"),
        clEnumValN(FILE_COMPACT, "compact:file",
                   "Log all instructions to file instructions.txt in format "
                   "[inst_id]") KLEE_LLVM_CL_VAL_END),
    llvm::cl::CommaSeparated,
    cl::cat(DebugCat));

#ifdef HAVE_ZLIB_H
cl::opt<bool> DebugCompressInstructions(
    "debug-compress-instructions", cl::init(false),
    cl::desc(
        "Compress the logged instructions in gzip format (default=false)."),
    cl::cat(DebugCat));
#endif

cl::opt<bool> DebugCheckForImpliedValues(
    "debug-check-for-implied-values", cl::init(false),
    cl::desc("Debug the implied value optimization"),
    cl::cat(DebugCat));

cl::opt<bool> NoScheduleForks("no-schedule-forks",
    cl::init(true));

enum class ThreadSchedulingPolicy {
  First, // first runnable thread (by id)
  Last, // last runnable thread (by id)
  RoundRobin, // switch threads after each event registration
  Random, // random runnable thread
};

cl::opt<ThreadSchedulingPolicy> ThreadScheduling(
    "thread-scheduling",
    cl::desc("Specify the thread scheduling policy (only applies outside of catch-up phases)"),
    cl::values(
        clEnumValN(
          ThreadSchedulingPolicy::First, "first",
          "Pick the first runnable thread (determined by its id): main thread if runnable, thread with next lowest id otherwise."),
        clEnumValN(
          ThreadSchedulingPolicy::Last, "last",
          "Pick the last runnable thread (determined by its id): most recent runnable thread."),
        clEnumValN(
          ThreadSchedulingPolicy::RoundRobin, "round-robin",
          "Picks runnable threads in a determined order, changes on event registration."),
        clEnumValN(
          ThreadSchedulingPolicy::Random, "random",
          "Pick a random thread (default).")
        KLEE_LLVM_CL_VAL_END),
    cl::init(ThreadSchedulingPolicy::Random));

} // namespace

namespace klee {
  RNG theRNG;
}

// XXX hack
extern "C" unsigned dumpStates, dumpPTree;
unsigned dumpStates = 0, dumpPTree = 0;

const char *Executor::TerminateReasonNames[] = {
  [ Abort ] = "abort",
  [ Assert ] = "assert",
  [ BadVectorAccess ] = "bad_vector_access",
  [ Exec ] = "exec",
  [ External ] = "external",
  [ Free ] = "free",
  [ Model ] = "model",
  [ Overflow ] = "overflow",
  [ Ptr ] = "ptr",
  [ ReadOnly ] = "readonly",
  [ ReportError ] = "reporterror",
  [ User ] = "user",
  [ Deadlock ] = "deadlock",
  [ UnsafeMemoryAccess ] = "unsafememoryaccess",
  [ Unhandled ] = "xxx",
};

Executor::Executor(LLVMContext &ctx, const InterpreterOptions &opts,
                   InterpreterHandler *ih)
    : Interpreter(opts), interpreterHandler(ih), searcher(0),
      externalDispatcher(new ExternalDispatcher(ctx)), statsTracker(0),
      pathWriter(0), symPathWriter(0), specialFunctionHandler(0),
      processTree(0), replayKTest(0), replayPath(0), usingSeeds(0),
      atMemoryLimit(false), inhibitForking(false), haltExecution(false),
      ivcEnabled(false), debugLogBuffer(debugBufferString),
      executorStartTime(std::chrono::steady_clock::now()) {

  const time::Span maxCoreSolverTime(MaxCoreSolverTime);
  maxInstructionTime = time::Span(MaxInstructionTime);
  coreSolverTimeout = maxCoreSolverTime && maxInstructionTime ?
                      std::min(maxCoreSolverTime, maxInstructionTime)
                    : std::max(maxCoreSolverTime, maxInstructionTime);

  if (coreSolverTimeout) UseForkedCoreSolver = true;
  Solver *coreSolver = klee::createCoreSolver(CoreSolverToUse);
  if (!coreSolver) {
    klee_error("Failed to create core solver\n");
  }

  Solver *solver = constructSolverChain(
      coreSolver,
      interpreterHandler->getOutputFilename(ALL_QUERIES_SMT2_FILE_NAME),
      interpreterHandler->getOutputFilename(SOLVER_QUERIES_SMT2_FILE_NAME),
      interpreterHandler->getOutputFilename(ALL_QUERIES_KQUERY_FILE_NAME),
      interpreterHandler->getOutputFilename(SOLVER_QUERIES_KQUERY_FILE_NAME));

  this->solver = new TimingSolver(solver, EqualitySubstitution);
  memory = new MemoryManager(&arrayCache);

  initializeSearchOptions();

  if (OnlyOutputStatesCoveringNew && !StatsTracker::useIStats())
    klee_error("To use --only-output-states-covering-new, you need to enable --output-istats.");

  if (DebugPrintInstructions.isSet(FILE_ALL) ||
      DebugPrintInstructions.isSet(FILE_COMPACT) ||
      DebugPrintInstructions.isSet(FILE_SRC)) {
    std::string debug_file_name =
        interpreterHandler->getOutputFilename("instructions.txt");
    std::string error;
#ifdef HAVE_ZLIB_H
    if (!DebugCompressInstructions) {
#endif
      debugInstFile = klee_open_output_file(debug_file_name, error);
#ifdef HAVE_ZLIB_H
    } else {
      debug_file_name.append(".gz");
      debugInstFile = klee_open_compressed_output_file(debug_file_name, error);
    }
#endif
    if (!debugInstFile) {
      klee_error("Could not open file %s : %s", debug_file_name.c_str(),
                 error.c_str());
    }
  }

  if (LogStateJSON) {
    size_t stateLoggingOverhead = util::GetTotalMallocUsage();

    std::string states_file_name =
      interpreterHandler->getOutputFilename("states.json");

    std::string error;
#ifdef HAVE_ZLIB_H
    if (!CompressLogStateJSON) {
#endif
      statesJSONFile = klee_open_output_file(states_file_name, error);
#ifdef HAVE_ZLIB_H
    } else {
      states_file_name.append(".gz");
      statesJSONFile = klee_open_compressed_output_file(states_file_name, error);
    }
#endif

    if (statesJSONFile) {
      (*statesJSONFile) << "[\n";
      (*statesJSONFile) << "  {\n";
      (*statesJSONFile) << "    \"functionpointer_size\": "
                        << sizeof(llvm::Function *) << ",\n";
      (*statesJSONFile) << "    \"memory_state_size\": "
                        << sizeof(MemoryState) << ",\n";
    } else {
      klee_error("Could not open file %s : %s",
                 states_file_name.c_str(),
                 error.c_str());
    }

    std::string fork_file_name =
      interpreterHandler->getOutputFilename("states_fork.json");

    error = "";

#ifdef HAVE_ZLIB_H
    if (!CompressLogStateJSON) {
#endif
      forkJSONFile = klee_open_output_file(fork_file_name, error);
#ifdef HAVE_ZLIB_H
    } else {
      fork_file_name.append(".gz");
      forkJSONFile = klee_open_compressed_output_file(fork_file_name, error);
    }
#endif
    if (!forkJSONFile) {
      klee_error("Could not open file %s : %s",
                 fork_file_name.c_str(),
                 error.c_str());
    }

    stateLoggingOverhead = util::GetTotalMallocUsage() - stateLoggingOverhead;

    if (statesJSONFile) {
      (*statesJSONFile) << "    \"logging_overhead\": "
                        << stateLoggingOverhead << ",\n";
    }
  }
}

llvm::Module *
Executor::setModule(std::vector<std::unique_ptr<llvm::Module>> &modules,
                    const ModuleOptions &opts) {
  assert(!kmodule && !modules.empty() &&
         "can only register one module"); // XXX gross

  kmodule = std::unique_ptr<KModule>(new KModule());

  // Preparing the final module happens in multiple stages

  // Link with KLEE intrinsics library before running any optimizations
  SmallString<128> LibPath(opts.LibraryDir);
  llvm::sys::path::append(LibPath, "libkleeRuntimeIntrinsic.bca");
  std::string error;
  if (!klee::loadFile(LibPath.str(), modules[0]->getContext(), modules,
                      error)) {
    klee_error("Could not load KLEE intrinsic file %s", LibPath.c_str());
  }

  // 1.) Link the modules together
  while (kmodule->link(modules, opts.EntryPoint)) {
    // 2.) Apply different instrumentation
    kmodule->instrument(opts);
  }

  // 3.) Optimise and prepare for KLEE

  // Create a list of functions that should be preserved if used
  std::vector<const char *> preservedFunctions;
  specialFunctionHandler = new SpecialFunctionHandler(*this);
  specialFunctionHandler->prepare(preservedFunctions);

  preservedFunctions.push_back(opts.EntryPoint.c_str());

  // Preserve the free-standing library calls
  preservedFunctions.push_back("memset");
  preservedFunctions.push_back("memcpy");
  preservedFunctions.push_back("memcmp");
  preservedFunctions.push_back("memmove");

  kmodule->optimiseAndPrepare(opts, preservedFunctions);
  kmodule->checkModule();

  // 4.) Manifest the module
  kmodule->manifest(interpreterHandler, StatsTracker::useStatistics());

  specialFunctionHandler->bind();

  if (StatsTracker::useStatistics() || userSearcherRequiresMD2U()) {
    statsTracker = 
      new StatsTracker(*this,
                       interpreterHandler->getOutputFilename("assembly.ll"),
                       userSearcherRequiresMD2U());
  }

  // Initialize the context.
  DataLayout *TD = kmodule->targetData.get();
  Context::initialize(TD->isLittleEndian(),
                      (Expr::Width)TD->getPointerSizeInBits());

  if (PruneStates)
    MemoryState::setKModule(kmodule.get());

  return kmodule->module.get();
}

Executor::~Executor() {
  delete memory;
  delete externalDispatcher;
  delete processTree;
  delete specialFunctionHandler;
  delete statsTracker;
  delete solver;
  while(!timers.empty()) {
    delete timers.back();
    timers.pop_back();
  }
  if (statesJSONFile) {
    (*statesJSONFile) << "\n]\n";
  }
  if (forkJSONFile) {
    (*forkJSONFile) << "\n]\n";
  }
}

/***/

void Executor::initializeGlobalObject(ExecutionState &state, ObjectState *os,
                                      const Constant *c, 
                                      unsigned offset) {
  const auto targetData = kmodule->targetData.get();
  if (const ConstantVector *cp = dyn_cast<ConstantVector>(c)) {
    unsigned elementSize =
      targetData->getTypeStoreSize(cp->getType()->getElementType());
    for (unsigned i=0, e=cp->getNumOperands(); i != e; ++i)
      initializeGlobalObject(state, os, cp->getOperand(i), 
			     offset + i*elementSize);
  } else if (isa<ConstantAggregateZero>(c)) {
    unsigned i, size = targetData->getTypeStoreSize(c->getType());
    for (i=0; i<size; i++)
      os->write8(offset+i, (uint8_t) 0);
    if (PruneStates) {
      const MemoryObject *mo = os->getObject();
      ref<ConstantExpr> address = mo->getBaseExpr();
      address = address->Add(ConstantExpr::alloc(offset, Expr::Int64));
      state.memoryState.registerWrite(address, *mo, *os, size);
    }
  } else if (const ConstantArray *ca = dyn_cast<ConstantArray>(c)) {
    unsigned elementSize =
      targetData->getTypeStoreSize(ca->getType()->getElementType());
    for (unsigned i=0, e=ca->getNumOperands(); i != e; ++i)
      initializeGlobalObject(state, os, ca->getOperand(i), 
			     offset + i*elementSize);
  } else if (const ConstantStruct *cs = dyn_cast<ConstantStruct>(c)) {
    const StructLayout *sl =
      targetData->getStructLayout(cast<StructType>(cs->getType()));
    for (unsigned i=0, e=cs->getNumOperands(); i != e; ++i)
      initializeGlobalObject(state, os, cs->getOperand(i), 
			     offset + sl->getElementOffset(i));
  } else if (const ConstantDataSequential *cds =
               dyn_cast<ConstantDataSequential>(c)) {
    unsigned elementSize =
      targetData->getTypeStoreSize(cds->getElementType());
    for (unsigned i=0, e=cds->getNumElements(); i != e; ++i)
      initializeGlobalObject(state, os, cds->getElementAsConstant(i),
                             offset + i*elementSize);
  } else if (!isa<UndefValue>(c) && !isa<MetadataAsValue>(c)) {
    unsigned StoreBits = targetData->getTypeStoreSizeInBits(c->getType());
    ref<ConstantExpr> C = evalConstant(c);

    // Extend the constant if necessary;
    assert(StoreBits >= C->getWidth() && "Invalid store size!");
    if (StoreBits > C->getWidth())
      C = C->ZExt(StoreBits);

    os->write(offset, C);
    if (PruneStates) {
      const MemoryObject *mo = os->getObject();
      ref<ConstantExpr> address = mo->getBaseExpr();
      address = address->Add(ConstantExpr::alloc(offset, Expr::Int64));
      state.memoryState.registerWrite(address, *mo, *os, StoreBits / 8);
    }
  } else {
    assert(isa<UndefValue>(c));
    std::size_t num = getWidthForLLVMType(c->getType()) / 8;
    for (std::size_t i = 0; i < num; ++i)
      os->write8(offset + i, 0xAB); // like ObjectState::initializeToRandom()

    if (PruneStates) {
      const MemoryObject *mo = os->getObject();
      ref<ConstantExpr> address = mo->getBaseExpr();
      address = address->Add(ConstantExpr::alloc(offset, Expr::Int64));
      state.memoryState.registerWrite(address, *mo, *os, num);
    }
  }
}

MemoryObject * Executor::addExternalObject(ExecutionState &state, 
                                           void *addr, unsigned size, 
                                           bool isReadOnly) {
  Thread &thread = state.currentThread();
  auto mo = memory->allocateFixed(reinterpret_cast<std::uint64_t>(addr),
                                  size, nullptr, thread.getThreadId(),
                                  thread.stack.size() - 1);
  ObjectState *os = bindObjectInState(state, mo, false);
  for (unsigned i = 0; i < size; i++) {
    os->write8(i, ((uint8_t*)addr)[i]);
  }
  if (PruneStates && !isReadOnly) {
    // NOTE: this assumes addExternalObject is only called for initialization
    state.memoryState.registerWrite(mo->getBaseExpr(), *mo, *os, size);
  }
  if (isReadOnly)
    os->setReadOnly(true);  
  return mo;
}


extern void *__dso_handle __attribute__ ((__weak__));

void Executor::initializeGlobals(ExecutionState &state) {
  Thread &thread = state.currentThread();
  Module *m = kmodule->module.get();

  if (m->getModuleInlineAsm() != "")
    klee_warning("executable has module level assembly (ignoring)");
  // represent function globals using the address of the actual llvm function
  // object. given that we use malloc to allocate memory in states this also
  // ensures that we won't conflict. we don't need to allocate a memory object
  // since reading/writing via a function pointer is unsupported anyway.
  for (Module::iterator i = m->begin(), ie = m->end(); i != ie; ++i) {
    Function *f = &*i;
    ref<ConstantExpr> addr(0);

    // If the symbol has external weak linkage then it is implicitly
    // not defined in this module; if it isn't resolvable then it
    // should be null.
    if (f->hasExternalWeakLinkage() && 
        !externalDispatcher->resolveSymbol(f->getName())) {
      addr = Expr::createPointer(0);
    } else {
      addr = Expr::createPointer(reinterpret_cast<std::uint64_t>(f));
      legalFunctions.insert(reinterpret_cast<std::uint64_t>(f));
    }
    
    globalAddresses.insert(std::make_pair(f, addr));
  }

#ifndef WINDOWS
  int *errno_addr = getErrnoLocation(state);
  *errno_addr = 0;
  MemoryObject *errnoObj =
      addExternalObject(state, (void *)errno_addr, sizeof *errno_addr, false);
  // Copy values from and to program space explicitly
  errnoObj->isUserSpecified = true;

  // Should be the main thread
  state.currentThread().errnoMo = errnoObj;
#endif

  // Disabled, we don't want to promote use of live externals.
#ifdef HAVE_CTYPE_EXTERNALS
#ifndef WINDOWS
#ifndef DARWIN
  /* from /usr/include/ctype.h:
       These point into arrays of 384, so they can be indexed by any `unsigned
       char' value [0,255]; by EOF (-1); or by any `signed char' value
       [-128,-1).  ISO C requires that the ctype functions work for `unsigned */
  const uint16_t **addr = __ctype_b_loc();
  addExternalObject(state, const_cast<uint16_t*>(*addr-128),
                    384 * sizeof **addr, true);
  addExternalObject(state, addr, sizeof(*addr), true);
    
  const int32_t **lower_addr = __ctype_tolower_loc();
  addExternalObject(state, const_cast<int32_t*>(*lower_addr-128),
                    384 * sizeof **lower_addr, true);
  addExternalObject(state, lower_addr, sizeof(*lower_addr), true);
  
  const int32_t **upper_addr = __ctype_toupper_loc();
  addExternalObject(state, const_cast<int32_t*>(*upper_addr-128),
                    384 * sizeof **upper_addr, true);
  addExternalObject(state, upper_addr, sizeof(*upper_addr), true);
#endif
#endif
#endif

  // allocate and initialize globals, done in two passes since we may
  // need address of a global in order to initialize some other one.

  // allocate memory objects for all globals
  for (Module::const_global_iterator i = m->global_begin(),
         e = m->global_end();
       i != e; ++i) {
    const GlobalVariable *v = &*i;
    size_t globalObjectAlignment = getAllocationAlignment(v);
    if (i->isDeclaration()) {
      // FIXME: We have no general way of handling unknown external
      // symbols. If we really cared about making external stuff work
      // better we could support user definition, or use the EXE style
      // hack where we check the object file information.

      Type *ty = i->getType()->getElementType();
      uint64_t size = 0;
      if (ty->isSized()) {
	size = kmodule->targetData->getTypeStoreSize(ty);
      } else {
        klee_warning("Type for %.*s is not sized", (int)i->getName().size(),
			i->getName().data());
      }

      // XXX - DWD - hardcode some things until we decide how to fix.
#ifndef WINDOWS
      if (i->getName() == "_ZTVN10__cxxabiv117__class_type_infoE") {
        size = 0x2C;
      } else if (i->getName() == "_ZTVN10__cxxabiv120__si_class_type_infoE") {
        size = 0x2C;
      } else if (i->getName() == "_ZTVN10__cxxabiv121__vmi_class_type_infoE") {
        size = 0x2C;
      }
#endif

      if (size == 0) {
        klee_warning("Unable to find size for global variable: %.*s (use will result in out of bounds access)",
			(int)i->getName().size(), i->getName().data());
      }

      MemoryObject *mo = memory->allocate(size, /*isLocal=*/false,
                                          /*isGlobal=*/true, /*allocSite=*/v,
                                          thread.getThreadId(),
                                          thread.stack.size() - 1,
                                          /*alignment=*/globalObjectAlignment);
      ObjectState *os = bindObjectInState(state, mo, false);
      globalObjects.insert(std::make_pair(v, mo));
      globalAddresses.insert(std::make_pair(v, mo->getBaseExpr()));

      // Program already running = object already initialized.  Read
      // concrete value and write it to our copy.
      if (size) {
        void *addr;
        if (i->getName() == "__dso_handle") {
          addr = &__dso_handle; // wtf ?
        } else {
          addr = externalDispatcher->resolveSymbol(i->getName());
        }
        if (!addr)
          klee_error("unable to load symbol(%s) while initializing globals.", 
                     i->getName().data());

        for (unsigned offset=0; offset<mo->size; offset++) {
          os->write8(offset, ((unsigned char*)addr)[offset]);
        }
        if (PruneStates) {
          state.memoryState.registerWrite(*mo, *os);
        }
      }
    } else {
      Type *ty = i->getType()->getElementType();
      uint64_t size = kmodule->targetData->getTypeStoreSize(ty);
      MemoryObject *mo = memory->allocate(size, /*isLocal=*/false,
                                          /*isGlobal=*/true, /*allocSite=*/v,
                                          thread.getThreadId(),
                                          thread.stack.size() - 1,
                                          /*alignment=*/globalObjectAlignment);
      if (!mo)
        llvm::report_fatal_error("out of memory");
      ObjectState *os = bindObjectInState(state, mo, false);
      globalObjects.insert(std::make_pair(v, mo));
      globalAddresses.insert(std::make_pair(v, mo->getBaseExpr()));

      if (!i->hasInitializer()) {
        os->initializeToRandom();
        if (PruneStates) {
          state.memoryState.registerWrite(*mo, *os);
        }
      }
    }
  }
  
  // link aliases to their definitions (if bound)
  for (auto i = m->alias_begin(), ie = m->alias_end(); i != ie; ++i) {
    // Map the alias to its aliasee's address. This works because we have
    // addresses for everything, even undefined functions.

    // Alias may refer to other alias, not necessarily known at this point.
    // Thus, resolve to real alias directly.
    const GlobalAlias *alias = &*i;
    while (const auto *ga = dyn_cast<GlobalAlias>(alias->getAliasee())) {
      assert(ga != alias && "alias pointing to itself");
      alias = ga;
    }

    globalAddresses.insert(std::make_pair(&*i, evalConstant(alias->getAliasee())));
  }

  // once all objects are allocated, do the actual initialization
  for (Module::const_global_iterator i = m->global_begin(),
         e = m->global_end();
       i != e; ++i) {
    if (i->hasInitializer()) {
      const GlobalVariable *v = &*i;
      MemoryObject *mo = globalObjects.find(v)->second;
      const ObjectState *os = state.addressSpace.findObject(mo);
      assert(os);
      ObjectState *wos = state.addressSpace.getWriteable(mo, os);
      initializeGlobalObject(state, wos, i->getInitializer(), 0);
      // if(i->isConstant()) os->setReadOnly(true);
    }
  }
}

void Executor::branch(ExecutionState &state, 
                      const std::vector< ref<Expr> > &conditions,
                      std::vector<ExecutionState*> &result) {
  TimerStatIncrementer timer(stats::forkTime);
  unsigned N = conditions.size();
  assert(N);

  if (MaxForks!=~0u && stats::forks >= MaxForks) {
    unsigned next = theRNG.getInt32() % N;
    for (unsigned i=0; i<N; ++i) {
      if (i == next) {
        result.push_back(&state);
      } else {
        result.push_back(NULL);
      }
    }
  } else {
    stats::forks += N-1;

    // XXX do proper balance or keep random?
    result.push_back(&state);
    for (unsigned i=1; i<N; ++i) {
      ExecutionState *es = result[theRNG.getInt32() % i];
      ExecutionState *ns = es->branch();
      addedStates.push_back(ns);
      result.push_back(ns);
      registerForkInProcessTree(*es, *ns);

      updateForkJSON(*es, *ns, *ns);
    }
  }

  // If necessary redistribute seeds to match conditions, killing
  // states if necessary due to OnlyReplaySeeds (inefficient but
  // simple).
  
  std::map< ExecutionState*, std::vector<SeedInfo> >::iterator it = 
    seedMap.find(&state);
  if (it != seedMap.end()) {
    std::vector<SeedInfo> seeds = it->second;
    seedMap.erase(it);

    // Assume each seed only satisfies one condition (necessarily true
    // when conditions are mutually exclusive and their conjunction is
    // a tautology).
    for (std::vector<SeedInfo>::iterator siit = seeds.begin(), 
           siie = seeds.end(); siit != siie; ++siit) {
      unsigned i;
      for (i=0; i<N; ++i) {
        ref<ConstantExpr> res;
        bool success = 
          solver->getValue(state, siit->assignment.evaluate(conditions[i]), 
                           res);
        assert(success && "FIXME: Unhandled solver failure");
        (void) success;
        if (res->isTrue())
          break;
      }
      
      // If we didn't find a satisfying condition randomly pick one
      // (the seed will be patched).
      if (i==N)
        i = theRNG.getInt32() % N;

      // Extra check in case we're replaying seeds with a max-fork
      if (result[i])
        seedMap[result[i]].push_back(*siit);
    }

    if (OnlyReplaySeeds) {
      for (unsigned i=0; i<N; ++i) {
        if (result[i] && !seedMap.count(result[i])) {
          terminateState(*result[i]);
          result[i] = NULL;
        }
      } 
    }
  }

  for (unsigned i=0; i<N; ++i)
    if (result[i])
      addConstraint(*result[i], conditions[i]);
}

Executor::StatePair 
Executor::fork(ExecutionState &current, ref<Expr> condition, bool isInternal) {
  Solver::Validity res;
  std::map< ExecutionState*, std::vector<SeedInfo> >::iterator it = 
    seedMap.find(&current);
  bool isSeeding = it != seedMap.end();

  if (!isSeeding && !isa<ConstantExpr>(condition) && 
      (MaxStaticForkPct!=1. || MaxStaticSolvePct != 1. ||
       MaxStaticCPForkPct!=1. || MaxStaticCPSolvePct != 1.) &&
      statsTracker->elapsed() > time::seconds(60)) {
    StatisticManager &sm = *theStatisticManager;

    // FIXME: Just assume that we the call should return the current thread, but what is the correct behavior
    Thread &thread = current.currentThread();
    CallPathNode *cpn = thread.stack.back().callPathNode;

    if ((MaxStaticForkPct<1. &&
         sm.getIndexedValue(stats::forks, sm.getIndex()) > 
         stats::forks*MaxStaticForkPct) ||
        (MaxStaticCPForkPct<1. &&
         cpn && (cpn->statistics.getValue(stats::forks) > 
                 stats::forks*MaxStaticCPForkPct)) ||
        (MaxStaticSolvePct<1 &&
         sm.getIndexedValue(stats::solverTime, sm.getIndex()) > 
         stats::solverTime*MaxStaticSolvePct) ||
        (MaxStaticCPForkPct<1. &&
         cpn && (cpn->statistics.getValue(stats::solverTime) > 
                 stats::solverTime*MaxStaticCPSolvePct))) {
      ref<ConstantExpr> value; 
      bool success = solver->getValue(current, condition, value);
      assert(success && "FIXME: Unhandled solver failure");
      (void) success;
      addConstraint(current, EqExpr::create(value, condition));
      condition = value;
    }
  }

  time::Span timeout = coreSolverTimeout;
  if (isSeeding)
    timeout *= static_cast<unsigned>(it->second.size());
  solver->setTimeout(timeout);
  bool success = solver->evaluate(current, condition, res);
  solver->setTimeout(time::Span());
  if (!success) {
    // Since we were unsuccessful, restore the previous program counter for the current thread
    Thread &thread = current.currentThread();
    thread.pc = thread.prevPc;

    terminateStateEarly(current, "Query timed out (fork).");
    return StatePair(0, 0);
  }

  if (!isSeeding) {
    if (replayPath && !isInternal) {
      assert(replayPosition<replayPath->size() &&
             "ran out of branches in replay path mode");
      bool branch = (*replayPath)[replayPosition++];
      
      if (res==Solver::True) {
        assert(branch && "hit invalid branch in replay path mode");
      } else if (res==Solver::False) {
        assert(!branch && "hit invalid branch in replay path mode");
      } else {
        // add constraints
        if(branch) {
          res = Solver::True;
          addConstraint(current, condition);
        } else  {
          res = Solver::False;
          addConstraint(current, Expr::createIsZero(condition));
        }
      }
    } else if (res==Solver::Unknown) {
      assert(!replayKTest && "in replay mode, only one branch can be true.");
      
      if ((MaxMemoryInhibit && atMemoryLimit) || 
          current.forkDisabled ||
          inhibitForking || 
          (MaxForks!=~0u && stats::forks >= MaxForks)) {

	if (MaxMemoryInhibit && atMemoryLimit)
	  klee_warning_once(0, "skipping fork (memory cap exceeded)");
	else if (current.forkDisabled)
	  klee_warning_once(0, "skipping fork (fork disabled on current path)");
	else if (inhibitForking)
	  klee_warning_once(0, "skipping fork (fork disabled globally)");
	else 
	  klee_warning_once(0, "skipping fork (max-forks reached)");

        TimerStatIncrementer timer(stats::forkTime);
        if (theRNG.getBool()) {
          addConstraint(current, condition);
          res = Solver::True;        
        } else {
          addConstraint(current, Expr::createIsZero(condition));
          res = Solver::False;
        }
      }
    }
  }

  // Fix branch in only-replay-seed mode, if we don't have both true
  // and false seeds.
  if (isSeeding && 
      (current.forkDisabled || OnlyReplaySeeds) && 
      res == Solver::Unknown) {
    bool trueSeed=false, falseSeed=false;
    // Is seed extension still ok here?
    for (std::vector<SeedInfo>::iterator siit = it->second.begin(), 
           siie = it->second.end(); siit != siie; ++siit) {
      ref<ConstantExpr> res;
      bool success = 
        solver->getValue(current, siit->assignment.evaluate(condition), res);
      assert(success && "FIXME: Unhandled solver failure");
      (void) success;
      if (res->isTrue()) {
        trueSeed = true;
      } else {
        falseSeed = true;
      }
      if (trueSeed && falseSeed)
        break;
    }
    if (!(trueSeed && falseSeed)) {
      assert(trueSeed || falseSeed);
      
      res = trueSeed ? Solver::True : Solver::False;
      addConstraint(current, trueSeed ? condition : Expr::createIsZero(condition));
    }
  }


  // XXX - even if the constraint is provable one way or the other we
  // can probably benefit by adding this constraint and allowing it to
  // reduce the other constraints. For example, if we do a binary
  // search on a particular value, and then see a comparison against
  // the value it has been fixed at, we should take this as a nice
  // hint to just use the single constraint instead of all the binary
  // search ones. If that makes sense.
  if (res==Solver::True) {
    if (!isInternal) {
      if (pathWriter) {
        current.pathOS << "1";
      }
    }

    return StatePair(&current, 0);
  } else if (res==Solver::False) {
    if (!isInternal) {
      if (pathWriter) {
        current.pathOS << "0";
      }
    }

    return StatePair(0, &current);
  } else {
    if (current.porConfiguration && current.porConfiguration->needs_catch_up()) {
      const por::event::event* event = current.porConfiguration->peek();
      assert(event->kind() == por::event::event_kind::local);
      auto local = static_cast<const por::event::local*>(event);

      std::size_t nextIndex = current.currentThread().pathSincePorLocal.size();
      assert(local->path().size() > nextIndex);
      bool branch = local->path()[nextIndex];

      // add constraints
      if (branch) {
        addConstraint(current, condition);
        current.currentThread().pathSincePorLocal.push_back(true);
        return StatePair(&current, nullptr);
      } else  {
        addConstraint(current, Expr::createIsZero(condition));
        current.currentThread().pathSincePorLocal.push_back(false);
        return StatePair(nullptr, &current);
      }
    }

    TimerStatIncrementer timer(stats::forkTime);
    ExecutionState *falseState, *trueState = &current;

    ++stats::forks;

    falseState = trueState->branch();
    addedStates.push_back(falseState);

    updateForkJSON(current, *trueState, *falseState);

    if (it != seedMap.end()) {
      std::vector<SeedInfo> seeds = it->second;
      it->second.clear();
      std::vector<SeedInfo> &trueSeeds = seedMap[trueState];
      std::vector<SeedInfo> &falseSeeds = seedMap[falseState];
      for (std::vector<SeedInfo>::iterator siit = seeds.begin(), 
             siie = seeds.end(); siit != siie; ++siit) {
        ref<ConstantExpr> res;
        bool success = 
          solver->getValue(current, siit->assignment.evaluate(condition), res);
        assert(success && "FIXME: Unhandled solver failure");
        (void) success;
        if (res->isTrue()) {
          trueSeeds.push_back(*siit);
        } else {
          falseSeeds.push_back(*siit);
        }
      }
      
      bool swapInfo = false;
      if (trueSeeds.empty()) {
        if (&current == trueState) swapInfo = true;
        seedMap.erase(trueState);
      }
      if (falseSeeds.empty()) {
        if (&current == falseState) swapInfo = true;
        seedMap.erase(falseState);
      }
      if (swapInfo) {
        std::swap(trueState->coveredNew, falseState->coveredNew);
        std::swap(trueState->coveredLines, falseState->coveredLines);
      }
    }

    registerForkInProcessTree(*trueState, *falseState);

    if (pathWriter) {
      // Need to update the pathOS.id field of falseState, otherwise the same id
      // is used for both falseState and trueState.
      falseState->pathOS = pathWriter->open(current.pathOS);
      if (!isInternal) {
        trueState->pathOS << "1";
        falseState->pathOS << "0";
      }
    }
    if (symPathWriter) {
      falseState->symPathOS = symPathWriter->open(current.symPathOS);
      if (!isInternal) {
        trueState->symPathOS << "1";
        falseState->symPathOS << "0";
      }
    }
    trueState->currentThread().pathSincePorLocal.push_back(true);
    falseState->currentThread().pathSincePorLocal.push_back(false);

    ref<Expr> invertedCondition = Expr::createIsZero(condition);
    addConstraint(*trueState, condition);
    addConstraint(*falseState, invertedCondition);

    // Kinda gross, do we even really still want this option?
    if (MaxDepth && MaxDepth<=trueState->depth) {
      terminateStateEarly(*trueState, "max-depth exceeded.");
      terminateStateEarly(*falseState, "max-depth exceeded.");
      return StatePair(0, 0);
    }

    return StatePair(trueState, falseState);
  }
}

void Executor::addConstraint(ExecutionState &state, ref<Expr> condition) {
  if (ConstantExpr *CE = dyn_cast<ConstantExpr>(condition)) {
    if (!CE->isTrue())
      llvm::report_fatal_error("attempt to add invalid constraint");
    return;
  }

  // Check to see if this constraint violates seeds.
  std::map< ExecutionState*, std::vector<SeedInfo> >::iterator it = 
    seedMap.find(&state);
  if (it != seedMap.end()) {
    bool warn = false;
    for (std::vector<SeedInfo>::iterator siit = it->second.begin(), 
           siie = it->second.end(); siit != siie; ++siit) {
      bool res;
      bool success = 
        solver->mustBeFalse(state, siit->assignment.evaluate(condition), res);
      assert(success && "FIXME: Unhandled solver failure");
      (void) success;
      if (res) {
        siit->patchSeed(state, condition, solver);
        warn = true;
      }
    }
    if (warn)
      klee_warning("seeds patched for violating constraint"); 
  }

  state.addConstraint(condition);
  if (ivcEnabled)
    doImpliedValueConcretization(state, condition, 
                                 ConstantExpr::alloc(1, Expr::Bool));
}

const Cell& Executor::eval(KInstruction *ki, unsigned index, 
                           ExecutionState &state) const {
  assert(index < ki->inst->getNumOperands());
  int vnumber = ki->operands[index];

  assert(vnumber != -1 &&
         "Invalid operand to eval(), not a value or constant!");

  // Determine if this is a constant or not.
  if (vnumber < 0) {
    unsigned index = -vnumber - 2;
    return kmodule->constantTable[index];
  } else {
    unsigned index = vnumber;
    Thread &thread = state.currentThread();
    StackFrame &sf = thread.stack.back();

    if (sf.locals[index].value.get() == nullptr) {
      klee_warning("Null pointer");
    }

    return sf.locals[index];
  }
}

void Executor::bindLocal(KInstruction *target, ExecutionState &state, 
                         ref<Expr> value) {
  Cell &cell = getDestCell(state, target);
  cell.value = value;
}

void Executor::bindArgument(KFunction *kf, unsigned index, 
                            ExecutionState &state, ref<Expr> value) {
  assert(getArgumentCell(state, kf, index).value.isNull() &&
         "argument has previouly been set!");
  if (PruneStates) {
    // no need to unregister argument (can only be set once within the same stack frame)
    Thread &thread = state.currentThread();
    state.memoryState.registerArgument(thread.tid, thread.stack.size() - 1, kf, index, value);
  }
  getArgumentCell(state, kf, index).value = value;
}

ref<Expr> Executor::toUnique(const ExecutionState &state, 
                             ref<Expr> &e) {
  ref<Expr> result = e;

  if (!isa<ConstantExpr>(e)) {
    ref<ConstantExpr> value;
    bool isTrue = false;
    e = optimizer.optimizeExpr(e, true);
    solver->setTimeout(coreSolverTimeout);
    if (solver->getValue(state, e, value)) {
      ref<Expr> cond = EqExpr::create(e, value);
      cond = optimizer.optimizeExpr(cond, false);
      if (solver->mustBeTrue(state, cond, isTrue) && isTrue)
        result = value;
    }
    solver->setTimeout(time::Span());
  }
  
  return result;
}


/* Concretize the given expression, and return a possible constant value. 
   'reason' is just a documentation string stating the reason for concretization. */
ref<klee::ConstantExpr> 
Executor::toConstant(ExecutionState &state, 
                     ref<Expr> e,
                     const char *reason) {
  e = state.constraints.simplifyExpr(e);
  if (ConstantExpr *CE = dyn_cast<ConstantExpr>(e))
    return CE;

  ref<ConstantExpr> value;
  bool success = solver->getValue(state, e, value);
  assert(success && "FIXME: Unhandled solver failure");
  (void) success;

  Thread &thread = state.currentThread();

  std::string str;
  llvm::raw_string_ostream os(str);

  os << "silently concretizing (reason: " << reason << ") expression " << e
     << " to value " << value << " (" << thread.pc->info->file << ":"
     << thread.pc->info->line << ")";

  if (AllExternalWarnings)
    klee_warning("%s", os.str().c_str());
  else
    klee_warning_once(reason, "%s", os.str().c_str());

  addConstraint(state, EqExpr::create(e, value));
    
  return value;
}

void Executor::executeGetValue(ExecutionState &state,
                               ref<Expr> e,
                               KInstruction *target) {
  e = state.constraints.simplifyExpr(e);
  std::map< ExecutionState*, std::vector<SeedInfo> >::iterator it = 
    seedMap.find(&state);
  if (it==seedMap.end() || isa<ConstantExpr>(e)) {
    ref<ConstantExpr> value;
    e = optimizer.optimizeExpr(e, true);
    bool success = solver->getValue(state, e, value);
    assert(success && "FIXME: Unhandled solver failure");
    (void) success;
    bindLocal(target, state, value);
  } else {
    std::set< ref<Expr> > values;
    for (std::vector<SeedInfo>::iterator siit = it->second.begin(), 
           siie = it->second.end(); siit != siie; ++siit) {
      ref<Expr> cond = siit->assignment.evaluate(e);
      cond = optimizer.optimizeExpr(cond, true);
      ref<ConstantExpr> value;
      bool success = solver->getValue(state, cond, value);
      assert(success && "FIXME: Unhandled solver failure");
      (void) success;
      values.insert(value);
    }
    
    std::vector< ref<Expr> > conditions;
    for (std::set< ref<Expr> >::iterator vit = values.begin(), 
           vie = values.end(); vit != vie; ++vit)
      conditions.push_back(EqExpr::create(e, *vit));

    std::vector<ExecutionState*> branches;
    branch(state, conditions, branches);
    
    std::vector<ExecutionState*>::iterator bit = branches.begin();
    for (std::set< ref<Expr> >::iterator vit = values.begin(), 
           vie = values.end(); vit != vie; ++vit) {
      ExecutionState *es = *bit;
      if (es)
        bindLocal(target, *es, *vit);
      ++bit;
    }
  }
}

void Executor::printDebugInstructions(ExecutionState &state) {
  // check do not print
  if (DebugPrintInstructions.getBits() == 0)
	  return;

  llvm::raw_ostream *stream = 0;
  if (DebugPrintInstructions.isSet(STDERR_ALL) ||
      DebugPrintInstructions.isSet(STDERR_SRC) ||
      DebugPrintInstructions.isSet(STDERR_COMPACT))
    stream = &llvm::errs();
  else
    stream = &debugLogBuffer;

  Thread &thread = state.currentThread();

  if (!DebugPrintInstructions.isSet(STDERR_COMPACT) &&
      !DebugPrintInstructions.isSet(FILE_COMPACT)) {
    auto sid = state.id;
    auto tid = thread.getThreadId();
    auto sf = thread.stack.size() - 1;
    std::stringstream tmp;
    tmp << "[state: " << std::setw(6) << sid
        << " thread: " << std::setw(2) << tid
        << " sf: " << std::setw(2) << sf << "] ";
    (*stream) << tmp.str() << thread.pc->getSourceLocation() << ":";
  }

  (*stream) << thread.pc->info->assemblyLine;

  if (DebugPrintInstructions.isSet(STDERR_ALL) ||
      DebugPrintInstructions.isSet(FILE_ALL))
    (*stream) << ":" << *(thread.pc->inst);
  (*stream) << "\n";

  if (DebugPrintInstructions.isSet(FILE_ALL) ||
      DebugPrintInstructions.isSet(FILE_COMPACT) ||
      DebugPrintInstructions.isSet(FILE_SRC)) {
    debugLogBuffer.flush();
    (*debugInstFile) << debugLogBuffer.str();
    debugBufferString = "";
  }
}

void Executor::stepInstruction(ExecutionState &state) {
  printDebugInstructions(state);
  if (statsTracker)
    statsTracker->stepInstruction(state);

  if(state.porConfiguration->needs_catch_up())
    ++stats::catchUpInstructions;

  Thread &thread = state.currentThread();

  ++stats::instructions;
  ++state.steppedInstructions;
  thread.liveSetPc = thread.pc;
  thread.prevPc = thread.pc;
  ++thread.pc;

  if (stats::instructions == MaxInstructions)
    haltExecution = true;
}

static inline const llvm::fltSemantics *fpWidthToSemantics(unsigned width) {
  switch (width) {
#if LLVM_VERSION_CODE >= LLVM_VERSION(4, 0)
  case Expr::Int32:
    return &llvm::APFloat::IEEEsingle();
  case Expr::Int64:
    return &llvm::APFloat::IEEEdouble();
  case Expr::Fl80:
    return &llvm::APFloat::x87DoubleExtended();
#else
  case Expr::Int32:
    return &llvm::APFloat::IEEEsingle;
  case Expr::Int64:
    return &llvm::APFloat::IEEEdouble;
  case Expr::Fl80:
    return &llvm::APFloat::x87DoubleExtended;
#endif
  default:
    return 0;
  }
}

void Executor::executeCall(ExecutionState &state, 
                           KInstruction *ki,
                           Function *f,
                           std::vector< ref<Expr> > &arguments) {
  if (PruneStates) {
    state.memoryState.registerFunctionCall(f, arguments);
  }

  Thread &thread = state.currentThread();

  if (DebugPrintCalls) {
    auto sid = state.id;
    auto tid = thread.getThreadId();
    std::stringstream tmp;
    tmp << "[state: " << std::setw(6) << sid
        << " thread: " << std::setw(2) << tid
        << "] " << std::setfill(' ') << std::setw(thread.stack.size()) << "+";
    if (f->hasName()) {
      llvm::errs() << tmp.str() << f->getName() << "\n";
    } else {
      llvm::errs() << tmp.str() << "unnamed function\n";
    }
  }

  Instruction *i = ki->inst;
  if (i && isa<DbgInfoIntrinsic>(i))
    return;
  if (f && f->isDeclaration()) {
    switch(f->getIntrinsicID()) {
    case Intrinsic::not_intrinsic:
      // state may be destroyed by this call, cannot touch
      callExternalFunction(state, ki, f, arguments);
      break;
    case Intrinsic::fabs: {
      ref<ConstantExpr> arg =
          toConstant(state, eval(ki, 0, state).value, "floating point");
      if (!fpWidthToSemantics(arg->getWidth()))
        return terminateStateOnExecError(
            state, "Unsupported intrinsic llvm.fabs call");

      llvm::APFloat Res(*fpWidthToSemantics(arg->getWidth()),
                        arg->getAPValue());
      Res = llvm::abs(Res);

      bindLocal(ki, state, ConstantExpr::alloc(Res.bitcastToAPInt()));
      break;
    }
    // va_arg is handled by caller and intrinsic lowering, see comment for
    // ExecutionState::varargs
    case Intrinsic::vastart:  {
      StackFrame &sf = thread.stack.back();

      // varargs can be zero if no varargs were provided
      if (!sf.varargs)
        return;

      // FIXME: This is really specific to the architecture, not the pointer
      // size. This happens to work for x86-32 and x86-64, however.
      Expr::Width WordSize = Context::get().getPointerWidth();
      if (WordSize == Expr::Int32) {
        executeMemoryOperation(state, true, arguments[0], 
                               sf.varargs->getBaseExpr(), 0);
      } else {
        assert(WordSize == Expr::Int64 && "Unknown word size!");

        // x86-64 has quite complicated calling convention. However,
        // instead of implementing it, we can do a simple hack: just
        // make a function believe that all varargs are on stack.
        executeMemoryOperation(state, true, arguments[0],
                               ConstantExpr::create(48, 32), 0); // gp_offset
        executeMemoryOperation(state, true,
                               AddExpr::create(arguments[0], 
                                               ConstantExpr::create(4, 64)),
                               ConstantExpr::create(304, 32), 0); // fp_offset
        executeMemoryOperation(state, true,
                               AddExpr::create(arguments[0], 
                                               ConstantExpr::create(8, 64)),
                               sf.varargs->getBaseExpr(), 0); // overflow_arg_area
        executeMemoryOperation(state, true,
                               AddExpr::create(arguments[0], 
                                               ConstantExpr::create(16, 64)),
                               ConstantExpr::create(0, 64), 0); // reg_save_area
      }
      break;
    }
    case Intrinsic::vaend:
      // va_end is a noop for the interpreter.
      //
      // FIXME: We should validate that the target didn't do something bad
      // with va_end, however (like call it twice).
      break;
        
    case Intrinsic::vacopy:
      // va_copy should have been lowered.
      //
      // FIXME: It would be nice to check for errors in the usage of this as
      // well.
    default:
      klee_error("unknown intrinsic: %s", f->getName().data());
    }

    if (InvokeInst *ii = dyn_cast<InvokeInst>(i)) {
      transferToBasicBlock(ii->getNormalDest(), i->getParent(), state);
    }
  } else {
    // Check if maximum stack size was reached.
    // We currently only count the number of stack frames
    if (RuntimeMaxStackFrames && thread.stack.size() > RuntimeMaxStackFrames) {
      terminateStateEarly(state, "Maximum stack size reached.");
      klee_warning("Maximum stack size reached.");
      return;
    }

    // FIXME: I'm not really happy about this reliance on prevPC but it is ok, I
    // guess. This just done to avoid having to pass KInstIterator everywhere
    // instead of the actual instruction, since we can't make a KInstIterator
    // from just an instruction (unlike LLVM).
    KFunction *kf = kmodule->functionMap[f];
    thread.pushFrame(thread.prevPc, kf);
    thread.pc = kf->instructions;
    thread.liveSetPc = kf->instructions;
    if (PruneStates) {
      state.memoryState.registerPushFrame(thread.tid, thread.stack.size() - 1,
                                          kf, thread.prevPc);
    }

    if (statsTracker) {
      StackFrame* current = &thread.stack.back();
      statsTracker->framePushed(current, &thread.stack[thread.stack.size() - 2]);
    }

     // TODO: support "byval" parameter attribute
     // TODO: support zeroext, signext, sret attributes

    unsigned callingArgs = arguments.size();
    unsigned funcArgs = f->arg_size();
    if (!f->isVarArg()) {
      if (callingArgs > funcArgs) {
        klee_warning_once(f, "calling %s with extra arguments.", 
                          f->getName().data());
      } else if (callingArgs < funcArgs) {
        terminateStateOnError(state, "calling function with too few arguments",
                              User);
        return;
      }
    } else {
      Expr::Width WordSize = Context::get().getPointerWidth();

      if (callingArgs < funcArgs) {
        terminateStateOnError(state, "calling function with too few arguments",
                              User);
        return;
      }

      StackFrame &sf = thread.stack.back();
      unsigned size = 0;
      bool requires16ByteAlignment = false;
      for (unsigned i = funcArgs; i < callingArgs; i++) {
        // FIXME: This is really specific to the architecture, not the pointer
        // size. This happens to work for x86-32 and x86-64, however.
        if (WordSize == Expr::Int32) {
          size += Expr::getMinBytesForWidth(arguments[i]->getWidth());
        } else {
          Expr::Width argWidth = arguments[i]->getWidth();
          // AMD64-ABI 3.5.7p5: Step 7. Align l->overflow_arg_area upwards to a
          // 16 byte boundary if alignment needed by type exceeds 8 byte
          // boundary.
          //
          // Alignment requirements for scalar types is the same as their size
          if (argWidth > Expr::Int64) {
#if LLVM_VERSION_CODE >= LLVM_VERSION(3, 9)
             size = llvm::alignTo(size, 16);
#else
             size = llvm::RoundUpToAlignment(size, 16);
#endif
             requires16ByteAlignment = true;
          }
#if LLVM_VERSION_CODE >= LLVM_VERSION(3, 9)
          size += llvm::alignTo(argWidth, WordSize) / 8;
#else
          size += llvm::RoundUpToAlignment(argWidth, WordSize) / 8;
#endif
        }
      }

      MemoryObject *mo = sf.varargs =
          memory->allocate(size, true, false, thread.prevPc->inst,
                           thread.getThreadId(),
                           thread.stack.size() - 1,
                           (requires16ByteAlignment ? 16 : 8));
      if (!mo && size) {
        terminateStateOnExecError(state, "out of memory (varargs)");
        return;
      }

      if (mo) {
        processMemoryAccess(state, mo, nullptr, MemoryAccessTracker::ALLOC_ACCESS);

        if ((WordSize == Expr::Int64) && (mo->address & 15) &&
            requires16ByteAlignment) {
          // Both 64bit Linux/Glibc and 64bit MacOSX should align to 16 bytes.
          klee_warning_once(
              0, "While allocating varargs: malloc did not align to 16 bytes.");
        }

        ObjectState *os = bindObjectInState(state, mo, true);
        unsigned offset = 0;
        for (unsigned i = funcArgs; i < callingArgs; i++) {
          // FIXME: This is really specific to the architecture, not the pointer
          // size. This happens to work for x86-32 and x86-64, however.
          if (WordSize == Expr::Int32) {
            os->write(offset, arguments[i]);
            offset += Expr::getMinBytesForWidth(arguments[i]->getWidth());
          } else {
            assert(WordSize == Expr::Int64 && "Unknown word size!");

            Expr::Width argWidth = arguments[i]->getWidth();
            if (argWidth > Expr::Int64) {
#if LLVM_VERSION_CODE >= LLVM_VERSION(3, 9)
              offset = llvm::alignTo(offset, 16);
#else
              offset = llvm::RoundUpToAlignment(offset, 16);
#endif
            }
            os->write(offset, arguments[i]);
#if LLVM_VERSION_CODE >= LLVM_VERSION(3, 9)
            offset += llvm::alignTo(argWidth, WordSize) / 8;
#else
            offset += llvm::RoundUpToAlignment(argWidth, WordSize) / 8;
#endif
          }
        }
        if (PruneStates) {
          state.memoryState.registerWrite(*mo, *os);
        }
      }
    }

    unsigned numFormals = f->arg_size();
    for (unsigned i=0; i<numFormals; ++i) 
      bindArgument(kf, i, state, arguments[i]);

    const llvm::BasicBlock *dst = thread.pc->inst->getParent();

    // including arguments and va_args
    enterBasicBlock(dst, nullptr, state);
  }
}

void Executor::transferToBasicBlock(BasicBlock *dst, BasicBlock *src, 
                                    ExecutionState &state) {
  // Note that in general phi nodes can reuse phi values from the same
  // block but the incoming value is the eval() result *before* the
  // execution of any phi nodes. this is pathological and doesn't
  // really seem to occur, but just in case we run the PhiCleanerPass
  // which makes sure this cannot happen and so it is safe to just
  // eval things in order. The PhiCleanerPass also makes sure that all
  // incoming blocks have the same order for each PHINode so we only
  // have to compute the index once.
  //
  // With that done we simply set an index in the state so that PHI
  // instructions know which argument to eval, set the pc, and continue.

  Thread &thread = state.currentThread();

  // XXX this lookup has to go ?
  KFunction *kf = thread.stack.back().kf;
  unsigned entry = kf->basicBlockEntry[dst];
  thread.pc = &kf->instructions[entry];
  if (thread.pc->inst->getOpcode() == Instruction::PHI) {
    PHINode *first = static_cast<PHINode*>(thread.pc->inst);
    thread.incomingBBIndex = first->getBasicBlockIndex(src);
  } else {
    // liveSetPc == pc: first instruction has not yet been executed
    thread.liveSetPc = thread.pc;
    enterBasicBlock(dst, src, state);
  }
}

void Executor::enterBasicBlock(const BasicBlock *dst,
                               const BasicBlock *src,
                               ExecutionState &state) {
  if (PruneStates && state.memoryState.isEnabled()) {
    MemoryFingerprint::value_t fingerprint = state.memoryState.getFingerprint();

    if (fingerprints.count(fingerprint) != 0) {
      if (DebugStatePruning) {
        std::string str = MemoryFingerprint::toString(fingerprint);
        std::string warning = "same state found! (" + str + ") @ ";
        if (src != nullptr) {
          warning += src->getName().str() + " -> " + dst->getName().str();
        } else {
          warning += dst->getName().str();
        }
        klee_warning("%s", warning.c_str());
      }

      // we can only remove a state if this state was not removed before
      auto it = std::find(removedStates.begin(), removedStates.end(), &state);
      if (it == removedStates.end()) {
        interpreterHandler->incStatesPruned();
        // silently terminate state
        terminateState(state);
      }
    } else {
      if (DebugStatePruning) {
        std::string str = MemoryFingerprint::toString(fingerprint);
        klee_warning("inserting new fingerprint: %s", str.c_str());
      }
      fingerprints.insert(fingerprint);
    }
  }
}

/// Compute the true target of a function call, resolving LLVM aliases
/// and bitcasts.
Function* Executor::getTargetFunction(Value *calledVal, ExecutionState &state) {
  SmallPtrSet<const GlobalValue*, 3> Visited;

  Constant *c = dyn_cast<Constant>(calledVal);
  if (!c)
    return 0;

  while (true) {
    if (GlobalValue *gv = dyn_cast<GlobalValue>(c)) {
      if (!Visited.insert(gv).second)
        return 0;

      if (Function *f = dyn_cast<Function>(gv))
        return f;
      else if (GlobalAlias *ga = dyn_cast<GlobalAlias>(gv))
        c = ga->getAliasee();
      else
        return 0;
    } else if (llvm::ConstantExpr *ce = dyn_cast<llvm::ConstantExpr>(c)) {
      if (ce->getOpcode()==Instruction::BitCast)
        c = ce->getOperand(0);
      else
        return 0;
    } else
      return 0;
  }
}

void Executor::executeInstruction(ExecutionState &state, KInstruction *ki) {
  Instruction *i = ki->inst;
  Thread &thread = state.currentThread();

  switch (i->getOpcode()) {
    // Control flow
  case Instruction::Ret: {
    ReturnInst *ri = cast<ReturnInst>(i);
    StackFrame &sf = thread.stack.back();
    KInstIterator kcaller = sf.caller;
    Instruction *caller = kcaller ? kcaller->inst : 0;
    bool isVoidReturn = (ri->getNumOperands() == 0);
    ref<Expr> result = ConstantExpr::alloc(0, Expr::Bool);

    if (PruneStates) {
      Function *callee = sf.kf->function;
      state.memoryState.registerFunctionRet(callee);
    }

    if (!isVoidReturn) {
      result = eval(ki, 0, state).value;
    }
    
    if (thread.stack.size() <= 1) {
      assert(!caller && "caller set on initial stack frame");
      exitThread(state);
    } else {
      // When we pop the stack frame, we free the memory regions
      // this means that we need to check these memory accesses
      std::vector<const MemoryObject*> freedAllocas = thread.stack.back().allocas;
      for (auto mo : freedAllocas) {
        processMemoryAccess(state, mo, nullptr, MemoryAccessTracker::FREE_ACCESS);
      }

      state.popFrameOfCurrentThread();

      if (statsTracker)
        statsTracker->framePopped(state);

      if (InvokeInst *ii = dyn_cast<InvokeInst>(caller)) {
        transferToBasicBlock(ii->getNormalDest(), caller->getParent(), state);
      } else {
        thread.pc = kcaller;
        thread.liveSetPc = kcaller;
        ++thread.pc;
      }

      if (!isVoidReturn) {
        Type *t = caller->getType();
        if (t != Type::getVoidTy(i->getContext())) {
          // may need to do coercion due to bitcasts
          Expr::Width from = result->getWidth();
          Expr::Width to = getWidthForLLVMType(t);
            
          if (from != to) {
            CallSite cs = (isa<InvokeInst>(caller) ? CallSite(cast<InvokeInst>(caller)) : 
                           CallSite(cast<CallInst>(caller)));

            // XXX need to check other param attrs ?
#if LLVM_VERSION_CODE >= LLVM_VERSION(5, 0)
            bool isSExt = cs.hasRetAttr(llvm::Attribute::SExt);
#else
            bool isSExt = cs.paramHasAttr(0, llvm::Attribute::SExt);
#endif
            if (isSExt) {
              result = SExtExpr::create(result, to);
            } else {
              result = ZExtExpr::create(result, to);
            }
          }

          bindLocal(kcaller, state, result);
        }
      } else {
        // We check that the return value has no users instead of
        // checking the type, since C defaults to returning int for
        // undeclared functions.
        if (!caller->use_empty()) {
          terminateStateOnExecError(state, "return void when caller expected a result");
        }
      }
    }      
    break;
  }
  case Instruction::Br: {
    BranchInst *bi = cast<BranchInst>(i);
    if (bi->isUnconditional()) {
      transferToBasicBlock(bi->getSuccessor(0), bi->getParent(), state);
    } else {
      // FIXME: Find a way that we don't have this hidden dependency.
      assert(bi->getCondition() == bi->getOperand(0) &&
             "Wrong operand index!");
      ref<Expr> cond = eval(ki, 0, state).value;

      cond = optimizer.optimizeExpr(cond, false);
      Executor::StatePair branches = fork(state, cond, false);

      // NOTE: There is a hidden dependency here, markBranchVisited
      // requires that we still be in the context of the branch
      // instruction (it reuses its statistic id). Should be cleaned
      // up with convenient instruction specific data.
      if (statsTracker && thread.stack.back().kf->trackCoverage)
        statsTracker->markBranchVisited(branches.first, branches.second);

      if (branches.first)
        transferToBasicBlock(bi->getSuccessor(0), bi->getParent(), *branches.first);
      if (branches.second)
        transferToBasicBlock(bi->getSuccessor(1), bi->getParent(), *branches.second);
    }
    break;
  }
  case Instruction::IndirectBr: {
    // implements indirect branch to a label within the current function
    const auto bi = cast<IndirectBrInst>(i);
    auto address = eval(ki, 0, state).value;
    address = toUnique(state, address);

    // concrete address
    if (const auto CE = dyn_cast<ConstantExpr>(address.get())) {
      const auto bb_address = (BasicBlock *) CE->getZExtValue(Context::get().getPointerWidth());
      transferToBasicBlock(bb_address, bi->getParent(), state);
      break;
    }

    // symbolic address
    const auto numDestinations = bi->getNumDestinations();
    std::vector<BasicBlock *> targets;
    targets.reserve(numDestinations);
    std::vector<ref<Expr>> expressions;
    expressions.reserve(numDestinations);

    ref<Expr> errorCase = ConstantExpr::alloc(1, Expr::Bool);
    SmallPtrSet<BasicBlock *, 5> destinations;
    // collect and check destinations from label list
    for (unsigned k = 0; k < numDestinations; ++k) {
      // filter duplicates
      const auto d = bi->getDestination(k);
      if (destinations.count(d)) continue;
      destinations.insert(d);

      // create address expression
      const auto PE = Expr::createPointer(reinterpret_cast<std::uint64_t>(d));
      ref<Expr> e = EqExpr::create(address, PE);

      // exclude address from errorCase
      errorCase = AndExpr::create(errorCase, Expr::createIsZero(e));

      // check feasibility
      bool result;
      bool success __attribute__ ((unused)) = solver->mayBeTrue(state, e, result);
      assert(success && "FIXME: Unhandled solver failure");
      if (result) {
        targets.push_back(d);
        expressions.push_back(e);
      }
    }
    // check errorCase feasibility
    bool result;
    bool success __attribute__ ((unused)) = solver->mayBeTrue(state, errorCase, result);
    assert(success && "FIXME: Unhandled solver failure");
    if (result) {
      expressions.push_back(errorCase);
    }

    // fork states
    std::vector<ExecutionState *> branches;
    branch(state, expressions, branches);

    // terminate error state
    if (result) {
      terminateStateOnExecError(*branches.back(), "indirectbr: illegal label address");
      branches.pop_back();
    }

    // branch states to resp. target blocks
    assert(targets.size() == branches.size());
    for (std::vector<ExecutionState *>::size_type k = 0; k < branches.size(); ++k) {
      if (branches[k]) {
        transferToBasicBlock(targets[k], bi->getParent(), *branches[k]);
      }
    }

    break;
  }
  case Instruction::Switch: {
    SwitchInst *si = cast<SwitchInst>(i);
    ref<Expr> cond = eval(ki, 0, state).value;
    BasicBlock *bb = si->getParent();

    cond = toUnique(state, cond);
    if (ConstantExpr *CE = dyn_cast<ConstantExpr>(cond)) {
      // Somewhat gross to create these all the time, but fine till we
      // switch to an internal rep.
      llvm::IntegerType *Ty = cast<IntegerType>(si->getCondition()->getType());
      ConstantInt *ci = ConstantInt::get(Ty, CE->getZExtValue());
#if LLVM_VERSION_CODE >= LLVM_VERSION(5, 0)
      unsigned index = si->findCaseValue(ci)->getSuccessorIndex();
#else
      unsigned index = si->findCaseValue(ci).getSuccessorIndex();
#endif
      transferToBasicBlock(si->getSuccessor(index), si->getParent(), state);
    } else {
      // Handle possible different branch targets

      // We have the following assumptions:
      // - each case value is mutual exclusive to all other values including the
      //   default value
      // - order of case branches is based on the order of the expressions of
      //   the scase values, still default is handled last
      std::vector<BasicBlock *> bbOrder;
      std::map<BasicBlock *, ref<Expr> > branchTargets;

      std::map<ref<Expr>, BasicBlock *> expressionOrder;

      // Iterate through all non-default cases and order them by expressions
      for (auto i : si->cases()) {
        ref<Expr> value = evalConstant(i.getCaseValue());

        BasicBlock *caseSuccessor = i.getCaseSuccessor();
        expressionOrder.insert(std::make_pair(value, caseSuccessor));
      }

      // Track default branch values
      ref<Expr> defaultValue = ConstantExpr::alloc(1, Expr::Bool);

      // iterate through all non-default cases but in order of the expressions
      for (std::map<ref<Expr>, BasicBlock *>::iterator
               it = expressionOrder.begin(),
               itE = expressionOrder.end();
           it != itE; ++it) {
        ref<Expr> match = EqExpr::create(cond, it->first);

        // Make sure that the default value does not contain this target's value
        defaultValue = AndExpr::create(defaultValue, Expr::createIsZero(match));

        // Check if control flow could take this case
        bool result;
        match = optimizer.optimizeExpr(match, false);
        bool success = solver->mayBeTrue(state, match, result);
        assert(success && "FIXME: Unhandled solver failure");
        (void) success;
        if (result) {
          BasicBlock *caseSuccessor = it->second;

          // Handle the case that a basic block might be the target of multiple
          // switch cases.
          // Currently we generate an expression containing all switch-case
          // values for the same target basic block. We spare us forking too
          // many times but we generate more complex condition expressions
          // TODO Add option to allow to choose between those behaviors
          std::pair<std::map<BasicBlock *, ref<Expr> >::iterator, bool> res =
              branchTargets.insert(std::make_pair(
                  caseSuccessor, ConstantExpr::alloc(0, Expr::Bool)));

          res.first->second = OrExpr::create(match, res.first->second);

          // Only add basic blocks which have not been target of a branch yet
          if (res.second) {
            bbOrder.push_back(caseSuccessor);
          }
        }
      }

      // Check if control could take the default case
      defaultValue = optimizer.optimizeExpr(defaultValue, false);
      bool res;
      bool success = solver->mayBeTrue(state, defaultValue, res);
      assert(success && "FIXME: Unhandled solver failure");
      (void) success;
      if (res) {
        std::pair<std::map<BasicBlock *, ref<Expr> >::iterator, bool> ret =
            branchTargets.insert(
                std::make_pair(si->getDefaultDest(), defaultValue));
        if (ret.second) {
          bbOrder.push_back(si->getDefaultDest());
        }
      }

      // Fork the current state with each state having one of the possible
      // successors of this switch
      std::vector< ref<Expr> > conditions;
      for (std::vector<BasicBlock *>::iterator it = bbOrder.begin(),
                                               ie = bbOrder.end();
           it != ie; ++it) {
        conditions.push_back(branchTargets[*it]);
      }
      std::vector<ExecutionState*> branches;
      branch(state, conditions, branches);

      std::vector<ExecutionState*>::iterator bit = branches.begin();
      for (std::vector<BasicBlock *>::iterator it = bbOrder.begin(),
                                               ie = bbOrder.end();
           it != ie; ++it) {
        ExecutionState *es = *bit;
        if (es)
          transferToBasicBlock(*it, bb, *es);
        ++bit;
      }
    }
    break;
  }
  case Instruction::Unreachable:
    // Note that this is not necessarily an internal bug, llvm will
    // generate unreachable instructions in cases where it knows the
    // program will crash. So it is effectively a SEGV or internal
    // error.
    terminateStateOnExecError(state, "reached \"unreachable\" instruction");
    break;

  case Instruction::Invoke:
  case Instruction::Call: {
    // Ignore debug intrinsic calls
    if (isa<DbgInfoIntrinsic>(i))
      break;
    CallSite cs(i);

    unsigned numArgs = cs.arg_size();
    Value *fp = cs.getCalledValue();
    Function *f = getTargetFunction(fp, state);

    // Skip debug intrinsics, we can't evaluate their metadata arguments.
    if (isa<DbgInfoIntrinsic>(i))
      break;

    if (isa<InlineAsm>(fp)) {
      terminateStateOnExecError(state, "inline assembly is unsupported");
      break;
    }
    // evaluate arguments
    std::vector< ref<Expr> > arguments;
    arguments.reserve(numArgs);

    for (unsigned j=0; j<numArgs; ++j)
      arguments.push_back(eval(ki, j+1, state).value);

    if (f) {
      const FunctionType *fType = 
        dyn_cast<FunctionType>(cast<PointerType>(f->getType())->getElementType());
      const FunctionType *fpType =
        dyn_cast<FunctionType>(cast<PointerType>(fp->getType())->getElementType());

      // special case the call with a bitcast case
      if (fType != fpType) {
        assert(fType && fpType && "unable to get function type");

        // XXX check result coercion

        // XXX this really needs thought and validation
        unsigned i=0;
        for (std::vector< ref<Expr> >::iterator
               ai = arguments.begin(), ie = arguments.end();
             ai != ie; ++ai) {
          Expr::Width to, from = (*ai)->getWidth();
            
          if (i<fType->getNumParams()) {
            to = getWidthForLLVMType(fType->getParamType(i));

            if (from != to) {
              // XXX need to check other param attrs ?
#if LLVM_VERSION_CODE >= LLVM_VERSION(5, 0)
              bool isSExt = cs.paramHasAttr(i, llvm::Attribute::SExt);
#else
              bool isSExt = cs.paramHasAttr(i+1, llvm::Attribute::SExt);
#endif
              if (isSExt) {
                arguments[i] = SExtExpr::create(arguments[i], to);
              } else {
                arguments[i] = ZExtExpr::create(arguments[i], to);
              }
            }
          }
            
          i++;
        }
      }

      executeCall(state, ki, f, arguments);
    } else {
      ref<Expr> v = eval(ki, 0, state).value;

      ExecutionState *free = &state;
      bool hasInvalid = false, first = true;

      /* XXX This is wasteful, no need to do a full evaluate since we
         have already got a value. But in the end the caches should
         handle it for us, albeit with some overhead. */
      do {
        v = optimizer.optimizeExpr(v, true);
        ref<ConstantExpr> value;
        bool success = solver->getValue(*free, v, value);
        assert(success && "FIXME: Unhandled solver failure");
        (void) success;
        StatePair res = fork(*free, EqExpr::create(v, value), true);
        if (res.first) {
          uint64_t addr = value->getZExtValue();
          if (legalFunctions.count(addr)) {
            f = (Function*) addr;

            // Don't give warning on unique resolution
            if (res.second || !first)
              klee_warning_once(reinterpret_cast<void*>(addr),
                                "resolved symbolic function pointer to: %s",
                                f->getName().data());

            executeCall(*res.first, ki, f, arguments);
          } else {
            if (!hasInvalid) {
              terminateStateOnExecError(state, "invalid function pointer");
              hasInvalid = true;
            }
          }
        }

        first = false;
        free = res.second;
      } while (free);
    }
    break;
  }
  case Instruction::PHI: {
    ref<Expr> result = eval(ki, thread.incomingBBIndex, state).value;
    bindLocal(ki, state, result);
    assert(ki == thread.prevPc && "executing instruction different from thread.prevPc");
    if (thread.pc->inst->getOpcode() != Instruction::PHI) {
      // no more PHI nodes coming
      BasicBlock *src = cast<PHINode>(i)->getIncomingBlock(thread.incomingBBIndex);
      enterBasicBlock(i->getParent(), src, state);
    }
    break;
  }

    // Special instructions
  case Instruction::Select: {
    // NOTE: It is not required that operands 1 and 2 be of scalar type.
    ref<Expr> cond = eval(ki, 0, state).value;
    ref<Expr> tExpr = eval(ki, 1, state).value;
    ref<Expr> fExpr = eval(ki, 2, state).value;
    ref<Expr> result = SelectExpr::create(cond, tExpr, fExpr);
    bindLocal(ki, state, result);
    break;
  }

  case Instruction::VAArg:
    terminateStateOnExecError(state, "unexpected VAArg instruction");
    break;

    // Arithmetic / logical

  case Instruction::Add: {
    ref<Expr> left = eval(ki, 0, state).value;
    ref<Expr> right = eval(ki, 1, state).value;
    bindLocal(ki, state, AddExpr::create(left, right));
    break;
  }

  case Instruction::Sub: {
    ref<Expr> left = eval(ki, 0, state).value;
    ref<Expr> right = eval(ki, 1, state).value;
    bindLocal(ki, state, SubExpr::create(left, right));
    break;
  }
 
  case Instruction::Mul: {
    ref<Expr> left = eval(ki, 0, state).value;
    ref<Expr> right = eval(ki, 1, state).value;
    bindLocal(ki, state, MulExpr::create(left, right));
    break;
  }

  case Instruction::UDiv: {
    ref<Expr> left = eval(ki, 0, state).value;
    ref<Expr> right = eval(ki, 1, state).value;
    ref<Expr> result = UDivExpr::create(left, right);
    bindLocal(ki, state, result);
    break;
  }

  case Instruction::SDiv: {
    ref<Expr> left = eval(ki, 0, state).value;
    ref<Expr> right = eval(ki, 1, state).value;
    ref<Expr> result = SDivExpr::create(left, right);
    bindLocal(ki, state, result);
    break;
  }

  case Instruction::URem: {
    ref<Expr> left = eval(ki, 0, state).value;
    ref<Expr> right = eval(ki, 1, state).value;
    ref<Expr> result = URemExpr::create(left, right);
    bindLocal(ki, state, result);
    break;
  }

  case Instruction::SRem: {
    ref<Expr> left = eval(ki, 0, state).value;
    ref<Expr> right = eval(ki, 1, state).value;
    ref<Expr> result = SRemExpr::create(left, right);
    bindLocal(ki, state, result);
    break;
  }

  case Instruction::And: {
    ref<Expr> left = eval(ki, 0, state).value;
    ref<Expr> right = eval(ki, 1, state).value;
    ref<Expr> result = AndExpr::create(left, right);
    bindLocal(ki, state, result);
    break;
  }

  case Instruction::Or: {
    ref<Expr> left = eval(ki, 0, state).value;
    ref<Expr> right = eval(ki, 1, state).value;
    ref<Expr> result = OrExpr::create(left, right);
    bindLocal(ki, state, result);
    break;
  }

  case Instruction::Xor: {
    ref<Expr> left = eval(ki, 0, state).value;
    ref<Expr> right = eval(ki, 1, state).value;
    ref<Expr> result = XorExpr::create(left, right);
    bindLocal(ki, state, result);
    break;
  }

  case Instruction::Shl: {
    ref<Expr> left = eval(ki, 0, state).value;
    ref<Expr> right = eval(ki, 1, state).value;
    ref<Expr> result = ShlExpr::create(left, right);
    bindLocal(ki, state, result);
    break;
  }

  case Instruction::LShr: {
    ref<Expr> left = eval(ki, 0, state).value;
    ref<Expr> right = eval(ki, 1, state).value;
    ref<Expr> result = LShrExpr::create(left, right);
    bindLocal(ki, state, result);
    break;
  }

  case Instruction::AShr: {
    ref<Expr> left = eval(ki, 0, state).value;
    ref<Expr> right = eval(ki, 1, state).value;
    ref<Expr> result = AShrExpr::create(left, right);
    bindLocal(ki, state, result);
    break;
  }

    // Compare

  case Instruction::ICmp: {
    CmpInst *ci = cast<CmpInst>(i);
    ICmpInst *ii = cast<ICmpInst>(ci);

    switch(ii->getPredicate()) {
    case ICmpInst::ICMP_EQ: {
      ref<Expr> left = eval(ki, 0, state).value;
      ref<Expr> right = eval(ki, 1, state).value;
      ref<Expr> result = EqExpr::create(left, right);
      bindLocal(ki, state, result);
      break;
    }

    case ICmpInst::ICMP_NE: {
      ref<Expr> left = eval(ki, 0, state).value;
      ref<Expr> right = eval(ki, 1, state).value;
      ref<Expr> result = NeExpr::create(left, right);
      bindLocal(ki, state, result);
      break;
    }

    case ICmpInst::ICMP_UGT: {
      ref<Expr> left = eval(ki, 0, state).value;
      ref<Expr> right = eval(ki, 1, state).value;
      ref<Expr> result = UgtExpr::create(left, right);
      bindLocal(ki, state,result);
      break;
    }

    case ICmpInst::ICMP_UGE: {
      ref<Expr> left = eval(ki, 0, state).value;
      ref<Expr> right = eval(ki, 1, state).value;
      ref<Expr> result = UgeExpr::create(left, right);
      bindLocal(ki, state, result);
      break;
    }

    case ICmpInst::ICMP_ULT: {
      ref<Expr> left = eval(ki, 0, state).value;
      ref<Expr> right = eval(ki, 1, state).value;
      ref<Expr> result = UltExpr::create(left, right);
      bindLocal(ki, state, result);
      break;
    }

    case ICmpInst::ICMP_ULE: {
      ref<Expr> left = eval(ki, 0, state).value;
      ref<Expr> right = eval(ki, 1, state).value;
      ref<Expr> result = UleExpr::create(left, right);
      bindLocal(ki, state, result);
      break;
    }

    case ICmpInst::ICMP_SGT: {
      ref<Expr> left = eval(ki, 0, state).value;
      ref<Expr> right = eval(ki, 1, state).value;
      ref<Expr> result = SgtExpr::create(left, right);
      bindLocal(ki, state, result);
      break;
    }

    case ICmpInst::ICMP_SGE: {
      ref<Expr> left = eval(ki, 0, state).value;
      ref<Expr> right = eval(ki, 1, state).value;
      ref<Expr> result = SgeExpr::create(left, right);
      bindLocal(ki, state, result);
      break;
    }

    case ICmpInst::ICMP_SLT: {
      ref<Expr> left = eval(ki, 0, state).value;
      ref<Expr> right = eval(ki, 1, state).value;
      ref<Expr> result = SltExpr::create(left, right);
      bindLocal(ki, state, result);
      break;
    }

    case ICmpInst::ICMP_SLE: {
      ref<Expr> left = eval(ki, 0, state).value;
      ref<Expr> right = eval(ki, 1, state).value;
      ref<Expr> result = SleExpr::create(left, right);
      bindLocal(ki, state, result);
      break;
    }

    default:
      terminateStateOnExecError(state, "invalid ICmp predicate");
    }
    break;
  }
 
    // Memory instructions...
  case Instruction::Alloca: {
    AllocaInst *ai = cast<AllocaInst>(i);
    unsigned elementSize = 
      kmodule->targetData->getTypeStoreSize(ai->getAllocatedType());
    ref<Expr> size = Expr::createPointer(elementSize);
    if (ai->isArrayAllocation()) {
      ref<Expr> count = eval(ki, 0, state).value;
      count = Expr::createZExtToPointerWidth(count);
      size = MulExpr::create(size, count);
    }
    executeAlloc(state, size, true, ki);
    break;
  }

  case Instruction::Load: {
    ref<Expr> base = eval(ki, 0, state).value;
    executeMemoryOperation(state, false, base, 0, ki);
    break;
  }
  case Instruction::Store: {
    ref<Expr> base = eval(ki, 1, state).value;
    ref<Expr> value = eval(ki, 0, state).value;
    executeMemoryOperation(state, true, base, value, 0);
    break;
  }

  case Instruction::GetElementPtr: {
    KGEPInstruction *kgepi = static_cast<KGEPInstruction*>(ki);
    ref<Expr> base = eval(ki, 0, state).value;

    for (std::vector< std::pair<unsigned, uint64_t> >::iterator 
           it = kgepi->indices.begin(), ie = kgepi->indices.end(); 
         it != ie; ++it) {
      uint64_t elementSize = it->second;
      ref<Expr> index = eval(ki, it->first, state).value;
      base = AddExpr::create(base,
                             MulExpr::create(Expr::createSExtToPointerWidth(index),
                                             Expr::createPointer(elementSize)));
    }
    if (kgepi->offset)
      base = AddExpr::create(base,
                             Expr::createPointer(kgepi->offset));
    bindLocal(ki, state, base);
    break;
  }

    // Conversion
  case Instruction::Trunc: {
    CastInst *ci = cast<CastInst>(i);
    ref<Expr> result = ExtractExpr::create(eval(ki, 0, state).value,
                                           0,
                                           getWidthForLLVMType(ci->getType()));
    bindLocal(ki, state, result);
    break;
  }
  case Instruction::ZExt: {
    CastInst *ci = cast<CastInst>(i);
    ref<Expr> result = ZExtExpr::create(eval(ki, 0, state).value,
                                        getWidthForLLVMType(ci->getType()));
    bindLocal(ki, state, result);
    break;
  }
  case Instruction::SExt: {
    CastInst *ci = cast<CastInst>(i);
    ref<Expr> result = SExtExpr::create(eval(ki, 0, state).value,
                                        getWidthForLLVMType(ci->getType()));
    bindLocal(ki, state, result);
    break;
  }

  case Instruction::IntToPtr: {
    CastInst *ci = cast<CastInst>(i);
    Expr::Width pType = getWidthForLLVMType(ci->getType());
    ref<Expr> arg = eval(ki, 0, state).value;
    bindLocal(ki, state, ZExtExpr::create(arg, pType));
    break;
  }
  case Instruction::PtrToInt: {
    CastInst *ci = cast<CastInst>(i);
    Expr::Width iType = getWidthForLLVMType(ci->getType());
    ref<Expr> arg = eval(ki, 0, state).value;
    bindLocal(ki, state, ZExtExpr::create(arg, iType));
    break;
  }

  case Instruction::BitCast: {
    ref<Expr> result = eval(ki, 0, state).value;
    bindLocal(ki, state, result);
    break;
  }

    // Floating point instructions

  case Instruction::FAdd: {
    ref<ConstantExpr> left = toConstant(state, eval(ki, 0, state).value,
                                        "floating point");
    ref<ConstantExpr> right = toConstant(state, eval(ki, 1, state).value,
                                         "floating point");
    if (!fpWidthToSemantics(left->getWidth()) ||
        !fpWidthToSemantics(right->getWidth()))
      return terminateStateOnExecError(state, "Unsupported FAdd operation");

    llvm::APFloat Res(*fpWidthToSemantics(left->getWidth()), left->getAPValue());
    Res.add(APFloat(*fpWidthToSemantics(right->getWidth()),right->getAPValue()), APFloat::rmNearestTiesToEven);
    bindLocal(ki, state, ConstantExpr::alloc(Res.bitcastToAPInt()));
    break;
  }

  case Instruction::FSub: {
    ref<ConstantExpr> left = toConstant(state, eval(ki, 0, state).value,
                                        "floating point");
    ref<ConstantExpr> right = toConstant(state, eval(ki, 1, state).value,
                                         "floating point");
    if (!fpWidthToSemantics(left->getWidth()) ||
        !fpWidthToSemantics(right->getWidth()))
      return terminateStateOnExecError(state, "Unsupported FSub operation");
    llvm::APFloat Res(*fpWidthToSemantics(left->getWidth()), left->getAPValue());
    Res.subtract(APFloat(*fpWidthToSemantics(right->getWidth()), right->getAPValue()), APFloat::rmNearestTiesToEven);
    bindLocal(ki, state, ConstantExpr::alloc(Res.bitcastToAPInt()));
    break;
  }

  case Instruction::FMul: {
    ref<ConstantExpr> left = toConstant(state, eval(ki, 0, state).value,
                                        "floating point");
    ref<ConstantExpr> right = toConstant(state, eval(ki, 1, state).value,
                                         "floating point");
    if (!fpWidthToSemantics(left->getWidth()) ||
        !fpWidthToSemantics(right->getWidth()))
      return terminateStateOnExecError(state, "Unsupported FMul operation");

    llvm::APFloat Res(*fpWidthToSemantics(left->getWidth()), left->getAPValue());
    Res.multiply(APFloat(*fpWidthToSemantics(right->getWidth()), right->getAPValue()), APFloat::rmNearestTiesToEven);
    bindLocal(ki, state, ConstantExpr::alloc(Res.bitcastToAPInt()));
    break;
  }

  case Instruction::FDiv: {
    ref<ConstantExpr> left = toConstant(state, eval(ki, 0, state).value,
                                        "floating point");
    ref<ConstantExpr> right = toConstant(state, eval(ki, 1, state).value,
                                         "floating point");
    if (!fpWidthToSemantics(left->getWidth()) ||
        !fpWidthToSemantics(right->getWidth()))
      return terminateStateOnExecError(state, "Unsupported FDiv operation");

    llvm::APFloat Res(*fpWidthToSemantics(left->getWidth()), left->getAPValue());
    Res.divide(APFloat(*fpWidthToSemantics(right->getWidth()), right->getAPValue()), APFloat::rmNearestTiesToEven);
    bindLocal(ki, state, ConstantExpr::alloc(Res.bitcastToAPInt()));
    break;
  }

  case Instruction::FRem: {
    ref<ConstantExpr> left = toConstant(state, eval(ki, 0, state).value,
                                        "floating point");
    ref<ConstantExpr> right = toConstant(state, eval(ki, 1, state).value,
                                         "floating point");
    if (!fpWidthToSemantics(left->getWidth()) ||
        !fpWidthToSemantics(right->getWidth()))
      return terminateStateOnExecError(state, "Unsupported FRem operation");
    llvm::APFloat Res(*fpWidthToSemantics(left->getWidth()), left->getAPValue());
    Res.mod(
        APFloat(*fpWidthToSemantics(right->getWidth()), right->getAPValue()));
    bindLocal(ki, state, ConstantExpr::alloc(Res.bitcastToAPInt()));
    break;
  }

  case Instruction::FPTrunc: {
    FPTruncInst *fi = cast<FPTruncInst>(i);
    Expr::Width resultType = getWidthForLLVMType(fi->getType());
    ref<ConstantExpr> arg = toConstant(state, eval(ki, 0, state).value,
                                       "floating point");
    if (!fpWidthToSemantics(arg->getWidth()) || resultType > arg->getWidth())
      return terminateStateOnExecError(state, "Unsupported FPTrunc operation");

    llvm::APFloat Res(*fpWidthToSemantics(arg->getWidth()), arg->getAPValue());
    bool losesInfo = false;
    Res.convert(*fpWidthToSemantics(resultType),
                llvm::APFloat::rmNearestTiesToEven,
                &losesInfo);
    bindLocal(ki, state, ConstantExpr::alloc(Res));
    break;
  }

  case Instruction::FPExt: {
    FPExtInst *fi = cast<FPExtInst>(i);
    Expr::Width resultType = getWidthForLLVMType(fi->getType());
    ref<ConstantExpr> arg = toConstant(state, eval(ki, 0, state).value,
                                        "floating point");
    if (!fpWidthToSemantics(arg->getWidth()) || arg->getWidth() > resultType)
      return terminateStateOnExecError(state, "Unsupported FPExt operation");
    llvm::APFloat Res(*fpWidthToSemantics(arg->getWidth()), arg->getAPValue());
    bool losesInfo = false;
    Res.convert(*fpWidthToSemantics(resultType),
                llvm::APFloat::rmNearestTiesToEven,
                &losesInfo);
    bindLocal(ki, state, ConstantExpr::alloc(Res));
    break;
  }

  case Instruction::FPToUI: {
    FPToUIInst *fi = cast<FPToUIInst>(i);
    Expr::Width resultType = getWidthForLLVMType(fi->getType());
    ref<ConstantExpr> arg = toConstant(state, eval(ki, 0, state).value,
                                       "floating point");
    if (!fpWidthToSemantics(arg->getWidth()) || resultType > 64)
      return terminateStateOnExecError(state, "Unsupported FPToUI operation");

    llvm::APFloat Arg(*fpWidthToSemantics(arg->getWidth()), arg->getAPValue());
    uint64_t value = 0;
    bool isExact = true;
#if LLVM_VERSION_CODE >= LLVM_VERSION(5, 0)
    auto valueRef = makeMutableArrayRef(value);
#else
    uint64_t *valueRef = &value;
#endif
    Arg.convertToInteger(valueRef, resultType, false,
                         llvm::APFloat::rmTowardZero, &isExact);
    bindLocal(ki, state, ConstantExpr::alloc(value, resultType));
    break;
  }

  case Instruction::FPToSI: {
    FPToSIInst *fi = cast<FPToSIInst>(i);
    Expr::Width resultType = getWidthForLLVMType(fi->getType());
    ref<ConstantExpr> arg = toConstant(state, eval(ki, 0, state).value,
                                       "floating point");
    if (!fpWidthToSemantics(arg->getWidth()) || resultType > 64)
      return terminateStateOnExecError(state, "Unsupported FPToSI operation");
    llvm::APFloat Arg(*fpWidthToSemantics(arg->getWidth()), arg->getAPValue());

    uint64_t value = 0;
    bool isExact = true;
#if LLVM_VERSION_CODE >= LLVM_VERSION(5, 0)
    auto valueRef = makeMutableArrayRef(value);
#else
    uint64_t *valueRef = &value;
#endif
    Arg.convertToInteger(valueRef, resultType, true,
                         llvm::APFloat::rmTowardZero, &isExact);
    bindLocal(ki, state, ConstantExpr::alloc(value, resultType));
    break;
  }

  case Instruction::UIToFP: {
    UIToFPInst *fi = cast<UIToFPInst>(i);
    Expr::Width resultType = getWidthForLLVMType(fi->getType());
    ref<ConstantExpr> arg = toConstant(state, eval(ki, 0, state).value,
                                       "floating point");
    const llvm::fltSemantics *semantics = fpWidthToSemantics(resultType);
    if (!semantics)
      return terminateStateOnExecError(state, "Unsupported UIToFP operation");
    llvm::APFloat f(*semantics, 0);
    f.convertFromAPInt(arg->getAPValue(), false,
                       llvm::APFloat::rmNearestTiesToEven);

    bindLocal(ki, state, ConstantExpr::alloc(f));
    break;
  }

  case Instruction::SIToFP: {
    SIToFPInst *fi = cast<SIToFPInst>(i);
    Expr::Width resultType = getWidthForLLVMType(fi->getType());
    ref<ConstantExpr> arg = toConstant(state, eval(ki, 0, state).value,
                                       "floating point");
    const llvm::fltSemantics *semantics = fpWidthToSemantics(resultType);
    if (!semantics)
      return terminateStateOnExecError(state, "Unsupported SIToFP operation");
    llvm::APFloat f(*semantics, 0);
    f.convertFromAPInt(arg->getAPValue(), true,
                       llvm::APFloat::rmNearestTiesToEven);

    bindLocal(ki, state, ConstantExpr::alloc(f));
    break;
  }

  case Instruction::FCmp: {
    FCmpInst *fi = cast<FCmpInst>(i);
    ref<ConstantExpr> left = toConstant(state, eval(ki, 0, state).value,
                                        "floating point");
    ref<ConstantExpr> right = toConstant(state, eval(ki, 1, state).value,
                                         "floating point");
    if (!fpWidthToSemantics(left->getWidth()) ||
        !fpWidthToSemantics(right->getWidth()))
      return terminateStateOnExecError(state, "Unsupported FCmp operation");

    APFloat LHS(*fpWidthToSemantics(left->getWidth()),left->getAPValue());
    APFloat RHS(*fpWidthToSemantics(right->getWidth()),right->getAPValue());
    APFloat::cmpResult CmpRes = LHS.compare(RHS);

    bool Result = false;
    switch( fi->getPredicate() ) {
      // Predicates which only care about whether or not the operands are NaNs.
    case FCmpInst::FCMP_ORD:
      Result = (CmpRes != APFloat::cmpUnordered);
      break;

    case FCmpInst::FCMP_UNO:
      Result = (CmpRes == APFloat::cmpUnordered);
      break;

      // Ordered comparisons return false if either operand is NaN.  Unordered
      // comparisons return true if either operand is NaN.
    case FCmpInst::FCMP_UEQ:
      Result = (CmpRes == APFloat::cmpUnordered || CmpRes == APFloat::cmpEqual);
      break;
    case FCmpInst::FCMP_OEQ:
      Result = (CmpRes != APFloat::cmpUnordered && CmpRes == APFloat::cmpEqual);
      break;

    case FCmpInst::FCMP_UGT:
      Result = (CmpRes == APFloat::cmpUnordered || CmpRes == APFloat::cmpGreaterThan);
      break;
    case FCmpInst::FCMP_OGT:
      Result = (CmpRes != APFloat::cmpUnordered && CmpRes == APFloat::cmpGreaterThan);
      break;

    case FCmpInst::FCMP_UGE:
      Result = (CmpRes == APFloat::cmpUnordered || (CmpRes == APFloat::cmpGreaterThan || CmpRes == APFloat::cmpEqual));
      break;
    case FCmpInst::FCMP_OGE:
      Result = (CmpRes != APFloat::cmpUnordered && (CmpRes == APFloat::cmpGreaterThan || CmpRes == APFloat::cmpEqual));
      break;

    case FCmpInst::FCMP_ULT:
      Result = (CmpRes == APFloat::cmpUnordered || CmpRes == APFloat::cmpLessThan);
      break;
    case FCmpInst::FCMP_OLT:
      Result = (CmpRes != APFloat::cmpUnordered && CmpRes == APFloat::cmpLessThan);
      break;

    case FCmpInst::FCMP_ULE:
      Result = (CmpRes == APFloat::cmpUnordered || (CmpRes == APFloat::cmpLessThan || CmpRes == APFloat::cmpEqual));
      break;
    case FCmpInst::FCMP_OLE:
      Result = (CmpRes != APFloat::cmpUnordered && (CmpRes == APFloat::cmpLessThan || CmpRes == APFloat::cmpEqual));
      break;

    case FCmpInst::FCMP_UNE:
      Result = (CmpRes == APFloat::cmpUnordered || CmpRes != APFloat::cmpEqual);
      break;
    case FCmpInst::FCMP_ONE:
      Result = (CmpRes != APFloat::cmpUnordered && CmpRes != APFloat::cmpEqual);
      break;

    default:
      assert(0 && "Invalid FCMP predicate!");
      break;
    case FCmpInst::FCMP_FALSE:
      Result = false;
      break;
    case FCmpInst::FCMP_TRUE:
      Result = true;
      break;
    }

    bindLocal(ki, state, ConstantExpr::alloc(Result, Expr::Bool));
    break;
  }
  case Instruction::InsertValue: {
    KGEPInstruction *kgepi = static_cast<KGEPInstruction*>(ki);

    ref<Expr> agg = eval(ki, 0, state).value;
    ref<Expr> val = eval(ki, 1, state).value;

    ref<Expr> l = NULL, r = NULL;
    unsigned lOffset = kgepi->offset*8, rOffset = kgepi->offset*8 + val->getWidth();

    if (lOffset > 0)
      l = ExtractExpr::create(agg, 0, lOffset);
    if (rOffset < agg->getWidth())
      r = ExtractExpr::create(agg, rOffset, agg->getWidth() - rOffset);

    ref<Expr> result;
    if (!l.isNull() && !r.isNull())
      result = ConcatExpr::create(r, ConcatExpr::create(val, l));
    else if (!l.isNull())
      result = ConcatExpr::create(val, l);
    else if (!r.isNull())
      result = ConcatExpr::create(r, val);
    else
      result = val;

    bindLocal(ki, state, result);
    break;
  }
  case Instruction::ExtractValue: {
    KGEPInstruction *kgepi = static_cast<KGEPInstruction*>(ki);

    ref<Expr> agg = eval(ki, 0, state).value;

    ref<Expr> result = ExtractExpr::create(agg, kgepi->offset*8, getWidthForLLVMType(i->getType()));

    bindLocal(ki, state, result);
    break;
  }
  case Instruction::Fence: {
    // Ignore for now
    break;
  }
  case Instruction::InsertElement: {
    InsertElementInst *iei = cast<InsertElementInst>(i);
    ref<Expr> vec = eval(ki, 0, state).value;
    ref<Expr> newElt = eval(ki, 1, state).value;
    ref<Expr> idx = eval(ki, 2, state).value;

    ConstantExpr *cIdx = dyn_cast<ConstantExpr>(idx);
    if (cIdx == NULL) {
      terminateStateOnError(
          state, "InsertElement, support for symbolic index not implemented",
          Unhandled);
      return;
    }
    uint64_t iIdx = cIdx->getZExtValue();
    const llvm::VectorType *vt = iei->getType();
    unsigned EltBits = getWidthForLLVMType(vt->getElementType());

    if (iIdx >= vt->getNumElements()) {
      // Out of bounds write
      terminateStateOnError(state, "Out of bounds write when inserting element",
                            BadVectorAccess);
      return;
    }

    const unsigned elementCount = vt->getNumElements();
    llvm::SmallVector<ref<Expr>, 8> elems;
    elems.reserve(elementCount);
    for (unsigned i = elementCount; i != 0; --i) {
      auto of = i - 1;
      unsigned bitOffset = EltBits * of;
      elems.push_back(
          of == iIdx ? newElt : ExtractExpr::create(vec, bitOffset, EltBits));
    }

    assert(Context::get().isLittleEndian() && "FIXME:Broken for big endian");
    ref<Expr> Result = ConcatExpr::createN(elementCount, elems.data());
    bindLocal(ki, state, Result);
    break;
  }
  case Instruction::ExtractElement: {
    ExtractElementInst *eei = cast<ExtractElementInst>(i);
    ref<Expr> vec = eval(ki, 0, state).value;
    ref<Expr> idx = eval(ki, 1, state).value;

    ConstantExpr *cIdx = dyn_cast<ConstantExpr>(idx);
    if (cIdx == NULL) {
      terminateStateOnError(
          state, "ExtractElement, support for symbolic index not implemented",
          Unhandled);
      return;
    }
    uint64_t iIdx = cIdx->getZExtValue();
    const llvm::VectorType *vt = eei->getVectorOperandType();
    unsigned EltBits = getWidthForLLVMType(vt->getElementType());

    if (iIdx >= vt->getNumElements()) {
      // Out of bounds read
      terminateStateOnError(state, "Out of bounds read when extracting element",
                            BadVectorAccess);
      return;
    }

    unsigned bitOffset = EltBits * iIdx;
    ref<Expr> Result = ExtractExpr::create(vec, bitOffset, EltBits);
    bindLocal(ki, state, Result);
    break;
  }
  case Instruction::ShuffleVector:
    // Should never happen due to Scalarizer pass removing ShuffleVector
    // instructions.
    terminateStateOnExecError(state, "Unexpected ShuffleVector instruction");
    break;
  case Instruction::AtomicRMW: {
    // An atomic instruction gets a pointer and a value. It reads the value at the pointer, perfoms its operation, stores the result and returns the value that was originally at the pointer.
    AtomicRMWInst *ai = cast<AtomicRMWInst>(i);

    bool wasAtomicPhase = state.atomicPhase;
    state.atomicPhase = true;

    switch (ai->getOperation()) {
    case AtomicRMWInst::Xchg: {
      ref<Expr> pointer = eval(ki, 0, state).value;
      ref<Expr> value = eval(ki, 1, state).value;

      executeMemoryOperation(state, false, pointer, 0, ki);

      executeMemoryOperation(state, true, pointer, value, 0);
      break;
    }
    case AtomicRMWInst::Add: {
      ref<Expr> pointer = eval(ki, 0, state).value;
      ref<Expr> value = eval(ki, 1, state).value;

      executeMemoryOperation(state, false, pointer, 0, ki);
      ref<Expr> oldValue = getDestCell(state, ki).value;

      ref<Expr> result = AddExpr::create(oldValue, value);

      executeMemoryOperation(state, true, pointer, result, 0);
      break;
    }
    case AtomicRMWInst::Sub: {
      ref<Expr> pointer = eval(ki, 0, state).value;
      ref<Expr> value = eval(ki, 1, state).value;

      executeMemoryOperation(state, false, pointer, 0, ki);
      ref<Expr> oldValue = getDestCell(state, ki).value;

      ref<Expr> result = SubExpr::create(oldValue, value);

      executeMemoryOperation(state, true, pointer, result, 0);
      break;
    }
    case AtomicRMWInst::And: {
      ref<Expr> pointer = eval(ki, 0, state).value;
      ref<Expr> value = eval(ki, 1, state).value;

      executeMemoryOperation(state, false, pointer, 0, ki);
      ref<Expr> oldValue = getDestCell(state, ki).value;

      ref<Expr> result = AndExpr::create(oldValue, value);

      executeMemoryOperation(state, true, pointer, result, 0);
      break;
    }
    case AtomicRMWInst::Nand: {
      ref<Expr> pointer = eval(ki, 0, state).value;
      ref<Expr> value = eval(ki, 1, state).value;

      executeMemoryOperation(state, false, pointer, 0, ki);
      ref<Expr> oldValue = getDestCell(state, ki).value;

      ref<Expr> result = XorExpr::create(AndExpr::create(oldValue, value), ConstantExpr::create(-1, value->getWidth()));

      executeMemoryOperation(state, true, pointer, result, 0);
      break;
    }
    case AtomicRMWInst::Or: {
      ref<Expr> pointer = eval(ki, 0, state).value;
      ref<Expr> value = eval(ki, 1, state).value;

      executeMemoryOperation(state, false, pointer, 0, ki);
      ref<Expr> oldValue = getDestCell(state, ki).value;

      ref<Expr> result = OrExpr::create(oldValue, value);

      executeMemoryOperation(state, true, pointer, result, 0);
      break;
    }
    case AtomicRMWInst::Xor: {
      ref<Expr> pointer = eval(ki, 0, state).value;
      ref<Expr> value = eval(ki, 1, state).value;

      executeMemoryOperation(state, false, pointer, 0, ki);
      ref<Expr> oldValue = getDestCell(state, ki).value;

      ref<Expr> result = XorExpr::create(oldValue, value);

      executeMemoryOperation(state, true, pointer, result, 0);
      break;
    }
    case AtomicRMWInst::Max: {
      ref<Expr> pointer = eval(ki, 0, state).value;
      ref<Expr> value = eval(ki, 1, state).value;

      executeMemoryOperation(state, false, pointer, 0, ki);
      ref<Expr> oldValue = getDestCell(state, ki).value;

      ref<Expr> result = SelectExpr::create(SgtExpr::create(oldValue, value), oldValue, value);

      executeMemoryOperation(state, true, pointer, result, 0);
      break;
    }
    case AtomicRMWInst::Min: {
      ref<Expr> pointer = eval(ki, 0, state).value;
      ref<Expr> value = eval(ki, 1, state).value;

      executeMemoryOperation(state, false, pointer, 0, ki);
      ref<Expr> oldValue = getDestCell(state, ki).value;

      ref<Expr> result = SelectExpr::create(SltExpr::create(oldValue, value), oldValue, value);

      executeMemoryOperation(state, true, pointer, result, 0);
      break;
    }
    case AtomicRMWInst::UMax: {
      ref<Expr> pointer = eval(ki, 0, state).value;
      ref<Expr> value = eval(ki, 1, state).value;

      executeMemoryOperation(state, false, pointer, 0, ki);
      ref<Expr> oldValue = getDestCell(state, ki).value;

      ref<Expr> result = SelectExpr::create(UgtExpr::create(oldValue, value), oldValue, value);

      executeMemoryOperation(state, true, pointer, result, 0);
      break;
    }
    case AtomicRMWInst::UMin: {
      ref<Expr> pointer = eval(ki, 0, state).value;
      ref<Expr> value = eval(ki, 1, state).value;

      executeMemoryOperation(state, false, pointer, 0, ki);
      ref<Expr> oldValue = getDestCell(state, ki).value;

      ref<Expr> result = SelectExpr::create(UltExpr::create(oldValue, value), oldValue, value);

      executeMemoryOperation(state, true, pointer, result, 0);
      break;
    }
    case AtomicRMWInst::BAD_BINOP: terminateStateOnExecError(state, "Bad atomicrmw operation"); break;
    }

    state.atomicPhase = wasAtomicPhase;

    break;
  }

  case Instruction::AtomicCmpXchg: {
    bool wasAtomicPhase = state.atomicPhase;
    state.atomicPhase = true;

    ref<Expr> pointer = eval(ki, 0, state).value;
    ref<Expr> compare = eval(ki, 1, state).value;
    ref<Expr> newValue = eval(ki, 2, state).value;

    executeMemoryOperation(state, false, pointer, 0, ki);
    ref<Expr> oldValue = getDestCell(state, ki).value;

    ref<Expr> write = SelectExpr::create(EqExpr::create(oldValue, compare), newValue, oldValue);

    executeMemoryOperation(state, true, pointer, write, 0);

    state.atomicPhase = wasAtomicPhase;
    break;
  }

  // Other instructions...
  // Unhandled
  default:
    terminateStateOnExecError(state, "illegal instruction");
    break;
  }
}

void Executor::updateStates(ExecutionState *current) {
  if (current && !current->currentThread().pathSincePorLocal.empty()) {
    // pathSincePorLocal has to be empty in standby state attached to event
    std::vector<bool> path = std::move(current->currentThread().pathSincePorLocal);
    current->currentThread().pathSincePorLocal = {};
    porEventManager.registerLocal(*current, path);
  }

  if (current && current->needsThreadScheduling) {
    scheduleThreads(*current);
    current->needsThreadScheduling = false;
  }

  if (searcher) {
    searcher->update(current, addedStates, removedStates);
  }
  
  states.insert(addedStates.begin(), addedStates.end());
  addedStates.clear();

  for (std::vector<ExecutionState *>::iterator it = removedStates.begin(),
                                               ie = removedStates.end();
       it != ie; ++it) {
    ExecutionState *es = *it;
    std::set<ExecutionState*>::iterator it2 = states.find(es);
    assert(it2!=states.end());
    states.erase(it2);
    std::map<ExecutionState*, std::vector<SeedInfo> >::iterator it3 = 
      seedMap.find(es);
    if (it3 != seedMap.end())
      seedMap.erase(it3);
    processTree->remove(es->ptreeNode);
    delete es;
  }
  removedStates.clear();

  if (searcher) {
    searcher->update(nullptr, continuedStates, pausedStates);
    pausedStates.clear();
    continuedStates.clear();
  }
}

template <typename TypeIt>
void Executor::computeOffsets(KGEPInstruction *kgepi, TypeIt ib, TypeIt ie) {
  ref<ConstantExpr> constantOffset =
    ConstantExpr::alloc(0, Context::get().getPointerWidth());
  uint64_t index = 1;
  for (TypeIt ii = ib; ii != ie; ++ii) {
    if (StructType *st = dyn_cast<StructType>(*ii)) {
      const StructLayout *sl = kmodule->targetData->getStructLayout(st);
      const ConstantInt *ci = cast<ConstantInt>(ii.getOperand());
      uint64_t addend = sl->getElementOffset((unsigned) ci->getZExtValue());
      constantOffset = constantOffset->Add(ConstantExpr::alloc(addend,
                                                               Context::get().getPointerWidth()));
    } else if (const auto set = dyn_cast<SequentialType>(*ii)) {
      uint64_t elementSize = 
        kmodule->targetData->getTypeStoreSize(set->getElementType());
      Value *operand = ii.getOperand();
      if (Constant *c = dyn_cast<Constant>(operand)) {
        ref<ConstantExpr> index = 
          evalConstant(c)->SExt(Context::get().getPointerWidth());
        ref<ConstantExpr> addend = 
          index->Mul(ConstantExpr::alloc(elementSize,
                                         Context::get().getPointerWidth()));
        constantOffset = constantOffset->Add(addend);
      } else {
        kgepi->indices.push_back(std::make_pair(index, elementSize));
      }
#if LLVM_VERSION_CODE >= LLVM_VERSION(4, 0)
    } else if (const auto ptr = dyn_cast<PointerType>(*ii)) {
      auto elementSize =
        kmodule->targetData->getTypeStoreSize(ptr->getElementType());
      auto operand = ii.getOperand();
      if (auto c = dyn_cast<Constant>(operand)) {
        auto index = evalConstant(c)->SExt(Context::get().getPointerWidth());
        auto addend = index->Mul(ConstantExpr::alloc(elementSize,
                                         Context::get().getPointerWidth()));
        constantOffset = constantOffset->Add(addend);
      } else {
        kgepi->indices.push_back(std::make_pair(index, elementSize));
      }
#endif
    } else
      assert("invalid type" && 0);
    index++;
  }
  kgepi->offset = constantOffset->getZExtValue();
}

void Executor::bindInstructionConstants(KInstruction *KI) {
  KGEPInstruction *kgepi = static_cast<KGEPInstruction*>(KI);

  if (GetElementPtrInst *gepi = dyn_cast<GetElementPtrInst>(KI->inst)) {
    computeOffsets(kgepi, gep_type_begin(gepi), gep_type_end(gepi));
  } else if (InsertValueInst *ivi = dyn_cast<InsertValueInst>(KI->inst)) {
    computeOffsets(kgepi, iv_type_begin(ivi), iv_type_end(ivi));
    assert(kgepi->indices.empty() && "InsertValue constant offset expected");
  } else if (ExtractValueInst *evi = dyn_cast<ExtractValueInst>(KI->inst)) {
    computeOffsets(kgepi, ev_type_begin(evi), ev_type_end(evi));
    assert(kgepi->indices.empty() && "ExtractValue constant offset expected");
  }
}

void Executor::bindModuleConstants() {
  for (auto &kfp : kmodule->functions) {
    KFunction *kf = kfp.get();
    for (unsigned i=0; i<kf->numInstructions; ++i)
      bindInstructionConstants(kf->instructions[i]);
  }

  kmodule->constantTable =
      std::unique_ptr<Cell[]>(new Cell[kmodule->constants.size()]);
  for (unsigned i=0; i<kmodule->constants.size(); ++i) {
    Cell &c = kmodule->constantTable[i];
    c.value = evalConstant(kmodule->constants[i]);
  }
}

void Executor::checkMemoryUsage() {
  if (!MaxMemory)
    return;
  if ((stats::instructions & 0xFFFF) == 0) {
    // We need to avoid calling GetTotalMallocUsage() often because it
    // is O(elts on freelist). This is really bad since we start
    // to pummel the freelist once we hit the memory cap.
    unsigned mbs = (util::GetTotalMallocUsage() >> 20) +
                   (memory->getUsedDeterministicSize() >> 20);

    if (mbs > MaxMemory) {
      if (ExitOnMaxMemory) {
        haltExecution = true;
        klee_warning("halting KLEE (over memory cap)");
      } else if (mbs > MaxMemory + 100) {
        // just guess at how many to kill
        unsigned numStates = states.size();
        unsigned toKill = std::max(1U, numStates - numStates * MaxMemory / mbs);
        klee_warning("killing %d states (over memory cap)", toKill);
        std::vector<ExecutionState *> arr(states.begin(), states.end());
        for (unsigned i = 0, N = arr.size(); N && i < toKill; ++i, --N) {
          unsigned idx = rand() % N;
          // Make two pulls to try and not hit a state that
          // covered new code.
          if (arr[idx]->coveredNew)
            idx = rand() % N;

          std::swap(arr[idx], arr[N - 1]);
          terminateStateEarly(*arr[N - 1], "Memory limit exceeded.");
        }
      }
      atMemoryLimit = true;
    } else {
      atMemoryLimit = false;
    }
  }
}

void Executor::doDumpStates() {
  if (!DumpStatesOnHalt || states.empty())
    return;

  klee_message("halting execution, dumping remaining states");
  for (const auto &state : states)
    terminateStateEarly(*state, "Execution halting.");
  updateStates(nullptr);
}

void Executor::run(ExecutionState &initialState) {
  bindModuleConstants();

  // Delay init till now so that ticks don't accrue during
  // optimization and such.
  initTimers();

  states.insert(&initialState);

  if (usingSeeds) {
    std::vector<SeedInfo> &v = seedMap[&initialState];
    
    for (std::vector<KTest*>::const_iterator it = usingSeeds->begin(), 
           ie = usingSeeds->end(); it != ie; ++it)
      v.push_back(SeedInfo(*it));

    int lastNumSeeds = usingSeeds->size()+10;
    time::Point lastTime, startTime = lastTime = time::getWallTime();
    ExecutionState *lastState = 0;
    while (!seedMap.empty()) {
      if (haltExecution) {
        doDumpStates();
        return;
      }

      std::map<ExecutionState*, std::vector<SeedInfo> >::iterator it = 
        seedMap.upper_bound(lastState);
      if (it == seedMap.end())
        it = seedMap.begin();
      lastState = it->first;
      unsigned numSeeds = it->second.size();
      ExecutionState &state = *lastState;
      Thread &thread = state.currentThread();
      KInstruction *ki = thread.pc;
      stepInstruction(state);

      executeInstruction(state, ki);
      processTimers(&state, maxInstructionTime * numSeeds);
      if (::dumpStates) dumpStates();
      if (::dumpPTree) dumpPTree();
      updateStates(&state);

      if ((stats::instructions % 1000) == 0) {
        int numSeeds = 0, numStates = 0;
        for (std::map<ExecutionState*, std::vector<SeedInfo> >::iterator
               it = seedMap.begin(), ie = seedMap.end();
             it != ie; ++it) {
          numSeeds += it->second.size();
          numStates++;
        }
        const auto time = time::getWallTime();
        const time::Span seedTime(SeedTime);
        if (seedTime && time > startTime + seedTime) {
          klee_warning("seed time expired, %d seeds remain over %d states",
                       numSeeds, numStates);
          break;
        } else if (numSeeds<=lastNumSeeds-10 ||
                   time - lastTime >= time::seconds(10)) {
          lastTime = time;
          lastNumSeeds = numSeeds;          
          klee_message("%d seeds remaining over: %d states", 
                       numSeeds, numStates);
        }
      }
    }

    klee_message("seeding done (%d states remain)", (int) states.size());

    // XXX total hack, just because I like non uniform better but want
    // seed results to be equally weighted.
    for (std::set<ExecutionState*>::iterator
           it = states.begin(), ie = states.end();
         it != ie; ++it) {
      (*it)->weight = 1.;
    }

    if (OnlySeed) {
      doDumpStates();
      return;
    }
  }

  searcher = constructUserSearcher(*this);

  std::vector<ExecutionState *> newStates(states.begin(), states.end());
  searcher->update(0, newStates, std::vector<ExecutionState *>());

  bool firstInstruction = true;

  while (!states.empty() && !haltExecution) {
    ExecutionState &state = searcher->selectState();
    Thread &thread = state.currentThread();
    KInstruction *ki = thread.pc;

    // we will execute a new instruction and therefore we have to reset the flag
    stepInstruction(state);

    executeInstruction(state, ki);
    processTimers(&state, maxInstructionTime);
<<<<<<< HEAD
    if (firstInstruction && statesJSONFile) {
      (*statesJSONFile) << "    \"functionlists_length\": "
                        << state.memoryState.getFunctionListsLength() << ",\n";
      (*statesJSONFile) << "    \"functionlists_capacity\": "
                        << state.memoryState.getFunctionListsCapacity() << "\n";
      (*statesJSONFile) << "  }";
    }
    updateStatesJSON(ki, state);
=======
    if (::dumpStates) dumpStates();
    if (::dumpPTree) dumpPTree();
>>>>>>> 8a531bf8

    checkMemoryUsage();

    updateStates(&state);
    firstInstruction = false;
  }

  delete searcher;
  searcher = nullptr;

  doDumpStates();
}

void Executor::updateStatesJSON(KInstruction *ki, const ExecutionState &state,
                                std::string ktest, std::string error) {
  if (statesJSONFile) {
    auto time = std::chrono::steady_clock::now() - executorStartTime;
    auto seconds = std::chrono::duration_cast<std::chrono::seconds>(time);
    auto milliseconds =
      std::chrono::duration_cast<std::chrono::milliseconds>(time) - seconds;

    static size_t lastStateId = 0;

    if (lastStateId != state.id
        || !ktest.empty()
        || !error.empty()
    ) {
      (*statesJSONFile) << ",\n  {\n";
      (*statesJSONFile) << "    \"state_id\": " << state.id << ",\n";
      if (!ktest.empty()) {
        (*statesJSONFile) << "    \"ktest\": \"" << ktest << "\",\n";
      }
      if (!error.empty()) {
        (*statesJSONFile) << "    \"error\": \"" << error << "\",\n";
      }
      (*statesJSONFile) << "    \"heap\": " << util::GetTotalMallocUsage()
                        << ",\n";
      (*statesJSONFile) << "    \"timestamp\": " << seconds.count()
                        << "." << milliseconds.count() << ",\n";
      if (ki != nullptr) {
        (*statesJSONFile) << "    \"instructions\": " << stats::instructions
                          << ",\n";
        (*statesJSONFile) << "    \"instruction_id\": " << ki->info->id << "\n";
      } else {
        (*statesJSONFile) << "    \"instructions\": " << stats::instructions
                          << "\n";
      }
      (*statesJSONFile) << "  }";

      lastStateId = state.id;
    }
  }
}

void Executor::updateForkJSON(const ExecutionState &current,
                              const ExecutionState &trueState,
                              const ExecutionState &falseState) {
  static bool started = false;

  if (forkJSONFile) {
    auto time = std::chrono::steady_clock::now() - executorStartTime;
    auto seconds = std::chrono::duration_cast<std::chrono::seconds>(time);
    auto milliseconds =
      std::chrono::duration_cast<std::chrono::milliseconds>(time) - seconds;

    if (!started) {
      (*forkJSONFile) << "[\n";
      (*forkJSONFile) << "  {\n";
      started = true;
    } else {
      (*forkJSONFile) << ",\n  {\n";
    }
    (*forkJSONFile) << "    \"state_id\": " << current.id << ",\n";
    if (trueState.id == falseState.id) {
      (*forkJSONFile) << "    \"new_id\": " << trueState.id << ",\n";
    } else {
      (*forkJSONFile) << "    \"true_id\": " << trueState.id << ",\n";
      (*forkJSONFile) << "    \"false_id\": " << falseState.id << ",\n";
    }
    (*forkJSONFile) << "    \"timestamp\": " << seconds.count()
                    << "." << milliseconds.count() << ",\n";
    (*forkJSONFile) << "    \"instructions\": " << stats::instructions << "\n";
    (*forkJSONFile) << "  }";
  }
}

std::string Executor::getAddressInfo(ExecutionState &state, 
                                     ref<Expr> address) const{
  std::string Str;
  llvm::raw_string_ostream info(Str);
  info << "\taddress: " << address << "\n";
  uint64_t example;
  if (ConstantExpr *CE = dyn_cast<ConstantExpr>(address)) {
    example = CE->getZExtValue();
  } else {
    ref<ConstantExpr> value;
    bool success = solver->getValue(state, address, value);
    assert(success && "FIXME: Unhandled solver failure");
    (void) success;
    example = value->getZExtValue();
    info << "\texample: " << example << "\n";
    std::pair< ref<Expr>, ref<Expr> > res = solver->getRange(state, address);
    info << "\trange: [" << res.first << ", " << res.second <<"]\n";
  }
  
  MemoryObject hack((unsigned) example);    
  MemoryMap::iterator lower = state.addressSpace.objects.upper_bound(&hack);
  info << "\tnext: ";
  if (lower==state.addressSpace.objects.end()) {
    info << "none\n";
  } else {
    const MemoryObject *mo = lower->first;
    std::string alloc_info;
    mo->getAllocInfo(alloc_info);
    info << "object at " << mo->address
         << " of size " << mo->size << "\n"
         << "\t\t" << alloc_info << "\n";
  }
  if (lower!=state.addressSpace.objects.begin()) {
    --lower;
    info << "\tprev: ";
    if (lower==state.addressSpace.objects.end()) {
      info << "none\n";
    } else {
      const MemoryObject *mo = lower->first;
      std::string alloc_info;
      mo->getAllocInfo(alloc_info);
      info << "object at " << mo->address 
           << " of size " << mo->size << "\n"
           << "\t\t" << alloc_info << "\n";
    }
  }

  return info.str();
}

void Executor::pauseState(ExecutionState &state){
  auto it = std::find(continuedStates.begin(), continuedStates.end(), &state);
  // If the state was to be continued, but now gets paused again
  if (it != continuedStates.end()){
    // ...just don't continue it
    std::swap(*it, continuedStates.back());
    continuedStates.pop_back();
  } else {
    pausedStates.push_back(&state);
  }
}

void Executor::continueState(ExecutionState &state){
  auto it = std::find(pausedStates.begin(), pausedStates.end(), &state);
  // If the state was to be paused, but now gets continued again
  if (it != pausedStates.end()){
    // ...don't pause it
    std::swap(*it, pausedStates.back());
    pausedStates.pop_back();
  } else {
    continuedStates.push_back(&state);
  }
}

void Executor::terminateStateSilently(ExecutionState &state) {
  auto it = std::find(addedStates.begin(), addedStates.end(), &state);

  if (it == addedStates.end()) {
    Thread &thread = state.currentThread();
    thread.pc = thread.prevPc;
    auto it2 __attribute__ ((unused)) = std::find(removedStates.begin(),
                                                  removedStates.end(), &state);
    assert(it2 == removedStates.end() && "May not add a state double times");

    removedStates.push_back(&state);
  } else {
    // never reached searcher, just delete immediately
    auto it3 = seedMap.find(&state);
    if (it3 != seedMap.end())
      seedMap.erase(it3);
    addedStates.erase(it);
    processTree->remove(state.ptreeNode);
    delete &state;
  }
}

void Executor::terminateState(ExecutionState &state) {
  if (replayKTest && replayPosition!=replayKTest->numObjects) {
    klee_warning_once(replayKTest,
                      "replay did not consume all objects in test input.");
  }

  interpreterHandler->incPathsExplored();

  if (LogConflictingExtensions) {
    llvm::errs() << "Completed Interleaving: ";
    for(auto& s : state.porConfiguration->schedule()) {
      llvm::errs() << s->to_string(true);
    }
    llvm::errs() << "\n";
  }

  std::vector<por::conflicting_extension> cex = state.porConfiguration->conflicting_extensions();
  for(auto& c : cex) {
    por::configuration newSchedule(*state.porConfiguration, c);
    const ExecutionState *standby = newSchedule.standby_execution_state();
    ExecutionState *toExecute = new ExecutionState(*standby);
    ++toExecute->depth;
    toExecute->coveredNew = false;
    toExecute->coveredLines.clear();

    toExecute->porConfiguration = std::make_unique<por::configuration>(std::move(newSchedule));
    registerFork(state, toExecute);
    addedStates.push_back(toExecute);

    // thread of last event may not be runnable or lead to wrong event
    toExecute->needsThreadScheduling = true;
    scheduleThreads(*toExecute);

    if (LogConflictingExtensions) {
      llvm::errs() << "New Event: " << c.new_event()->to_string(true) << "; Conflicting Event(s): ";
      for(auto& conflict : c.conflicts()) {
        llvm::errs() << conflict->to_string(true);
      }
      llvm::errs() << "\nOld Interleaving: ";
      for(auto& s : state.porConfiguration->schedule()) {
        llvm::errs() << s->to_string(true);
      }
      llvm::errs() << "\nNew Interleaving Prefix: ";
      for(auto& s : toExecute->porConfiguration->schedule()) {
        llvm::errs() << s->to_string(true);
      }
      llvm::errs() << "\nPeek: ";
      llvm::errs() << toExecute->porConfiguration->peek()->to_string(true) << "\n";
    }
  }

  if (LogConflictingExtensions) {
    llvm::errs() << "added " << cex.size() << " conflicting extension(s)\n";
  }

  terminateStateSilently(state);
}

void Executor::terminateStateEarly(ExecutionState &state,
                                   const Twine &message) {
  std::string ktest = "";
  if (!OnlyOutputStatesCoveringNew || state.coveredNew ||
      (AlwaysOutputSeeds && seedMap.count(&state)))
    ktest = interpreterHandler->processTestCase(state,
                                                (message + "\n").str().c_str(),
                                                "early");
  updateStatesJSON(nullptr, state, ktest, "early");
  terminateState(state);
}

void Executor::terminateStateOnExit(ExecutionState &state) {
  std::string ktest = "";
  if (!OnlyOutputStatesCoveringNew || state.coveredNew || 
      (AlwaysOutputSeeds && seedMap.count(&state)))
    ktest = interpreterHandler->processTestCase(state, 0, 0);

  updateStatesJSON(nullptr, state, ktest);
  ++stats::maxConfigurations;
  terminateState(state);
}

const InstructionInfo & Executor::getLastNonKleeInternalInstruction(const ExecutionState &state,
    Instruction ** lastInstruction) {
  Thread &thread = state.currentThread();

  const InstructionInfo * ii = 0;

  if (thread.state != ThreadState::Exited) {
    // unroll the stack of the applications state and find
    // the last instruction which is not inside a KLEE internal function
    auto it = thread.stack.rbegin(), itE = thread.stack.rend();

    // don't check beyond the outermost function (i.e. main())
    itE--;

    if (kmodule->internalFunctions.count(it->kf->function) == 0) {
      ii = thread.prevPc->info;
      *lastInstruction = thread.prevPc->inst;
      //  Cannot return yet because even though
      //  it->function is not an internal function it might of
      //  been called from an internal function.
    }

    // Wind up the stack and check if we are in a KLEE internal function.
    // We visit the entire stack because we want to return a CallInstruction
    // that was not reached via any KLEE internal functions.
    for (; it != itE; ++it) {
      // check calling instruction and if it is contained in a KLEE internal function
      const Function *f = (*it->caller).inst->getParent()->getParent();
      if (kmodule->internalFunctions.count(f)) {
        ii = 0;
        continue;
      }
      if (!ii) {
        ii = (*it->caller).info;
        *lastInstruction = (*it->caller).inst;
      }
    }
  }

  if (!ii) {
    // something went wrong, play safe and return the current instruction info
    *lastInstruction = thread.prevPc->inst;
    return *thread.prevPc->info;
  }
  return *ii;
}

bool Executor::shouldExitOn(enum TerminateReason termReason) {
  std::vector<TerminateReason>::iterator s = ExitOnErrorType.begin();
  std::vector<TerminateReason>::iterator e = ExitOnErrorType.end();

  for (; s != e; ++s)
    if (termReason == *s)
      return true;

  return false;
}

void Executor::terminateStateOnError(ExecutionState &state,
                                     const llvm::Twine &messaget,
                                     enum TerminateReason termReason,
                                     const char *suffix,
                                     const llvm::Twine &info) {
  auto timeToError = std::chrono::steady_clock::now() - executorStartTime;

  std::string message = messaget.str();
  static std::set< std::pair<Instruction*, std::string> > emittedErrors;
  Instruction * lastInst;
  const InstructionInfo &ii = getLastNonKleeInternalInstruction(state, &lastInst);
  std::string ktest = "";
  
  if (EmitAllErrors ||
      emittedErrors.insert(std::make_pair(lastInst, message)).second) {
    if (ii.file != "") {
      klee_message("ERROR: %s:%d: %s", ii.file.c_str(), ii.line, message.c_str());
    } else {
      klee_message("ERROR: (location information missing) %s", message.c_str());
    }
    if (!EmitAllErrors)
      klee_message("NOTE: now ignoring this error at this location");

    std::string MsgString;
    llvm::raw_string_ostream msg(MsgString);
    msg << "Error: " << message << "\n";
    if (ii.file != "") {
      msg << "File: " << ii.file << "\n";
      msg << "Line: " << ii.line << "\n";
      msg << "assembly.ll line: " << ii.assemblyLine << "\n";
    }
    auto seconds = std::chrono::duration_cast<std::chrono::seconds>(timeToError);
    auto milliseconds = std::chrono::duration_cast<std::chrono::milliseconds>(timeToError) - seconds;
    msg << "Time to error: " << seconds.count() << "." << milliseconds.count() << " seconds\n";
    msg << "Stack: \n";
    state.dumpStack(msg);

    std::string info_str = info.str();
    if (!info_str.empty())
      msg << "Info: \n" << info_str;

    std::string suffix_buf;
    if (!suffix) {
      suffix_buf = TerminateReasonNames[termReason];
      suffix_buf += ".err";
      suffix = suffix_buf.c_str();
    }

    ktest = interpreterHandler->processTestCase(state,
                                                msg.str().c_str(),
                                                suffix);
  }

  updateStatesJSON(nullptr, state, ktest, TerminateReasonNames[termReason]);
  terminateState(state);

  if (shouldExitOn(termReason))
    haltExecution = true;
}

void Executor::callExternalFunction(ExecutionState &state,
                                    KInstruction *target,
                                    Function *function,
                                    std::vector< ref<Expr> > &arguments) {
  // check if specialFunctionHandler wants it
  if (specialFunctionHandler->handle(state, function, target, arguments))
    return;

  if (ExternalCalls == ExternalCallPolicy::None) {
    klee_warning("Disallowed call to external function: %s\n",
               function->getName().str().c_str());
    terminateStateOnError(state, "external calls disallowed", User);
    return;
  }

  if (PruneStates) {
    state.memoryState.registerExternalFunctionCall();
  }

  // normal external function handling path
  // allocate 128 bits for each argument (+return value) to support fp80's;
  // we could iterate through all the arguments first and determine the exact
  // size we need, but this is faster, and the memory usage isn't significant.
  uint64_t *args = (uint64_t*) alloca(2*sizeof(*args) * (arguments.size() + 1));
  memset(args, 0, 2 * sizeof(*args) * (arguments.size() + 1));
  unsigned wordIndex = 2;
  for (std::vector<ref<Expr> >::iterator ai = arguments.begin(), 
       ae = arguments.end(); ai!=ae; ++ai) {
    if (ExternalCalls == ExternalCallPolicy::All) { // don't bother checking uniqueness
      *ai = optimizer.optimizeExpr(*ai, true);
      ref<ConstantExpr> ce;
      bool success = solver->getValue(state, *ai, ce);
      assert(success && "FIXME: Unhandled solver failure");
      (void) success;
      ce->toMemory(&args[wordIndex]);
      ObjectPair op;
      // Checking to see if the argument is a pointer to something
      if (ce->getWidth() == Context::get().getPointerWidth() &&
          state.addressSpace.resolveOne(ce, op)) {
        op.second->flushToConcreteStore(solver, state);
      }
      wordIndex += (ce->getWidth()+63)/64;
    } else {
      ref<Expr> arg = toUnique(state, *ai);
      if (ConstantExpr *ce = dyn_cast<ConstantExpr>(arg)) {
        // XXX kick toMemory functions from here
        ce->toMemory(&args[wordIndex]);
        wordIndex += (ce->getWidth()+63)/64;
      } else {
        terminateStateOnExecError(state, 
                                  "external call with symbolic argument: " + 
                                  function->getName());
        return;
      }
    }
  }

  // Prepare external memory for invoking the function
  state.addressSpace.copyOutConcretes();
#ifndef WINDOWS
  // Update external errno state with local state value
  Thread& curThread = state.currentThread();
  const ObjectState* errnoOs = state.addressSpace.findObject(curThread.errnoMo);

  ref<Expr> errValueExpr = errnoOs->read(0, curThread.errnoMo->size * 8);
  ConstantExpr *errnoValue = dyn_cast<ConstantExpr>(errValueExpr);
  if (!errnoValue) {
    terminateStateOnExecError(state,
                              "external call with errno value symbolic: " +
                                  function->getName());
    return;
  }

  externalDispatcher->setLastErrno(
      errnoValue->getZExtValue(curThread.errnoMo->size * 8));
#endif

  if (!SuppressExternalWarnings) {

    std::string TmpStr;
    llvm::raw_string_ostream os(TmpStr);
    os << "calling external: " << function->getName().str() << "(";
    for (unsigned i=0; i<arguments.size(); i++) {
      os << arguments[i];
      if (i != arguments.size()-1)
        os << ", ";
    }

    os << ") at " << state.currentThread().pc->getSourceLocation();
    
    if (AllExternalWarnings)
      klee_warning("%s", os.str().c_str());
    else
      klee_warning_once(function, "%s", os.str().c_str());
  }

  bool success = externalDispatcher->executeCall(function, target->inst, args);
  if (!success) {
    terminateStateOnError(state, "failed external call: " + function->getName(),
                          External);
    return;
  }

  if (!state.addressSpace.copyInConcretes(state)) {
    terminateStateOnError(state, "external modified read-only object",
                          External);
    return;
  }

#ifndef WINDOWS
  // Update errno memory object with the errno value from the call
  int error = externalDispatcher->getLastErrno();
  state.addressSpace.copyInConcrete(state, curThread.errnoMo, errnoOs,
                                    (uint64_t)&error);
#endif

  // there is no new stack frame for external functions and thus no return
  // hence we have to immediately leave any function that is external call
  if (PruneStates) {
    state.memoryState.registerFunctionRet(function);
  }

  Type *resultType = target->inst->getType();
  if (resultType != Type::getVoidTy(function->getContext())) {
    ref<Expr> e = ConstantExpr::fromMemory((void*) args, 
                                           getWidthForLLVMType(resultType));
    bindLocal(target, state, e);
  }
}

/***/

ref<Expr> Executor::replaceReadWithSymbolic(ExecutionState &state, 
                                            ref<Expr> e) {
  unsigned n = interpreterOpts.MakeConcreteSymbolic;
  if (!n || replayKTest || replayPath)
    return e;

  // right now, we don't replace symbolics (is there any reason to?)
  if (!isa<ConstantExpr>(e))
    return e;

  if (n != 1 && random() % n)
    return e;

  // create a new fresh location, assert it is equal to concrete value in e
  // and return it.
  
  static unsigned id;
  const Array *array =
      arrayCache.CreateArray("rrws_arr" + llvm::utostr(++id),
                             Expr::getMinBytesForWidth(e->getWidth()));
  ref<Expr> res = Expr::createTempRead(array, e->getWidth());
  ref<Expr> eq = NotOptimizedExpr::create(EqExpr::create(e, res));
  llvm::errs() << "Making symbolic: " << eq << "\n";
  addConstraint(state, eq);
  return res;
}

ObjectState *Executor::bindObjectInState(ExecutionState &state, 
                                         const MemoryObject *mo,
                                         bool isLocal,
                                         const Array *array) {
  ObjectState *os = array ? new ObjectState(mo, array) : new ObjectState(mo);
  state.addressSpace.bindObject(mo, os);

  // Its possible that multiple bindings of the same mo in the state
  // will put multiple copies on this list, but it doesn't really
  // matter because all we use this list for is to unbind the object
  // on function return.
  if (isLocal) {
    state.currentThread().stack.back().allocas.push_back(mo);
  }

  return os;
}

void Executor::executeAlloc(ExecutionState &state,
                            ref<Expr> size,
                            bool isLocal,
                            KInstruction *target,
                            bool zeroMemory,
                            const ObjectState *reallocFrom,
                            size_t allocationAlignment) {
  // TODO: Here we should assign the ownership over the memory region to the
  //       current thread
  Thread &thread = state.currentThread();

  size = toUnique(state, size);
  if (ConstantExpr *CE = dyn_cast<ConstantExpr>(size)) {
    const llvm::Value *allocSite = thread.prevPc->inst;
    if (allocationAlignment == 0) {
      allocationAlignment = getAllocationAlignment(allocSite);
    }
    MemoryObject *mo =
        memory->allocate(CE->getZExtValue(), isLocal, /*isGlobal=*/false,
                         allocSite, thread.getThreadId(),
                         thread.stack.size() - 1,
                         allocationAlignment);
    if (!mo) {
      bindLocal(target, state, 
                ConstantExpr::alloc(0, Context::get().getPointerWidth()));
    } else {
      processMemoryAccess(state, mo, nullptr, MemoryAccessTracker::ALLOC_ACCESS);

      ObjectState *os = bindObjectInState(state, mo, isLocal);
      if (zeroMemory) {
        os->initializeToZero();
      } else {
        os->initializeToRandom();
      }

      bindLocal(target, state, mo->getBaseExpr());
      
      if (reallocFrom) {
        unsigned count = std::min(reallocFrom->size, os->size);
        for (unsigned i=0; i<count; i++) {
          os->write(i, reallocFrom->read8(i));
        }

        // free previous allocation
        const MemoryObject *reallocatedObject = reallocFrom->getObject();
        if (PruneStates) {
          state.memoryState.unregisterWrite(*reallocatedObject, *reallocFrom);
        }
        processMemoryAccess(state, reallocatedObject, nullptr, MemoryAccessTracker::FREE_ACCESS);
        state.addressSpace.unbindObject(reallocatedObject);
      }

      if (PruneStates) {
        // after realloc to let copied byted overwrite initialization
        state.memoryState.registerWrite(*mo, *os);
      }
    }
  } else {
    // XXX For now we just pick a size. Ideally we would support
    // symbolic sizes fully but even if we don't it would be better to
    // "smartly" pick a value, for example we could fork and pick the
    // min and max values and perhaps some intermediate (reasonable
    // value).
    // 
    // It would also be nice to recognize the case when size has
    // exactly two values and just fork (but we need to get rid of
    // return argument first). This shows up in pcre when llvm
    // collapses the size expression with a select.

    size = optimizer.optimizeExpr(size, true);

    ref<ConstantExpr> example;
    bool success = solver->getValue(state, size, example);
    assert(success && "FIXME: Unhandled solver failure");
    (void) success;
    
    // Try and start with a small example.
    Expr::Width W = example->getWidth();
    while (example->Ugt(ConstantExpr::alloc(128, W))->isTrue()) {
      ref<ConstantExpr> tmp = example->LShr(ConstantExpr::alloc(1, W));
      bool res;
      bool success = solver->mayBeTrue(state, EqExpr::create(tmp, size), res);
      assert(success && "FIXME: Unhandled solver failure");      
      (void) success;
      if (!res)
        break;
      example = tmp;
    }

    StatePair fixedSize = fork(state, EqExpr::create(example, size), true);
    
    if (fixedSize.second) { 
      // Check for exactly two values
      ref<ConstantExpr> tmp;
      bool success = solver->getValue(*fixedSize.second, size, tmp);
      assert(success && "FIXME: Unhandled solver failure");      
      (void) success;
      bool res;
      success = solver->mustBeTrue(*fixedSize.second, 
                                   EqExpr::create(tmp, size),
                                   res);
      assert(success && "FIXME: Unhandled solver failure");      
      (void) success;
      if (res) {
        executeAlloc(*fixedSize.second, tmp, isLocal,
                     target, zeroMemory, reallocFrom);
      } else {
        // See if a *really* big value is possible. If so assume
        // malloc will fail for it, so lets fork and return 0.
        StatePair hugeSize = 
          fork(*fixedSize.second, 
               UltExpr::create(ConstantExpr::alloc(1U<<31, W), size),
               true);
        if (hugeSize.first) {
          klee_message("NOTE: found huge malloc, returning 0");
          bindLocal(target, *hugeSize.first, 
                    ConstantExpr::alloc(0, Context::get().getPointerWidth()));
        }
        
        if (hugeSize.second) {

          std::string Str;
          llvm::raw_string_ostream info(Str);
          ExprPPrinter::printOne(info, "  size expr", size);
          info << "  concretization : " << example << "\n";
          info << "  unbound example: " << tmp << "\n";
          terminateStateOnError(*hugeSize.second, "concretized symbolic size",
                                Model, NULL, info.str());
        }
      }
    }

    if (fixedSize.first) // can be zero when fork fails
      executeAlloc(*fixedSize.first, example, isLocal, 
                   target, zeroMemory, reallocFrom);
  }
}

void Executor::executeFree(ExecutionState &state,
                           ref<Expr> address,
                           KInstruction *target) {
  address = optimizer.optimizeExpr(address, true);
  StatePair zeroPointer = fork(state, Expr::createIsZero(address), true);
  if (zeroPointer.first) {
    if (target)
      bindLocal(target, *zeroPointer.first, Expr::createPointer(0));
  }
  if (zeroPointer.second) { // address != 0
    ExactResolutionList rl;
    resolveExact(*zeroPointer.second, address, rl, "free");
    
    for (Executor::ExactResolutionList::iterator it = rl.begin(), 
           ie = rl.end(); it != ie; ++it) {
      const MemoryObject *mo = it->first.first;
      const ObjectState *os = it->first.second;
      if (mo->isLocal) {
        terminateStateOnError(*it->second, "free of alloca", Free, NULL,
                              getAddressInfo(*it->second, address));
      } else if (mo->isGlobal) {
        terminateStateOnError(*it->second, "free of global", Free, NULL,
                              getAddressInfo(*it->second, address));
      } else {

        if (PruneStates)
          it->second->memoryState.unregisterWrite(*mo, *os);

        // A free operation should be tracked as well
        processMemoryAccess(*it->second, mo, nullptr, MemoryAccessTracker::FREE_ACCESS);

        it->second->addressSpace.unbindObject(mo);
        if (target)
          bindLocal(target, *it->second, Expr::createPointer(0));
      }
    }
  }
}

void Executor::resolveExact(ExecutionState &state,
                            ref<Expr> p,
                            ExactResolutionList &results, 
                            const std::string &name) {
  p = optimizer.optimizeExpr(p, true);
  // XXX we may want to be capping this?
  ResolutionList rl;
  state.addressSpace.resolve(state, solver, p, rl);
  
  ExecutionState *unbound = &state;
  for (ResolutionList::iterator it = rl.begin(), ie = rl.end(); 
       it != ie; ++it) {
    ref<Expr> inBounds = EqExpr::create(p, it->first->getBaseExpr());
    
    StatePair branches = fork(*unbound, inBounds, true);
    
    if (branches.first)
      results.push_back(std::make_pair(*it, branches.first));

    unbound = branches.second;
    if (!unbound) // Fork failure
      break;
  }

  if (unbound) {
    terminateStateOnError(*unbound, "memory error: invalid pointer: " + name,
                          Ptr, NULL, getAddressInfo(*unbound, p));
  }
}

void Executor::executeMemoryOperation(ExecutionState &state,
                                      bool isWrite,
                                      ref<Expr> address,
                                      ref<Expr> value /* undef if read */,
                                      KInstruction *target /* undef if write */) {

  Thread &thread = state.currentThread();
  Expr::Width type = (isWrite ? value->getWidth() : 
                     getWidthForLLVMType(target->inst->getType()));
  unsigned bytes = Expr::getMinBytesForWidth(type);

  if (SimplifySymIndices) {
    if (!isa<ConstantExpr>(address))
      address = state.constraints.simplifyExpr(address);
    if (isWrite && !isa<ConstantExpr>(value))
      value = state.constraints.simplifyExpr(value);
  }

  address = optimizer.optimizeExpr(address, true);

  // fast path: single in-bounds resolution
  ObjectPair op;
  bool success;
  solver->setTimeout(coreSolverTimeout);
  if (!state.addressSpace.resolveOne(state, solver, address, op, success)) {
    address = toConstant(state, address, "resolveOne failure");
    success = state.addressSpace.resolveOne(cast<ConstantExpr>(address), op);
  }
  solver->setTimeout(time::Span());

  if (success) {
    const MemoryObject *mo = op.first;

    if (MaxSymArraySize && mo->size >= MaxSymArraySize) {
      address = toConstant(state, address, "max-sym-array-size");
    }
    
    ref<Expr> offset = mo->getOffsetExpr(address);
    ref<Expr> check = mo->getBoundsCheckOffset(offset, bytes);
    check = optimizer.optimizeExpr(check, true);

    bool inBounds;
    solver->setTimeout(coreSolverTimeout);
    bool success = solver->mustBeTrue(state, check, inBounds);
    solver->setTimeout(time::Span());
    if (!success) {
      thread.pc = thread.prevPc;
      terminateStateEarly(state, "Query timed out (bounds check).");
      return;
    }

    if (inBounds) {
      const ObjectState *os = op.second;
      if (isWrite) {
        if (os->readOnly) {
          terminateStateOnError(state, "memory error: object read only",
                                ReadOnly);
        } else {
          ObjectState *wos = state.addressSpace.getWriteable(mo, os);
          if (PruneStates) {
            // unregister previous value to avoid cancellation
            state.memoryState.unregisterWrite(address, *mo, *wos, bytes);
          }
          wos->write(offset, value);
          if (PruneStates) {
            state.memoryState.registerWrite(address, *mo, *wos, bytes);
          }
          processMemoryAccess(state, mo, offset, MemoryAccessTracker::WRITE_ACCESS);
        }          
      } else {
        ref<Expr> result = os->read(offset, type);

        processMemoryAccess(state, mo, offset, MemoryAccessTracker::READ_ACCESS);
        
        if (interpreterOpts.MakeConcreteSymbolic)
          result = replaceReadWithSymbolic(state, result);

        bindLocal(target, state, result);
      }

      return;
    }
  } 

  // we are on an error path (no resolution, multiple resolution, one
  // resolution with out of bounds)

  address = optimizer.optimizeExpr(address, true);
  ResolutionList rl;  
  solver->setTimeout(coreSolverTimeout);
  bool incomplete = state.addressSpace.resolve(state, solver, address, rl,
                                               0, coreSolverTimeout);
  solver->setTimeout(time::Span());
  
  // XXX there is some query wasteage here. who cares?
  ExecutionState *unbound = &state;
  
  for (ResolutionList::iterator i = rl.begin(), ie = rl.end(); i != ie; ++i) {
    const MemoryObject *mo = i->first;
    const ObjectState *os = i->second;
    ref<Expr> inBounds = mo->getBoundsCheckPointer(address, bytes);
    
    StatePair branches = fork(*unbound, inBounds, true);
    ExecutionState *bound = branches.first;

    // bound can be 0 on failure or overlapped 
    if (bound) {
      if (isWrite) {
        if (os->readOnly) {
          terminateStateOnError(*bound, "memory error: object read only",
                                ReadOnly);
        } else {
          ObjectState *wos = bound->addressSpace.getWriteable(mo, os);
          if (PruneStates) {
            // unregister previous value to avoid cancellation
            bound->memoryState.unregisterWrite(address, *mo, *wos, bytes);
          }
          ref<Expr> offset = mo->getOffsetExpr(address);
          wos->write(offset, value);
          if (PruneStates) {
            bound->memoryState.registerWrite(address, *mo, *wos, bytes);
          }
          processMemoryAccess(state, mo, offset, MemoryAccessTracker::WRITE_ACCESS);
        }
      } else {
        ref<Expr> offset = mo->getOffsetExpr(address);
        ref<Expr> result = os->read(offset, type);
        bindLocal(target, *bound, result);

        processMemoryAccess(state, mo, offset, MemoryAccessTracker::READ_ACCESS);
      }
    }

    unbound = branches.second;
    if (!unbound)
      break;
  }
  
  // XXX should we distinguish out of bounds and overlapped cases?
  if (unbound) {
    if (incomplete) {
      terminateStateEarly(*unbound, "Query timed out (resolve).");
    } else {
      terminateStateOnError(*unbound, "memory error: out of bound pointer", Ptr,
                            NULL, getAddressInfo(*unbound, address));
    }
  }
}

void Executor::executeMakeSymbolic(ExecutionState &state,
                                   ref<Expr> address,
                                   const MemoryObject *mo,
                                   const ObjectState *os,
                                   const std::string &name) {
  if (PruneStates)
    state.memoryState.unregisterWrite(*mo, *os);

  ObjectState *newOs;

  // Create a new object state for the memory object (instead of a copy).
  if (!replayKTest) {

    // Find a unique name for this array.  First try the original name,
    // or if that fails try adding a unique identifier.
    unsigned id = 0;
    std::string uniqueName = name;
    while (!state.arrayNames.insert(uniqueName).second) {
      uniqueName = name + "_" + llvm::utostr(++id);
    }
    const Array *array = arrayCache.CreateArray(uniqueName, mo->size);
    newOs = bindObjectInState(state, mo, false, array);
    state.addSymbolic(mo, array);
    
    std::map< ExecutionState*, std::vector<SeedInfo> >::iterator it = 
      seedMap.find(&state);
    if (it!=seedMap.end()) { // In seed mode we need to add this as a
                             // binding.
      for (std::vector<SeedInfo>::iterator siit = it->second.begin(), 
             siie = it->second.end(); siit != siie; ++siit) {
        SeedInfo &si = *siit;
        KTestObject *obj = si.getNextInput(mo, NamedSeedMatching);

        if (!obj) {
          if (ZeroSeedExtension) {
            std::vector<unsigned char> &values = si.assignment.bindings[array];
            values = std::vector<unsigned char>(mo->size, '\0');
          } else if (!AllowSeedExtension) {
            terminateStateOnError(state, "ran out of inputs during seeding",
                                  User);
            return;
          }
        } else {
          if (obj->numBytes != mo->size &&
              ((!(AllowSeedExtension || ZeroSeedExtension)
                && obj->numBytes < mo->size) ||
               (!AllowSeedTruncation && obj->numBytes > mo->size))) {
	    std::stringstream msg;
	    msg << "replace size mismatch: "
		<< mo->name << "[" << mo->size << "]"
		<< " vs " << obj->name << "[" << obj->numBytes << "]"
		<< " in test\n";

            terminateStateOnError(state, msg.str(), User);
            return;
          } else {
            std::vector<unsigned char> &values = si.assignment.bindings[array];
            values.insert(values.begin(), obj->bytes, 
                          obj->bytes + std::min(obj->numBytes, mo->size));
            if (ZeroSeedExtension) {
              for (unsigned i=obj->numBytes; i<mo->size; ++i)
                values.push_back('\0');
            }
          }
        }
      }
    }
  } else {
    newOs = bindObjectInState(state, mo, false);
    if (replayPosition >= replayKTest->numObjects) {
      terminateStateOnError(state, "replay count mismatch", User);
      return;
    } else {
      KTestObject *obj = &replayKTest->objects[replayPosition++];
      if (obj->numBytes != mo->size) {
        terminateStateOnError(state, "replay size mismatch", User);
        return;
      } else {
        for (unsigned i=0; i<mo->size; i++) {
          newOs->write8(i, obj->bytes[i]);
        }
      }
    }
  }
  if (PruneStates)
    state.memoryState.registerWrite(*mo, *newOs);
}



/***/

void Executor::runFunctionAsMain(Function *f,
				 int argc,
				 char **argv,
				 char **envp) {
  std::vector<ref<Expr> > arguments;

  // force deterministic initialization of memory objects
  srand(1);
  srandom(1);
  
  MemoryObject *argvMO = nullptr;

  // In order to make uclibc happy and be closer to what the system is
  // doing we lay out the environments at the end of the argv array
  // (both are terminated by a null). There is also a final terminating
  // null that uclibc seems to expect, possibly the ELF header?

  int envc;
  for (envc=0; envp[envc]; ++envc) ;

  unsigned NumPtrBytes = Context::get().getPointerWidth() / 8;
  KFunction *kf = kmodule->functionMap[f];
  assert(kf);
  Function::arg_iterator ai = f->arg_begin(), ae = f->arg_end();
  if (ai!=ae) {
    arguments.push_back(ConstantExpr::alloc(argc, Expr::Int32));
    if (++ai!=ae) {
      Instruction *first = &*(f->begin()->begin());
      argvMO =
          memory->allocate((argc + 1 + envc + 1 + 1) * NumPtrBytes,
                           /*isLocal=*/false, /*isGlobal=*/true,
                           /*allocSite=*/first, /*threadId=*/ ThreadId(1),
                           /*stackframeIndex=*/0, /*alignment=*/8);

      if (!argvMO)
        klee_error("Could not allocate memory for function arguments");

      arguments.push_back(argvMO->getBaseExpr());

      if (++ai!=ae) {
        uint64_t envp_start = argvMO->address + (argc+1)*NumPtrBytes;
        arguments.push_back(Expr::createPointer(envp_start));

        if (++ai!=ae)
          klee_error("invalid main function (expect 0-3 arguments)");
      }
    }
  }

    if (DebugPrintCalls) {
      std::stringstream tmp;
      tmp << "[state: " << std::setw(6) << 0 << " thread: " << std::setw(2) << 0 << "] ";
      llvm::errs() << tmp.str() << f->getName() << "\n";
    }

  ExecutionState *state = new ExecutionState(kmodule->functionMap[f]);

  // This creates a new configuration with one thread (aka our main thread)
  state->porConfiguration = std::make_unique<por::configuration>();

  // By default the state should create the main thread
  Thread &thread = state->currentThread();

  if (pathWriter) 
    state->pathOS = pathWriter->open();
  if (symPathWriter) 
    state->symPathOS = symPathWriter->open();


  if (statsTracker) {
    StackFrame* currentFrame = &thread.stack.back();
    statsTracker->framePushed(currentFrame, 0);
  }

  assert(arguments.size() == f->arg_size() && "wrong number of arguments");
  for (unsigned i = 0, e = f->arg_size(); i != e; ++i)
    bindArgument(kf, i, *state, arguments[i]);

  if (argvMO) {
    ObjectState *argvOS = bindObjectInState(*state, argvMO, false);

    for (int i=0; i<argc+1+envc+1+1; i++) {
      if (i==argc || i>=argc+1+envc) {
        // Write NULL pointer
        argvOS->write(i * NumPtrBytes, Expr::createPointer(0));
      } else {
        char *s = i<argc ? argv[i] : envp[i-(argc+1)];
        int j, len = strlen(s);

        MemoryObject *arg =
            memory->allocate(len + 1, /*isLocal=*/false, /*isGlobal=*/true,
                             /*allocSite=*/thread.pc->inst,
                             thread.getThreadId(),
                             thread.stack.size() - 1,
                             /*alignment=*/8);
        if (!arg)
          klee_error("Could not allocate memory for function arguments");
        ObjectState *os = bindObjectInState(*state, arg, false);
        for (j=0; j<len+1; j++)
          os->write8(j, s[j]);

        // Write pointer to newly allocated and initialised argv/envp c-string
        argvOS->write(i * NumPtrBytes, arg->getBaseExpr());
      }
    }
    if (PruneStates) {
      state->memoryState.registerWrite(*argvMO, *argvOS);
    }
  }
  
  initializeGlobals(*state);

  processTree = new PTree(state);
  state->ptreeNode = processTree->root;

  // register thread_init event for main thread at last possible moment
  // to ensure that all data structures are properly set up
  porEventManager.registerThreadInit(*state, thread.getThreadId());

  if (ThreadScheduling == ThreadSchedulingPolicy::RoundRobin) {
    porEventManager.enableRoundRobinMode();
  }

  std::shared_ptr<por::unfolding> unfolding = state->porConfiguration->unfolding();

  run(*state);
  delete processTree;
  processTree = 0;

  for (ExecutionState *state : standbyStates) {
    delete state;
  }

  // hack to clear memory objects
  delete memory;
  memory = new MemoryManager(NULL);

  globalObjects.clear();
  globalAddresses.clear();

  if (statsTracker)
    statsTracker->done();

  // FIXME: find a more appropriate place for this
  if (DebugPrintPorStats) {
    unfolding->print_statistics();
    llvm::outs() << "\n";
    llvm::outs() << "KLEE: done: instructions during catch-up = " << stats::catchUpInstructions << "\n";
    llvm::outs() << "KLEE: done: standby states = " << stats::standbyStates << "\n";
    llvm::outs() << "KLEE: done: maximal configurations = " << stats::maxConfigurations << "\n";
  }
}

unsigned Executor::getPathStreamID(const ExecutionState &state) {
  assert(pathWriter);
  return state.pathOS.getID();
}

unsigned Executor::getSymbolicPathStreamID(const ExecutionState &state) {
  assert(symPathWriter);
  return state.symPathOS.getID();
}

void Executor::getConstraintLog(const ExecutionState &state, std::string &res,
                                Interpreter::LogType logFormat) {

  switch (logFormat) {
  case STP: {
    Query query(state.constraints, ConstantExpr::alloc(0, Expr::Bool));
    char *log = solver->getConstraintLog(query);
    res = std::string(log);
    free(log);
  } break;

  case KQUERY: {
    std::string Str;
    llvm::raw_string_ostream info(Str);
    ExprPPrinter::printConstraints(info, state.constraints);
    res = info.str();
  } break;

  case SMTLIB2: {
    std::string Str;
    llvm::raw_string_ostream info(Str);
    ExprSMTLIBPrinter printer;
    printer.setOutput(info);
    Query query(state.constraints, ConstantExpr::alloc(0, Expr::Bool));
    printer.setQuery(query);
    printer.generateOutput();
    res = info.str();
  } break;

  default:
    klee_warning("Executor::getConstraintLog() : Log format not supported!");
  }
}

bool Executor::getSymbolicSolution(const ExecutionState &state,
                                   std::vector< 
                                   std::pair<std::string,
                                   std::vector<unsigned char> > >
                                   &res) {
  solver->setTimeout(coreSolverTimeout);

  ExecutionState tmp(state);
  updateForkJSON(state, tmp, tmp);

  // Go through each byte in every test case and attempt to restrict
  // it to the constraints contained in cexPreferences.  (Note:
  // usually this means trying to make it an ASCII character (0-127)
  // and therefore human readable. It is also possible to customize
  // the preferred constraints.  See test/Features/PreferCex.c for
  // an example) While this process can be very expensive, it can
  // also make understanding individual test cases much easier.
  for (unsigned i = 0; i != state.symbolics.size(); ++i) {
    const MemoryObject *mo = state.symbolics[i].first;
    std::vector< ref<Expr> >::const_iterator pi = 
      mo->cexPreferences.begin(), pie = mo->cexPreferences.end();
    for (; pi != pie; ++pi) {
      bool mustBeTrue;
      // Attempt to bound byte to constraints held in cexPreferences
      bool success = solver->mustBeTrue(tmp, Expr::createIsZero(*pi), 
					mustBeTrue);
      // If it isn't possible to constrain this particular byte in the desired
      // way (normally this would mean that the byte can't be constrained to
      // be between 0 and 127 without making the entire constraint list UNSAT)
      // then just continue on to the next byte.
      if (!success) break;
      // If the particular constraint operated on in this iteration through
      // the loop isn't implied then add it to the list of constraints.
      if (!mustBeTrue) addConstraint(tmp, *pi);
    }
    if (pi!=pie) break;
  }

  std::vector< std::vector<unsigned char> > values;
  std::vector<const Array*> objects;
  for (unsigned i = 0; i != state.symbolics.size(); ++i)
    objects.push_back(state.symbolics[i].second);
  bool success = solver->getInitialValues(tmp, objects, values);
  solver->setTimeout(time::Span());
  if (!success) {
    klee_warning("unable to compute initial values (invalid constraints?)!");
    ExprPPrinter::printQuery(llvm::errs(), state.constraints,
                             ConstantExpr::alloc(0, Expr::Bool));
    return false;
  }
  
  for (unsigned i = 0; i != state.symbolics.size(); ++i)
    res.push_back(std::make_pair(state.symbolics[i].first->name, values[i]));
  return true;
}

void Executor::getCoveredLines(const ExecutionState &state,
                               std::map<const std::string*, std::set<unsigned> > &res) {
  res = state.coveredLines;
}

void Executor::doImpliedValueConcretization(ExecutionState &state,
                                            ref<Expr> e,
                                            ref<ConstantExpr> value) {
  abort(); // FIXME: Broken until we sort out how to do the write back.

  if (DebugCheckForImpliedValues)
    ImpliedValue::checkForImpliedValues(solver->solver, e, value);

  ImpliedValueList results;
  ImpliedValue::getImpliedValues(e, value, results);
  for (ImpliedValueList::iterator it = results.begin(), ie = results.end();
       it != ie; ++it) {
    ReadExpr *re = it->first.get();
    
    if (ConstantExpr *CE = dyn_cast<ConstantExpr>(re->index)) {
      // FIXME: This is the sole remaining usage of the Array object
      // variable. Kill me.
      const MemoryObject *mo = 0; //re->updates.root->object;
      const ObjectState *os = state.addressSpace.findObject(mo);

      if (!os) {
        // object has been free'd, no need to concretize (although as
        // in other cases we would like to concretize the outstanding
        // reads, but we have no facility for that yet)
      } else {
        assert(!os->readOnly && 
               "not possible? read only object with static read?");
        ObjectState *wos = state.addressSpace.getWriteable(mo, os);
        wos->write(CE, it->second);
      }
    }
  }
}

Expr::Width Executor::getWidthForLLVMType(llvm::Type *type) const {
  return kmodule->targetData->getTypeSizeInBits(type);
}

size_t Executor::getAllocationAlignment(const llvm::Value *allocSite) const {
  // FIXME: 8 was the previous default. We shouldn't hard code this
  // and should fetch the default from elsewhere.
  const size_t forcedAlignment = 8;
  size_t alignment = 0;
  llvm::Type *type = NULL;
  std::string allocationSiteName(allocSite->getName().str());
  if (const GlobalValue *GV = dyn_cast<GlobalValue>(allocSite)) {
    alignment = GV->getAlignment();
    if (const GlobalVariable *globalVar = dyn_cast<GlobalVariable>(GV)) {
      // All GlobalVariables's have pointer type
      llvm::PointerType *ptrType =
          dyn_cast<llvm::PointerType>(globalVar->getType());
      assert(ptrType && "globalVar's type is not a pointer");
      type = ptrType->getElementType();
    } else {
      type = GV->getType();
    }
  } else if (const AllocaInst *AI = dyn_cast<AllocaInst>(allocSite)) {
    alignment = AI->getAlignment();
    type = AI->getAllocatedType();
  } else if (isa<InvokeInst>(allocSite) || isa<CallInst>(allocSite)) {
    // FIXME: Model the semantics of the call to use the right alignment
    llvm::Value *allocSiteNonConst = const_cast<llvm::Value *>(allocSite);
    const CallSite cs = (isa<InvokeInst>(allocSiteNonConst)
                             ? CallSite(cast<InvokeInst>(allocSiteNonConst))
                             : CallSite(cast<CallInst>(allocSiteNonConst)));
    llvm::Function *fn =
        klee::getDirectCallTarget(cs, /*moduleIsFullyLinked=*/true);
    if (fn)
      allocationSiteName = fn->getName().str();

    klee_warning_once(fn != NULL ? fn : allocSite,
                      "Alignment of memory from call \"%s\" is not "
                      "modelled. Using alignment of %zu.",
                      allocationSiteName.c_str(), forcedAlignment);
    alignment = forcedAlignment;
  } else {
    llvm_unreachable("Unhandled allocation site");
  }

  if (alignment == 0) {
    assert(type != NULL);
    // No specified alignment. Get the alignment for the type.
    if (type->isSized()) {
      alignment = kmodule->targetData->getPrefTypeAlignment(type);
    } else {
      klee_warning_once(allocSite, "Cannot determine memory alignment for "
                                   "\"%s\". Using alignment of %zu.",
                        allocationSiteName.c_str(), forcedAlignment);
      alignment = forcedAlignment;
    }
  }

  // Currently we require alignment be a power of 2
  if (!bits64::isPowerOfTwo(alignment)) {
    klee_warning_once(allocSite, "Alignment of %zu requested for %s but this "
                                 "not supported. Using alignment of %zu",
                      alignment, allocSite->getName().str().c_str(),
                      forcedAlignment);
    alignment = forcedAlignment;
  }
  assert(bits64::isPowerOfTwo(alignment) &&
         "Returned alignment must be a power of two");
  return alignment;
}

void Executor::prepareForEarlyExit() {
  if (statsTracker) {
    // Make sure stats get flushed out
    statsTracker->done();
  }
}

ThreadId Executor::createThread(ExecutionState &state,
                                        KFunction *startRoutine,
                                        ref<Expr> runtimeStructPtr) {

  Thread* thread = state.createThread(startRoutine, runtimeStructPtr);
  StackFrame* threadStartFrame = &thread->stack.back();

  threadStartFrame->locals[startRoutine->getArgRegister(0)].value = runtimeStructPtr;

  // If we create a thread, then we also have to create the TLS objects

  // Errno is one of the tls objects
  std::uint64_t alignment = alignof(errno);
  std::uint64_t size = sizeof(*getErrnoLocation(state));

  MemoryObject* thErrno = memory->allocate(size, false, true, thread->prevPc->inst,
    thread->getThreadId(), thread->stack.size() - 1, alignment);
  if (thErrno == nullptr) {
    klee_error("Could not allocate memory for thread local objects");
  }

  thread->errnoMo = thErrno;

  // And initialize the errno
  ObjectState *os = bindObjectInState(state, thErrno, false);
  os->initializeToRandom();

  if (PruneStates) {
    state.memoryState.registerWrite(*thErrno, *os);
  }

  if (statsTracker)
    statsTracker->framePushed(&thread->stack.back(), nullptr);

  return thread->getThreadId();
}

void Executor::threadWaitOn(ExecutionState &state, std::uint64_t lid) {
  state.threadWaitOn(lid);
  state.needsThreadScheduling = true;
}

void Executor::threadWakeUpWaiting(ExecutionState &state, std::uint64_t lid, bool onlyOne, bool registerAsNotificationEvent) {
  if (!onlyOne) {
    std::vector<ThreadId> notifiedThreads;

    if (registerAsNotificationEvent && state.porConfiguration->needs_catch_up()) {
      const por::event::event* event = state.porConfiguration->peek();
      assert(event->kind() == por::event::event_kind::broadcast);
      auto broadcast = static_cast<const por::event::broadcast*>(event);
      for (const auto &wait1 : broadcast->wait_predecessors()) {
        state.wakeUpThread(wait1->tid());
        notifiedThreads.push_back(wait1->tid());
      }
    } else {
      for (const auto &th : state.threads) {
        if (th.second.waitingHandle == lid) {
          state.wakeUpThread(th.first);
          notifiedThreads.push_back(th.first);
        }
      }
    }

    if (registerAsNotificationEvent) {
      if (notifiedThreads.size() == 1)
        ++state.lostNotifications;
      porEventManager.registerCondVarBroadcast(state, lid, notifiedThreads);
    }

    return;
  }

  std::vector<ThreadId> choices;
  if (registerAsNotificationEvent && state.porConfiguration->needs_catch_up()) {
      const por::event::event* event = state.porConfiguration->peek();
      assert(event->kind() == por::event::event_kind::signal);
      auto signal = static_cast<const por::event::signal*>(event);
      if (!signal->is_lost())
        choices.push_back(signal->notified_thread());
  } else {
    for (const auto &th : state.threads) {
      if (th.second.waitingHandle == lid) {
        choices.push_back(th.first);
      }
    }
  }

  if (choices.empty()) {
    // So if we have no choices, but this should be a signal, then
    // this is a lost signal (signalled thread id == 0)
    if (registerAsNotificationEvent) {
      ++state.lostNotifications;
      porEventManager.registerCondVarSignal(state, lid, {});
    }

    return;
  }


  size_t allowedChoices = choices.size();

  // Before we actually fork the states, make sure we honor MaxForks
  if (MaxForks != ~0u && stats::forks + allowedChoices > MaxForks) {
    allowedChoices = (MaxForks - stats::forks) + 1;
  }

  // So we are not able to fork for new states when we should not
  if (atMemoryLimit || inhibitForking || NoScheduleForks) {
    allowedChoices = 1;
  }

  for (size_t i = 0; i < allowedChoices; ++i) {
    // we want to reuse the current state when that is possible
    ExecutionState* st;
    if (i == allowedChoices - 1) {
      st = &state;
    } else {
      st = state.branch();
      registerFork(state, st);
      addedStates.push_back(st);
    }

    st->wakeUpThread(choices[i]);

    if (registerAsNotificationEvent) {
      porEventManager.registerCondVarSignal(*st, lid, choices[i]);
    }
  }
}

void Executor::preemptThread(ExecutionState &state) {
  state.preemptThread(state.currentThreadId());
  state.needsThreadScheduling = true;
}

void Executor::exitThread(ExecutionState &state) {
  const ThreadId& tid = state.currentThreadId();
  auto mainThreadId = ThreadId(1);

  // needs to come before thread_exit event
  if (tid == mainThreadId && !state.currentThread().pathSincePorLocal.empty()) {
    // pathSincePorLocal has to be empty in standby state attached to event
    std::vector<bool> path = std::move(state.currentThread().pathSincePorLocal);
    state.currentThread().pathSincePorLocal = {};
    porEventManager.registerLocal(state, path);
  }

  state.exitThread(tid);
  state.needsThreadScheduling = true;
  if (tid == mainThreadId) {
    // Special handling since the main thread does not fire the thread_exit
    // por event in the runtime
    porEventManager.registerThreadExit(state, tid);
  }
}

void Executor::toggleThreadScheduling(ExecutionState &state, bool enabled) {
  state.threadSchedulingEnabled = enabled;
}

bool Executor::processMemoryAccess(ExecutionState &state, const MemoryObject* mo, ref<Expr> offset, uint8_t type) {
  MemoryAccess access;
  access.offset = offset;
  access.type = type;
  access.safeMemoryAccess = false;
  access.atomicMemoryAccess = state.atomicPhase;

  KInstruction* racingInstruction = nullptr;
  MemAccessSafetyResult result = state.memAccessTracker.testIfUnsafeMemoryAccess(mo->getId(), access);
  if (result.possibleCandidates.empty()) {
    access.safeMemoryAccess = result.wasSafe;
    if (!result.wasSafe) {
      racingInstruction = result.racingAccess.instruction;
    }
  } else {
    // First build one big expression to test if one of them matches
    ref<Expr> query = ConstantExpr::create(1, Expr::Bool);

    for (auto& candidateIt : result.possibleCandidates) {
      ref<Expr> condition = NeExpr::create(offset, candidateIt.offset);
      query = AndExpr::create(query, condition);
    }

    solver->setTimeout(coreSolverTimeout);
    bool noViolation = true;
    bool solverSuccessful = solver->mustBeTrue(state, query, noViolation);
    solver->setTimeout(time::Span());

    if (!solverSuccessful) {
      klee_warning("Solver could not complete query for offset; Skipping possible unsafe mem access test");
      return true;
    }

    if (!noViolation) {
      // So we now know that at least one of the possible candidates match
      // Now test every one of them with the solver to know the exact one
      for (auto &candidateIt : result.possibleCandidates) {
        ref<Expr> condition = NeExpr::create(offset, candidateIt.offset);

        solver->setTimeout(coreSolverTimeout);
        bool alwaysDifferent = true;
        solverSuccessful = solver->mustBeTrue(state, condition, alwaysDifferent);
        solver->setTimeout(time::Span());

        if (!solverSuccessful) {
          klee_warning("Solver could not complete query for offset; Skipping possible unsafe mem access test");
          continue;
        }

        if (!alwaysDifferent) {
          // Now we know that both can be equal!

          // the error is that both offsets point to the same memory region so go
          // ahead and add the constraint that they are equal
          addConstraint(state, EqExpr::create(offset, candidateIt.offset));

          // Extract all important info in order to generate a proper report we should
          // probably be showing info about which thread was causing the race
          access.safeMemoryAccess = false;
          racingInstruction = candidateIt.instruction;

          break;
        }
      }

      // Final step test if it is possible that this will not trigger an unsafe memory
      // access. If there is a possibility that this is safe, then we want to follow these
      // states as well

      ref<Expr> unsafeQuery = ConstantExpr::create(1, Expr::Bool);

      for (auto& candidateIt : result.possibleCandidates) {
        ref<Expr> condition = EqExpr::create(offset, candidateIt.offset);
        unsafeQuery = AndExpr::create(unsafeQuery, condition);
      }

      solver->setTimeout(coreSolverTimeout);
      bool canBeSafe = true;
      solverSuccessful = solver->mayBeFalse(state, unsafeQuery, canBeSafe);
      solver->setTimeout(time::Span());

      if (!solverSuccessful) {
        klee_warning("Solver could not complete query for offset; Skipping possible safe mem access path");
        return true;
      } else if (canBeSafe) {
        fork(state, query, true);
      }
    } else {
      // We were not successful, so go ahead and add the constraint
      // that they are always unequal
      addConstraint(state, query);
    }
  }

  if (!access.safeMemoryAccess) {
    terminateStateOnUnsafeMemAccess(state, mo, racingInstruction);
  } else {
    if (!access.atomicMemoryAccess) {
      const ThreadId& tid = state.currentThreadId();

      for (auto dep : result.dataDependencies) {
        uint64_t scheduleIndex = dep.second;
        const ThreadId& dTid = dep.first;

        state.memAccessTracker.registerThreadDependency(tid, dTid, scheduleIndex);
      }
    }

    state.trackMemoryAccess(mo, offset, type);
  }

  return access.safeMemoryAccess;
}

void Executor::terminateStateOnUnsafeMemAccess(ExecutionState &state, const MemoryObject *mo, KInstruction *racingInstruction) {
  std::string TmpStr;
  llvm::raw_string_ostream os(TmpStr);
  os << "Unsafe access to memory from multiple threads\nAffected memory: ";

  std::string memInfo;
  mo->getAllocInfo(memInfo);
  os << memInfo << "\n";

  const InstructionInfo &ii = *racingInstruction->info;
  if (ii.file != "")
    os << "Racing instruction: " << ii.file << ":" << ii.line << "\n";

  terminateStateOnError(state, "thread unsafe memory access",
                        UnsafeMemoryAccess, nullptr, os.str());
}

void Executor::terminateStateOnDeadlock(ExecutionState &state) {
  std::string TmpStr;
  llvm::raw_string_ostream os(TmpStr);
  os << "Deadlock in scheduling with ";
  state.dumpSchedulingInfo(os);
  os << "\n Thread scheduling enabled? " << (state.threadSchedulingEnabled ? "Yes" : "No") << "\n";
  os << "Traces:\n";
  state.dumpAllThreadStacks(os);

  terminateStateOnError(state, "all non-exited threads are waiting on resources",
                        Deadlock, nullptr, os.str());
}

void Executor::registerForkInProcessTree(ExecutionState &existing, ExecutionState &fork) {
  assert(existing.ptreeNode != nullptr);
  existing.ptreeNode->data = nullptr;

  auto res = processTree->split(existing.ptreeNode, &fork, &existing);
  fork.ptreeNode = res.first;
  existing.ptreeNode = res.second;
}

void Executor::registerFork(ExecutionState &state, ExecutionState* fork) {
  registerForkInProcessTree(state, *fork);

  if (pathWriter) {
    fork->pathOS = pathWriter->open(state.pathOS);
  }

  if (symPathWriter) {
    fork->symPathOS = symPathWriter->open(state.symPathOS);
  }
}

void Executor::forkForThreadScheduling(ExecutionState &state, std::size_t newForkCount) {
  assert(newForkCount < state.runnableThreads.size());

  // Before we actually fork the states, make sure we honor MaxForks
  if (MaxForks != ~0u && stats::forks + newForkCount > MaxForks) {
    newForkCount = MaxForks - stats::forks;
  }

  // So we are not able to fork for new states when we should not
  if (atMemoryLimit || inhibitForking || NoScheduleForks) {
    newForkCount = 0;
  }

  stats::forks += newForkCount;

  auto rIt = state.runnableThreads.begin();

  for (size_t i = 0; i < newForkCount + 1; ++i, ++rIt) {
    // we want to reuse the current state when that is possible
    ExecutionState* st;
    if (i == newForkCount) {
      st = &state;
    } else {
      st = state.branch();
      registerFork(state, st);
      addedStates.push_back(st);
    }

    const ThreadId& tidToSchedule = *rIt;
    st->scheduleNextThread(tidToSchedule);
  }
}

void Executor::scheduleThreads(ExecutionState &state) {
  // The first thing we have to test is, if we can actually try
  // to schedule a thread now; (test if scheduling enabled)
  if (!state.threadSchedulingEnabled && !state.porConfiguration->needs_catch_up()) {
    // So now we have to check if the current thread may be scheduled
    // or if we have a deadlock

    Thread &curThread = state.currentThread();
    if (curThread.state == ThreadState::Waiting) {
      terminateStateOnDeadlock(state);
      return;
    } else if (curThread.state != ThreadState::Exited) {
      assert(curThread.state == ThreadState::Runnable);
      state.scheduleNextThread(curThread.getThreadId());
      return;
    }

    // So how do we proceed here? For now just let everything continue normally
    // this will schedule another thread
    klee_warning("An exited thread caused a thread scheduling. Resetting the thread scheduling to a safe state.\n");
    state.threadSchedulingEnabled = true;
  }

  std::set<ThreadId>& runnable = state.runnableThreads;

  // Another point of we cannot schedule any other thread
  if (runnable.empty()) {
    bool allExited = true;

    for (auto& threadIt : state.threads) {
      if (threadIt.second.state != ThreadState::Exited) {
        allExited = false;
        break;
      }
    }

    if (allExited) {
      terminateStateOnExit(state);
    } else {
      terminateStateOnDeadlock(state);
    }

    return;
  }

  if (NoScheduleForks) {
    // pick thread according to policy by default
    ThreadId tid;
    switch (ThreadScheduling) {
        case ThreadSchedulingPolicy::First:
            tid = *runnable.begin();
            break;
        case ThreadSchedulingPolicy::Last:
            tid = *std::prev(runnable.end());
            break;
        case ThreadSchedulingPolicy::Random:
            tid = *std::next(runnable.begin(), theRNG.getInt32() % runnable.size());
            break;
        case ThreadSchedulingPolicy::RoundRobin: {
            tid = *std::next(runnable.begin(), state.porConfiguration->schedule().size() % runnable.size());
            break;
        }
    }

    // or (if possible) pick thread that needs to catch up
    if (state.porConfiguration->needs_catch_up()) {
      tid = state.porConfiguration->peek()->tid();

      if (!state.threadSchedulingEnabled) {
        state.threadSchedulingEnabled = true;
        state.currentThread().threadSchedulingWasDisabled = true;
      }

      if (state.porConfiguration->peek()->kind() == por::event::event_kind::thread_join) {
        auto *join = static_cast<por::event::thread_join const*>(state.porConfiguration->peek());
        auto jid = join->joined_thread()->tid();
        auto it = state.threads.find(jid);
        if (it != state.threads.end() && it->second.state == ThreadState::Runnable) {
          // thread that is to be joined has to catch-up first
          tid = jid;
        }
      }
    }

    state.scheduleNextThread(tid);
  } else {
    uint64_t newForkCount = runnable.size() - 1;
    forkForThreadScheduling(state, newForkCount);
  }
}

/// Returns the errno location in memory
int *Executor::getErrnoLocation(const ExecutionState &state) const {
#if !defined(__APPLE__) && !defined(__FreeBSD__)
  /* From /usr/include/errno.h: it [errno] is a per-thread variable. */
  return __errno_location();
#else
  return __error();
#endif
}


void Executor::dumpPTree() {
  if (!::dumpPTree) return;

  char name[32];
  snprintf(name, sizeof(name),"ptree%08d.dot", (int) stats::instructions);
  auto os = interpreterHandler->openOutputFile(name);
  if (os) {
    processTree->dump(*os);
  }

  ::dumpPTree = 0;
}

void Executor::dumpStates() {
  if (!::dumpStates) return;

  auto os = interpreterHandler->openOutputFile("states.txt");

  if (os) {
    for (ExecutionState *es : states) {
      *os << "(" << es << ",";
      *os << "[";
      auto next = es->stack.begin();
      ++next;
      for (auto sfIt = es->stack.begin(), sf_ie = es->stack.end();
           sfIt != sf_ie; ++sfIt) {
        *os << "('" << sfIt->kf->function->getName().str() << "',";
        if (next == es->stack.end()) {
          *os << es->prevPC->info->line << "), ";
        } else {
          *os << next->caller->info->line << "), ";
          ++next;
        }
      }
      *os << "], ";

      StackFrame &sf = es->stack.back();
      uint64_t md2u = computeMinDistToUncovered(es->pc,
                                                sf.minDistToUncoveredOnReturn);
      uint64_t icnt = theStatisticManager->getIndexedValue(stats::instructions,
                                                           es->pc->info->id);
      uint64_t cpicnt = sf.callPathNode->statistics.getValue(stats::instructions);

      *os << "{";
      *os << "'depth' : " << es->depth << ", ";
      *os << "'weight' : " << es->weight << ", ";
      *os << "'queryCost' : " << es->queryCost << ", ";
      *os << "'coveredNew' : " << es->coveredNew << ", ";
      *os << "'instsSinceCovNew' : " << es->instsSinceCovNew << ", ";
      *os << "'md2u' : " << md2u << ", ";
      *os << "'icnt' : " << icnt << ", ";
      *os << "'CPicnt' : " << cpicnt << ", ";
      *os << "}";
      *os << ")\n";
    }
  }

  ::dumpStates = 0;
}

///

Interpreter *Interpreter::create(LLVMContext &ctx, const InterpreterOptions &opts,
                                 InterpreterHandler *ih) {
  return new Executor(ctx, opts, ih);
}<|MERGE_RESOLUTION|>--- conflicted
+++ resolved
@@ -3482,7 +3482,6 @@
 
     executeInstruction(state, ki);
     processTimers(&state, maxInstructionTime);
-<<<<<<< HEAD
     if (firstInstruction && statesJSONFile) {
       (*statesJSONFile) << "    \"functionlists_length\": "
                         << state.memoryState.getFunctionListsLength() << ",\n";
@@ -3491,10 +3490,9 @@
       (*statesJSONFile) << "  }";
     }
     updateStatesJSON(ki, state);
-=======
+
     if (::dumpStates) dumpStates();
     if (::dumpPTree) dumpPTree();
->>>>>>> 8a531bf8
 
     checkMemoryUsage();
 
@@ -5353,13 +5351,18 @@
     for (ExecutionState *es : states) {
       *os << "(" << es << ",";
       *os << "[";
-      auto next = es->stack.begin();
+      Thread &thread = es->currentThread();
+      if (thread.state == ThreadState::Exited) {
+        // FIXME: find more appropriate way to handle this (instead of skipping state entirely)
+        continue;
+      }
+      auto next = thread.stack.begin();
       ++next;
-      for (auto sfIt = es->stack.begin(), sf_ie = es->stack.end();
-           sfIt != sf_ie; ++sfIt) {
+      for (auto sfIt = thread.stack.begin(), sf_ie = thread.stack.end();
+            sfIt != sf_ie; ++sfIt) {
         *os << "('" << sfIt->kf->function->getName().str() << "',";
-        if (next == es->stack.end()) {
-          *os << es->prevPC->info->line << "), ";
+        if (next == thread.stack.end()) {
+          *os << thread.prevPc->info->line << "), ";
         } else {
           *os << next->caller->info->line << "), ";
           ++next;
@@ -5367,11 +5370,11 @@
       }
       *os << "], ";
 
-      StackFrame &sf = es->stack.back();
-      uint64_t md2u = computeMinDistToUncovered(es->pc,
+      StackFrame &sf = thread.stack.back();
+      uint64_t md2u = computeMinDistToUncovered(thread.pc,
                                                 sf.minDistToUncoveredOnReturn);
       uint64_t icnt = theStatisticManager->getIndexedValue(stats::instructions,
-                                                           es->pc->info->id);
+                                                            thread.pc->info->id);
       uint64_t cpicnt = sf.callPathNode->statistics.getValue(stats::instructions);
 
       *os << "{";
