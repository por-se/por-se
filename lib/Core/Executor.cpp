//===-- Executor.cpp ------------------------------------------------------===//
//
//                     The KLEE Symbolic Virtual Machine
//
// This file is distributed under the University of Illinois Open Source
// License. See LICENSE.TXT for details.
//
//===----------------------------------------------------------------------===//

#include "Executor.h"
#include "Context.h"
#include "CoreStats.h"
#include "ExternalDispatcher.h"
#include "ImpliedValue.h"
#include "InfiniteLoopDetectionFlags.h"
#include "Memory.h"
#include "MemoryManager.h"
#include "MemoryState.h"
#include "PTree.h"
#include "Searcher.h"
#include "SeedInfo.h"
#include "SpecialFunctionHandler.h"
#include "StatsTracker.h"
#include "TimingSolver.h"
#include "UserSearcher.h"
#include "ExecutorTimerInfo.h"
#include "MemoryAccessTracker.h"

#include "klee/ExecutionState.h"
#include "klee/Expr.h"
#include "klee/Interpreter.h"
#include "klee/TimerStatIncrementer.h"
#include "klee/CommandLine.h"
#include "klee/Common.h"
#include "klee/util/Assignment.h"
#include "klee/util/ExprPPrinter.h"
#include "klee/util/ExprSMTLIBPrinter.h"
#include "klee/util/ExprUtil.h"
#include "klee/util/GetElementPtrTypeIterator.h"
#include "klee/Config/Version.h"
#include "klee/Internal/ADT/KTest.h"
#include "klee/Internal/ADT/RNG.h"
#include "klee/Internal/Module/Cell.h"
#include "klee/Internal/Module/InstructionInfoTable.h"
#include "klee/Internal/Module/KInstruction.h"
#include "klee/Internal/Module/KModule.h"
#include "klee/Internal/Support/ErrorHandling.h"
#include "klee/Internal/Support/FloatEvaluation.h"
#include "klee/Internal/Support/ModuleUtil.h"
#include "klee/Internal/System/Time.h"
#include "klee/Internal/System/MemoryUsage.h"
#include "klee/SolverStats.h"

#include "llvm/ADT/SmallPtrSet.h"
#include "llvm/ADT/StringExtras.h"
#include "llvm/IR/Attributes.h"
#include "llvm/IR/BasicBlock.h"
#include "llvm/IR/Constants.h"
#include "llvm/IR/DataLayout.h"
#include "llvm/IR/Function.h"
#include "llvm/IR/Instructions.h"
#include "llvm/IR/IntrinsicInst.h"
#include "llvm/IR/LLVMContext.h"
#include "llvm/IR/Module.h"
#include "llvm/IR/TypeBuilder.h"
#include "llvm/Support/CommandLine.h"
#include "llvm/Support/ErrorHandling.h"
#include "llvm/Support/FileSystem.h"
#include "llvm/Support/Path.h"
#include "llvm/Support/Process.h"
#include "llvm/Support/raw_ostream.h"

#if LLVM_VERSION_CODE < LLVM_VERSION(3, 5)
#include "llvm/Support/CallSite.h"
#else
#include "llvm/IR/CallSite.h"
#endif

#ifdef HAVE_ZLIB_H
#include "klee/Internal/Support/CompressionStream.h"
#endif

#include <cassert>
#include <algorithm>
#include <iomanip>
#include <iosfwd>
#include <fstream>
#include <sstream>
#include <vector>
#include <string>
#include <memory>

#include <sys/mman.h>

#include <errno.h>
#include <cxxabi.h>


using namespace llvm;
using namespace klee;


namespace {
  cl::opt<bool>
  DumpStatesOnHalt("dump-states-on-halt",
                   cl::init(true),
		   cl::desc("Dump test cases for all active states on exit (default=on)"));
  
  cl::opt<bool>
  AllowExternalSymCalls("allow-external-sym-calls",
                        cl::init(false),
			cl::desc("Allow calls with symbolic arguments to external functions.  This concretizes the symbolic arguments.  (default=off)"));

  /// The different query logging solvers that can switched on/off
  enum PrintDebugInstructionsType {
    STDERR_ALL, ///
    STDERR_SRC,
    STDERR_COMPACT,
    FILE_ALL,    ///
    FILE_SRC,    ///
    FILE_COMPACT ///
  };

  llvm::cl::bits<PrintDebugInstructionsType> DebugPrintInstructions(
      "debug-print-instructions",
      llvm::cl::desc("Log instructions during execution."),
      llvm::cl::values(
          clEnumValN(STDERR_ALL, "all:stderr", "Log all instructions to stderr "
                                               "in format [src, inst_id, "
                                               "llvm_inst]"),
          clEnumValN(STDERR_SRC, "src:stderr",
                     "Log all instructions to stderr in format [src, inst_id]"),
          clEnumValN(STDERR_COMPACT, "compact:stderr",
                     "Log all instructions to stderr in format [inst_id]"),
          clEnumValN(FILE_ALL, "all:file", "Log all instructions to file "
                                           "instructions.txt in format [src, "
                                           "inst_id, llvm_inst]"),
          clEnumValN(FILE_SRC, "src:file", "Log all instructions to file "
                                           "instructions.txt in format [src, "
                                           "inst_id]"),
          clEnumValN(FILE_COMPACT, "compact:file",
                     "Log all instructions to file instructions.txt in format "
                     "[inst_id]")
          KLEE_LLVM_CL_VAL_END),
      llvm::cl::CommaSeparated);
#ifdef HAVE_ZLIB_H
  cl::opt<bool> DebugCompressInstructions(
      "debug-compress-instructions", cl::init(false),
      cl::desc("Compress the logged instructions in gzip format."));
#endif

  cl::opt<bool>
  DebugCheckForImpliedValues("debug-check-for-implied-values");


  cl::opt<bool>
  SimplifySymIndices("simplify-sym-indices",
                     cl::init(false),
		     cl::desc("Simplify symbolic accesses using equalities from other constraints (default=off)"));

  cl::opt<bool>
  EqualitySubstitution("equality-substitution",
		       cl::init(true),
		       cl::desc("Simplify equality expressions before querying the solver (default=on)."));

  cl::opt<unsigned>
  MaxSymArraySize("max-sym-array-size",
                  cl::init(0));

  cl::opt<bool>
  SuppressExternalWarnings("suppress-external-warnings",
			   cl::init(false),
			   cl::desc("Supress warnings about calling external functions."));

  cl::opt<bool>
  AllExternalWarnings("all-external-warnings",
		      cl::init(false),
		      cl::desc("Issue an warning everytime an external call is made," 
			       "as opposed to once per function (default=off)"));

  cl::opt<bool>
  OnlyOutputStatesCoveringNew("only-output-states-covering-new",
                              cl::init(false),
			      cl::desc("Only output test cases covering new code (default=off)."));

  cl::opt<bool>
  EmitAllErrors("emit-all-errors",
                cl::init(false),
                cl::desc("Generate tests cases for all errors "
                         "(default=off, i.e. one per (error,instruction) pair)"));
  
  cl::opt<bool>
  NoExternals("no-externals", 
           cl::desc("Do not allow external function calls (default=off)"));

  cl::opt<bool>
  AlwaysOutputSeeds("always-output-seeds",
		    cl::init(true));

  cl::opt<bool>
  OnlyReplaySeeds("only-replay-seeds",
		  cl::init(false),
                  cl::desc("Discard states that do not have a seed (default=off)."));
 
  cl::opt<bool>
  OnlySeed("only-seed",
	   cl::init(false),
           cl::desc("Stop execution after seeding is done without doing regular search (default=off)."));
 
  cl::opt<bool>
  AllowSeedExtension("allow-seed-extension",
		     cl::init(false),
                     cl::desc("Allow extra (unbound) values to become symbolic during seeding (default=false)."));
 
  cl::opt<bool>
  ZeroSeedExtension("zero-seed-extension",
		    cl::init(false),
		    cl::desc("(default=off)"));
 
  cl::opt<bool>
  AllowSeedTruncation("allow-seed-truncation",
		      cl::init(false),
                      cl::desc("Allow smaller buffers than in seeds (default=off)."));
 
  cl::opt<bool>
  NamedSeedMatching("named-seed-matching",
		    cl::init(false),
                    cl::desc("Use names to match symbolic objects to inputs (default=off)."));

  cl::opt<double>
  MaxStaticForkPct("max-static-fork-pct", 
		   cl::init(1.),
		   cl::desc("(default=1.0)"));

  cl::opt<double>
  MaxStaticSolvePct("max-static-solve-pct",
		    cl::init(1.),
		    cl::desc("(default=1.0)"));

  cl::opt<double>
  MaxStaticCPForkPct("max-static-cpfork-pct", 
		     cl::init(1.),
		     cl::desc("(default=1.0)"));

  cl::opt<double>
  MaxStaticCPSolvePct("max-static-cpsolve-pct",
		      cl::init(1.),
		      cl::desc("(default=1.0)"));

  cl::opt<double>
  MaxInstructionTime("max-instruction-time",
                     cl::desc("Only allow a single instruction to take this much time (default=0s (off)). Enables --use-forked-solver"),
                     cl::init(0));
  
  cl::opt<double>
  SeedTime("seed-time",
           cl::desc("Amount of time to dedicate to seeds, before normal search (default=0 (off))"),
           cl::init(0));
  
  cl::list<Executor::TerminateReason>
  ExitOnErrorType("exit-on-error-type",
		  cl::desc("Stop execution after reaching a specified condition.  (default=off)"),
		  cl::values(
		    clEnumValN(Executor::Abort, "Abort", "The program crashed"),
		    clEnumValN(Executor::Assert, "Assert", "An assertion was hit"),
		    clEnumValN(Executor::BadVectorAccess, "BadVectorAccess", "Vector accessed out of bounds"),
		    clEnumValN(Executor::Exec, "Exec", "Trying to execute an unexpected instruction"),
		    clEnumValN(Executor::External, "External", "External objects referenced"),
		    clEnumValN(Executor::Free, "Free", "Freeing invalid memory"),
		    clEnumValN(Executor::Model, "Model", "Memory model limit hit"),
		    clEnumValN(Executor::Overflow, "Overflow", "An overflow occurred"),
		    clEnumValN(Executor::Ptr, "Ptr", "Pointer error"),
		    clEnumValN(Executor::ReadOnly, "ReadOnly", "Write to read-only memory"),
		    clEnumValN(Executor::ReportError, "ReportError", "klee_report_error called"),
		    clEnumValN(Executor::User, "User", "Wrong klee_* functions invocation"),
		    clEnumValN(Executor::Unhandled, "Unhandled", "Unhandled instruction hit")
		    KLEE_LLVM_CL_VAL_END),
		  cl::ZeroOrMore);

  cl::opt<unsigned long long>
  StopAfterNInstructions("stop-after-n-instructions",
                         cl::desc("Stop execution after specified number of instructions (default=0 (off))"),
                         cl::init(0));
  
  cl::opt<unsigned>
  MaxForks("max-forks",
           cl::desc("Only fork this many times (default=-1 (off))"),
           cl::init(~0u));
  
  cl::opt<unsigned>
  MaxDepth("max-depth",
           cl::desc("Only allow this many symbolic branches (default=0 (off))"),
           cl::init(0));
  
  cl::opt<unsigned>
  MaxMemory("max-memory",
            cl::desc("Refuse to fork when above this amount of memory (in MB, default=2000)"),
            cl::init(2000));

  cl::opt<bool>
  MaxMemoryInhibit("max-memory-inhibit",
            cl::desc("Inhibit forking at memory cap (vs. random terminate) (default=on)"),
            cl::init(true));

  cl::opt<bool>
  DumpTreeOnEnd("dump-tree-on-end",
          cl::desc("Dump the process tree whenever a new thread scheduling has occured"),
          cl::init(false));

  enum ScheduleForksEnum {
    NEVER,
    STATEMENT,
    SYNC_POINT
  };

  cl::opt<ScheduleForksEnum>ScheduleForks("schedule-forks",
            cl::desc("When to fork for schedule reasons"),
            cl::values(
                    clEnumValN(NEVER, "never", "never (default)"),
                    clEnumValN(STATEMENT, "statement", "Fork for statements where thread interference is possible"),
                    clEnumValN(SYNC_POINT, "sync-point", "Fork only at sync points (thread schedule changes)")
                    KLEE_LLVM_CL_VAL_END),
            cl::init(NEVER));

  enum SameScheduleAnalysisEnum {
    NONE,
    PERMUTATION_COMPARISON,
    PARTIAL_ORDER
  };

  cl::opt<SameScheduleAnalysisEnum>SameScheduleAnalysis("same-schedule-analysis",
            cl::desc("The analysis do use in order to avoid exploring duplicate schedules"),
            cl::values(
                clEnumValN(NONE, "none", "none (default)"),
                clEnumValN(PERMUTATION_COMPARISON, "perm-comparison", "Compare permutation of schedules afterwards"),
                clEnumValN(PARTIAL_ORDER, "partial-order", "Use a partial order to limit schedule duplicates")
                KLEE_LLVM_CL_VAL_END),
            cl::init(NONE));
}


namespace klee {
  RNG theRNG;
}

const char *Executor::TerminateReasonNames[] = {
  [ Abort ] = "abort",
  [ Assert ] = "assert",
  [ BadVectorAccess ] = "bad_vector_access",
  [ Exec ] = "exec",
  [ External ] = "external",
  [ Free ] = "free",
  [ Model ] = "model",
  [ Overflow ] = "overflow",
  [ Ptr ] = "ptr",
  [ ReadOnly ] = "readonly",
  [ ReportError ] = "reporterror",
  [ User ] = "user",
  [ Deadlock ] = "deadlock",
  [ UnsafeMemoryAccess ] = "unsafememoryaccess",
  [ Unhandled ] = "xxx",
};

Executor::Executor(LLVMContext &ctx, const InterpreterOptions &opts,
                   InterpreterHandler *ih)
    : Interpreter(opts), interpreterHandler(ih), searcher(0),
      externalDispatcher(new ExternalDispatcher(ctx)), statsTracker(0),
      pathWriter(0), symPathWriter(0), specialFunctionHandler(0),
      processTree(0), replayKTest(0), replayPath(0), usingSeeds(0),
      atMemoryLimit(false), inhibitForking(false), haltExecution(false),
      ivcEnabled(false),
      coreSolverTimeout(MaxCoreSolverTime != 0 && MaxInstructionTime != 0
                            ? std::min(MaxCoreSolverTime, MaxInstructionTime)
                            : std::max(MaxCoreSolverTime, MaxInstructionTime)),
      debugInstFile(0), debugLogBuffer(debugBufferString),
      executorStartTime(std::chrono::steady_clock::now()),
      statesJSONFile(0), forkJSONFile(0) {

  if (coreSolverTimeout) UseForkedCoreSolver = true;
  Solver *coreSolver = klee::createCoreSolver(CoreSolverToUse);
  if (!coreSolver) {
    klee_error("Failed to create core solver\n");
  }

  Solver *solver = constructSolverChain(
      coreSolver,
      interpreterHandler->getOutputFilename(ALL_QUERIES_SMT2_FILE_NAME),
      interpreterHandler->getOutputFilename(SOLVER_QUERIES_SMT2_FILE_NAME),
      interpreterHandler->getOutputFilename(ALL_QUERIES_KQUERY_FILE_NAME),
      interpreterHandler->getOutputFilename(SOLVER_QUERIES_KQUERY_FILE_NAME));

  this->solver = new TimingSolver(solver, EqualitySubstitution);
  memory = new MemoryManager(&arrayCache);

  initializeSearchOptions();

  if (OnlyOutputStatesCoveringNew && !StatsTracker::useIStats())
    klee_error("To use --only-output-states-covering-new, you need to enable --output-istats.");

  if (DebugPrintInstructions.isSet(FILE_ALL) ||
      DebugPrintInstructions.isSet(FILE_COMPACT) ||
      DebugPrintInstructions.isSet(FILE_SRC)) {
    std::string debug_file_name =
        interpreterHandler->getOutputFilename("instructions.txt");
    std::string ErrorInfo;
#ifdef HAVE_ZLIB_H
    if (!DebugCompressInstructions) {
#endif

#if LLVM_VERSION_CODE >= LLVM_VERSION(3, 6)
    std::error_code ec;
    debugInstFile = new llvm::raw_fd_ostream(debug_file_name.c_str(), ec,
                                             llvm::sys::fs::OpenFlags::F_Text);
    if (ec)
	    ErrorInfo = ec.message();
#elif LLVM_VERSION_CODE >= LLVM_VERSION(3, 5)
    debugInstFile = new llvm::raw_fd_ostream(debug_file_name.c_str(), ErrorInfo,
                                             llvm::sys::fs::OpenFlags::F_Text);
#else
    debugInstFile =
        new llvm::raw_fd_ostream(debug_file_name.c_str(), ErrorInfo);
#endif
#ifdef HAVE_ZLIB_H
    } else {
      debugInstFile = new compressed_fd_ostream(
          (debug_file_name + ".gz").c_str(), ErrorInfo);
    }
#endif
    if (ErrorInfo != "") {
      klee_error("Could not open file %s : %s", debug_file_name.c_str(),
                 ErrorInfo.c_str());
    }
  }

  if (InfiniteLoopLogStateJSON) {

    size_t stateLoggingOverhead = util::GetTotalMallocUsage();

    {
      std::string states_file_name =
        interpreterHandler->getOutputFilename("states.json");

      std::string ErrorInfo;
#ifdef HAVE_ZLIB_H
      if (!InfiniteLoopCompressLogStateJSON) {
#endif
#if LLVM_VERSION_CODE >= LLVM_VERSION(3, 6)
        std::error_code ec;
        statesJSONFile = new llvm::raw_fd_ostream(states_file_name.c_str(), ec,
                               llvm::sys::fs::OpenFlags::F_Text);
        if (ec)
          ErrorInfo = ec.message();
#elif LLVM_VERSION_CODE >= LLVM_VERSION(3, 5)
        statesJSONFile = new llvm::raw_fd_ostream(states_file_name.c_str(),
                               ErrorInfo, llvm::sys::fs::OpenFlags::F_Text);
#else
        statesJSONFile =
            new llvm::raw_fd_ostream(states_file_name.c_str(), ErrorInfo);
#endif
#ifdef HAVE_ZLIB_H
      } else {
        statesJSONFile = new compressed_fd_ostream(
                               (states_file_name + ".gz").c_str(), ErrorInfo);
      }
#endif
      if (ErrorInfo != "") {
        klee_error("Could not open file %s : %s", states_file_name.c_str(),
                   ErrorInfo.c_str());
      }

      if (statesJSONFile) {
        (*statesJSONFile) << "[\n";
        (*statesJSONFile) << "  {\n";
        (*statesJSONFile) << "    \"functionpointer_size\": "
                          << sizeof(llvm::Function *) << ",\n";
        (*statesJSONFile) << "    \"frames_entry_size\": "
                          << MemoryState::getStackStructSize() << ",\n";
        (*statesJSONFile) << "    \"memory_state_size\": "
                          << sizeof(MemoryState) << ",\n";
      }

      std::string fork_file_name =
        interpreterHandler->getOutputFilename("states_fork.json");

      ErrorInfo = "";

#ifdef HAVE_ZLIB_H
      if (!InfiniteLoopCompressLogStateJSON) {
#endif
#if LLVM_VERSION_CODE >= LLVM_VERSION(3, 6)
        std::error_code ec;
        forkJSONFile = new llvm::raw_fd_ostream(fork_file_name.c_str(), ec,
                                              llvm::sys::fs::OpenFlags::F_Text);
        if (ec)
          ErrorInfo = ec.message();
#elif LLVM_VERSION_CODE >= LLVM_VERSION(3, 5)
        forkJSONFile = new llvm::raw_fd_ostream(fork_file_name.c_str(), ErrorInfo,
                                                  llvm::sys::fs::OpenFlags::F_Text);
#else
        forkJSONFile =
            new llvm::raw_fd_ostream(fork_file_name.c_str(), ErrorInfo);
#endif
#ifdef HAVE_ZLIB_H
      } else {
        forkJSONFile = new compressed_fd_ostream(
                             (fork_file_name + ".gz").c_str(), ErrorInfo);
      }
#endif

      if (ErrorInfo != "") {
        klee_error("Could not open file %s : %s", fork_file_name.c_str(),
                   ErrorInfo.c_str());
      }

    }

    stateLoggingOverhead = util::GetTotalMallocUsage() - stateLoggingOverhead;

    if (statesJSONFile) {
      (*statesJSONFile) << "    \"logging_overhead\": "
                        << stateLoggingOverhead << ",\n";
    }
  }

}

llvm::Module *
Executor::setModule(std::vector<std::unique_ptr<llvm::Module>> &modules,
                    const ModuleOptions &opts) {
  assert(!kmodule && !modules.empty() &&
         "can only register one module"); // XXX gross

  kmodule = std::unique_ptr<KModule>(new KModule());

  // Preparing the final module happens in multiple stages

  // Link with KLEE intrinsics library before running any optimizations
  SmallString<128> LibPath(opts.LibraryDir);
  llvm::sys::path::append(LibPath, "libkleeRuntimeIntrinsic.bca");
  std::string error;
  if (!klee::loadFile(LibPath.str(), modules[0]->getContext(), modules,
                      error)) {
    klee_error("Could not load KLEE intrinsic file %s", LibPath.c_str());
  }

  // 1.) Link the modules together
  while (kmodule->link(modules, opts.EntryPoint)) {
    // 2.) Apply different instrumentation
    kmodule->instrument(opts);
  }

  // 3.) Optimise and prepare for KLEE

  // Create a list of functions that should be preserved if used
  std::vector<const char *> preservedFunctions;
  specialFunctionHandler = new SpecialFunctionHandler(*this);
  specialFunctionHandler->prepare(preservedFunctions);

  preservedFunctions.push_back(opts.EntryPoint.c_str());

  // Preserve the free-standing library calls
  preservedFunctions.push_back("memset");
  preservedFunctions.push_back("memcpy");
  preservedFunctions.push_back("memcmp");
  preservedFunctions.push_back("memmove");

  kmodule->optimiseAndPrepare(opts, preservedFunctions);

  // 4.) Manifest the module
  kmodule->manifest(interpreterHandler, StatsTracker::useStatistics());

  specialFunctionHandler->bind();

  if (StatsTracker::useStatistics() || userSearcherRequiresMD2U()) {
    statsTracker = 
      new StatsTracker(*this,
                       interpreterHandler->getOutputFilename("assembly.ll"),
                       userSearcherRequiresMD2U());
  }

  // Initialize the context.
  DataLayout *TD = kmodule->targetData.get();
  Context::initialize(TD->isLittleEndian(),
                      (Expr::Width)TD->getPointerSizeInBits());

  MemoryState::setKModule(kmodule.get());

  return kmodule->module.get();
}

Executor::~Executor() {
  delete memory;
  delete externalDispatcher;
  delete processTree;
  delete specialFunctionHandler;
  delete statsTracker;
  delete solver;
  while(!timers.empty()) {
    delete timers.back();
    timers.pop_back();
  }
  if (debugInstFile) {
    delete debugInstFile;
  }
  if (statesJSONFile) {
    (*statesJSONFile) << "\n]\n";
    delete statesJSONFile;
  }
  if (forkJSONFile) {
    (*forkJSONFile) << "\n]\n";
    delete forkJSONFile;
  }
}

/***/

void Executor::initializeGlobalObject(ExecutionState &state, ObjectState *os,
                                      const Constant *c, 
                                      unsigned offset) {
  const auto targetData = kmodule->targetData.get();
  if (const ConstantVector *cp = dyn_cast<ConstantVector>(c)) {
    unsigned elementSize =
      targetData->getTypeStoreSize(cp->getType()->getElementType());
    for (unsigned i=0, e=cp->getNumOperands(); i != e; ++i)
      initializeGlobalObject(state, os, cp->getOperand(i), 
			     offset + i*elementSize);
  } else if (isa<ConstantAggregateZero>(c)) {
    unsigned i, size = targetData->getTypeStoreSize(c->getType());
    for (i=0; i<size; i++)
      os->write8(offset+i, (uint8_t) 0);
  } else if (const ConstantArray *ca = dyn_cast<ConstantArray>(c)) {
    unsigned elementSize =
      targetData->getTypeStoreSize(ca->getType()->getElementType());
    for (unsigned i=0, e=ca->getNumOperands(); i != e; ++i)
      initializeGlobalObject(state, os, ca->getOperand(i), 
			     offset + i*elementSize);
  } else if (const ConstantStruct *cs = dyn_cast<ConstantStruct>(c)) {
    const StructLayout *sl =
      targetData->getStructLayout(cast<StructType>(cs->getType()));
    for (unsigned i=0, e=cs->getNumOperands(); i != e; ++i)
      initializeGlobalObject(state, os, cs->getOperand(i), 
			     offset + sl->getElementOffset(i));
  } else if (const ConstantDataSequential *cds =
               dyn_cast<ConstantDataSequential>(c)) {
    unsigned elementSize =
      targetData->getTypeStoreSize(cds->getElementType());
    for (unsigned i=0, e=cds->getNumElements(); i != e; ++i)
      initializeGlobalObject(state, os, cds->getElementAsConstant(i),
                             offset + i*elementSize);
  } else if (!isa<UndefValue>(c)) {
    unsigned StoreBits = targetData->getTypeStoreSizeInBits(c->getType());
    ref<ConstantExpr> C = evalConstant(c);

    // Extend the constant if necessary;
    assert(StoreBits >= C->getWidth() && "Invalid store size!");
    if (StoreBits > C->getWidth())
      C = C->ZExt(StoreBits);

    os->write(offset, C);
  }
}

MemoryObject * Executor::addExternalObject(ExecutionState &state, 
                                           void *addr, unsigned size, 
                                           bool isReadOnly) {
  auto mo = memory->allocateFixed(reinterpret_cast<std::uint64_t>(addr),
                                  size, nullptr, state.stack.size()-1);
  ObjectState *os = bindObjectInState(state, mo, false);
  for(unsigned i = 0; i < size; i++)
    os->write8(i, ((uint8_t*)addr)[i]);
  if(isReadOnly)
    os->setReadOnly(true);  
  return mo;
}


extern void *__dso_handle __attribute__ ((__weak__));

void Executor::initializeGlobals(ExecutionState &state) {
  Module *m = kmodule->module.get();

  if (m->getModuleInlineAsm() != "")
    klee_warning("executable has module level assembly (ignoring)");
  // represent function globals using the address of the actual llvm function
  // object. given that we use malloc to allocate memory in states this also
  // ensures that we won't conflict. we don't need to allocate a memory object
  // since reading/writing via a function pointer is unsupported anyway.
  for (Module::iterator i = m->begin(), ie = m->end(); i != ie; ++i) {
    Function *f = &*i;
    ref<ConstantExpr> addr(0);

    // If the symbol has external weak linkage then it is implicitly
    // not defined in this module; if it isn't resolvable then it
    // should be null.
    if (f->hasExternalWeakLinkage() && 
        !externalDispatcher->resolveSymbol(f->getName())) {
      addr = Expr::createPointer(0);
    } else {
      addr = Expr::createPointer(reinterpret_cast<std::uint64_t>(f));
      legalFunctions.insert(reinterpret_cast<std::uint64_t>(f));
    }
    
    globalAddresses.insert(std::make_pair(f, addr));
  }

#ifndef WINDOWS
  int *errno_addr = getErrnoLocation(state);
  MemoryObject *errnoObj =
      addExternalObject(state, (void *)errno_addr, sizeof *errno_addr, false);
  // Copy values from and to program space explicitly
  errnoObj->isUserSpecified = true;
#endif

  // Disabled, we don't want to promote use of live externals.
#ifdef HAVE_CTYPE_EXTERNALS
#ifndef WINDOWS
#ifndef DARWIN
  /* from /usr/include/ctype.h:
       These point into arrays of 384, so they can be indexed by any `unsigned
       char' value [0,255]; by EOF (-1); or by any `signed char' value
       [-128,-1).  ISO C requires that the ctype functions work for `unsigned */
  const uint16_t **addr = __ctype_b_loc();
  addExternalObject(state, const_cast<uint16_t*>(*addr-128),
                    384 * sizeof **addr, true);
  addExternalObject(state, addr, sizeof(*addr), true);
    
  const int32_t **lower_addr = __ctype_tolower_loc();
  addExternalObject(state, const_cast<int32_t*>(*lower_addr-128),
                    384 * sizeof **lower_addr, true);
  addExternalObject(state, lower_addr, sizeof(*lower_addr), true);
  
  const int32_t **upper_addr = __ctype_toupper_loc();
  addExternalObject(state, const_cast<int32_t*>(*upper_addr-128),
                    384 * sizeof **upper_addr, true);
  addExternalObject(state, upper_addr, sizeof(*upper_addr), true);
#endif
#endif
#endif

  // allocate and initialize globals, done in two passes since we may
  // need address of a global in order to initialize some other one.

  // allocate memory objects for all globals
  for (Module::const_global_iterator i = m->global_begin(),
         e = m->global_end();
       i != e; ++i) {
    const GlobalVariable *v = &*i;
    size_t globalObjectAlignment = getAllocationAlignment(v);
    if (i->isDeclaration()) {
      // FIXME: We have no general way of handling unknown external
      // symbols. If we really cared about making external stuff work
      // better we could support user definition, or use the EXE style
      // hack where we check the object file information.

      Type *ty = i->getType()->getElementType();
      uint64_t size = 0;
      if (ty->isSized()) {
	size = kmodule->targetData->getTypeStoreSize(ty);
      } else {
        klee_warning("Type for %.*s is not sized", (int)i->getName().size(),
			i->getName().data());
      }

      // XXX - DWD - hardcode some things until we decide how to fix.
#ifndef WINDOWS
      if (i->getName() == "_ZTVN10__cxxabiv117__class_type_infoE") {
        size = 0x2C;
      } else if (i->getName() == "_ZTVN10__cxxabiv120__si_class_type_infoE") {
        size = 0x2C;
      } else if (i->getName() == "_ZTVN10__cxxabiv121__vmi_class_type_infoE") {
        size = 0x2C;
      }
#endif

      if (size == 0) {
        klee_warning("Unable to find size for global variable: %.*s (use will result in out of bounds access)",
			(int)i->getName().size(), i->getName().data());
      }

      MemoryObject *mo = memory->allocate(size, /*isLocal=*/false,
                                          /*isGlobal=*/true, /*allocSite=*/v,
                                          state.stack.size()-1,
                                          /*alignment=*/globalObjectAlignment);
      ObjectState *os = bindObjectInState(state, mo, false);
      globalObjects.insert(std::make_pair(v, mo));
      globalAddresses.insert(std::make_pair(v, mo->getBaseExpr()));

      // Program already running = object already initialized.  Read
      // concrete value and write it to our copy.
      if (size) {
        void *addr;
        if (i->getName() == "__dso_handle") {
          addr = &__dso_handle; // wtf ?
        } else {
          addr = externalDispatcher->resolveSymbol(i->getName());
        }
        if (!addr)
          klee_error("unable to load symbol(%s) while initializing globals.", 
                     i->getName().data());

        for (unsigned offset=0; offset<mo->size; offset++)
          os->write8(offset, ((unsigned char*)addr)[offset]);
      }
    } else {
      Type *ty = i->getType()->getElementType();
      uint64_t size = kmodule->targetData->getTypeStoreSize(ty);
      MemoryObject *mo = memory->allocate(size, /*isLocal=*/false,
                                          /*isGlobal=*/true, /*allocSite=*/v,
                                          state.stack.size()-1,
                                          /*alignment=*/globalObjectAlignment);
      if (!mo)
        llvm::report_fatal_error("out of memory");
      ObjectState *os = bindObjectInState(state, mo, false);
      globalObjects.insert(std::make_pair(v, mo));
      globalAddresses.insert(std::make_pair(v, mo->getBaseExpr()));

      if (!i->hasInitializer())
          os->initializeToRandom();
    }
  }
  
  // link aliases to their definitions (if bound)
  for (Module::alias_iterator i = m->alias_begin(), ie = m->alias_end(); 
       i != ie; ++i) {
    // Map the alias to its aliasee's address. This works because we have
    // addresses for everything, even undefined functions. 
    globalAddresses.insert(std::make_pair(&*i, evalConstant(i->getAliasee())));
  }

  // once all objects are allocated, do the actual initialization
  for (Module::const_global_iterator i = m->global_begin(),
         e = m->global_end();
       i != e; ++i) {
    if (i->hasInitializer()) {
      const GlobalVariable *v = &*i;
      MemoryObject *mo = globalObjects.find(v)->second;
      const ObjectState *os = state.addressSpace.findObject(mo);
      assert(os);
      ObjectState *wos = state.addressSpace.getWriteable(mo, os);
      initializeGlobalObject(state, wos, i->getInitializer(), 0);
      // if(i->isConstant()) os->setReadOnly(true);
    }
  }
}

void Executor::branch(ExecutionState &state, 
                      const std::vector< ref<Expr> > &conditions,
                      std::vector<ExecutionState*> &result) {
  TimerStatIncrementer timer(stats::forkTime);
  unsigned N = conditions.size();
  assert(N);

  if (MaxForks!=~0u && stats::forks >= MaxForks) {
    unsigned next = theRNG.getInt32() % N;
    for (unsigned i=0; i<N; ++i) {
      if (i == next) {
        result.push_back(&state);
      } else {
        result.push_back(NULL);
      }
    }
  } else {
    stats::forks += N-1;

    // XXX do proper balance or keep random?
    result.push_back(&state);
    for (unsigned i=1; i<N; ++i) {
      ExecutionState *es = result[theRNG.getInt32() % i];
      ExecutionState *ns = es->branch();
      addedStates.push_back(ns);
      result.push_back(ns);
      es->ptreeNode->data = 0;
      std::pair<PTree::Node*,PTree::Node*> res = 
        processTree->split(es->ptreeNode, ns, es);
      ns->ptreeNode = res.first;
      es->ptreeNode = res.second;

      updateForkJSON(*es, *ns, *ns);
    }
  }

  // If necessary redistribute seeds to match conditions, killing
  // states if necessary due to OnlyReplaySeeds (inefficient but
  // simple).
  
  std::map< ExecutionState*, std::vector<SeedInfo> >::iterator it = 
    seedMap.find(&state);
  if (it != seedMap.end()) {
    std::vector<SeedInfo> seeds = it->second;
    seedMap.erase(it);

    // Assume each seed only satisfies one condition (necessarily true
    // when conditions are mutually exclusive and their conjunction is
    // a tautology).
    for (std::vector<SeedInfo>::iterator siit = seeds.begin(), 
           siie = seeds.end(); siit != siie; ++siit) {
      unsigned i;
      for (i=0; i<N; ++i) {
        ref<ConstantExpr> res;
        bool success = 
          solver->getValue(state, siit->assignment.evaluate(conditions[i]), 
                           res);
        assert(success && "FIXME: Unhandled solver failure");
        (void) success;
        if (res->isTrue())
          break;
      }
      
      // If we didn't find a satisfying condition randomly pick one
      // (the seed will be patched).
      if (i==N)
        i = theRNG.getInt32() % N;

      // Extra check in case we're replaying seeds with a max-fork
      if (result[i])
        seedMap[result[i]].push_back(*siit);
    }

    if (OnlyReplaySeeds) {
      for (unsigned i=0; i<N; ++i) {
        if (result[i] && !seedMap.count(result[i])) {
          terminateState(*result[i]);
          result[i] = NULL;
        }
      } 
    }
  }

  for (unsigned i=0; i<N; ++i)
    if (result[i])
      addConstraint(*result[i], conditions[i]);

  if (scheduleTree != nullptr) {
    auto n = scheduleTree->getNodeOfExecutionState(&state);
    assert(n != nullptr && "Should have a base node");
    scheduleTree->registerSymbolicForks(n, result, conditions);
  }
}

Executor::StatePair 
Executor::fork(ExecutionState &current, ref<Expr> condition, bool isInternal) {
  Solver::Validity res;
  std::map< ExecutionState*, std::vector<SeedInfo> >::iterator it = 
    seedMap.find(&current);
  bool isSeeding = it != seedMap.end();

  if (!isSeeding && !isa<ConstantExpr>(condition) && 
      (MaxStaticForkPct!=1. || MaxStaticSolvePct != 1. ||
       MaxStaticCPForkPct!=1. || MaxStaticCPSolvePct != 1.) &&
      statsTracker->elapsed() > 60.) {
    StatisticManager &sm = *theStatisticManager;

    // FIXME: Just assume that we the call should return the current thread, but what is the correct behavior
    Thread* thread = current.getCurrentThreadReference();
    CallPathNode *cpn = thread->stack.back().callPathNode;

    if ((MaxStaticForkPct<1. &&
         sm.getIndexedValue(stats::forks, sm.getIndex()) > 
         stats::forks*MaxStaticForkPct) ||
        (MaxStaticCPForkPct<1. &&
         cpn && (cpn->statistics.getValue(stats::forks) > 
                 stats::forks*MaxStaticCPForkPct)) ||
        (MaxStaticSolvePct<1 &&
         sm.getIndexedValue(stats::solverTime, sm.getIndex()) > 
         stats::solverTime*MaxStaticSolvePct) ||
        (MaxStaticCPForkPct<1. &&
         cpn && (cpn->statistics.getValue(stats::solverTime) > 
                 stats::solverTime*MaxStaticCPSolvePct))) {
      ref<ConstantExpr> value; 
      bool success = solver->getValue(current, condition, value);
      assert(success && "FIXME: Unhandled solver failure");
      (void) success;
      addConstraint(current, EqExpr::create(value, condition));
      condition = value;
    }
  }

  double timeout = coreSolverTimeout;
  if (isSeeding)
    timeout *= it->second.size();
  solver->setTimeout(timeout);
  bool success = solver->evaluate(current, condition, res);
  solver->setTimeout(0);
  if (!success) {
    // Since we were unsuccessful, restore the previous program counter for the current thread
    Thread* thread = current.getCurrentThreadReference();
    thread->pc = thread->prevPc;

    terminateStateEarly(current, "Query timed out (fork).");
    return StatePair(0, 0);
  }

  if (!isSeeding) {
    if (replayPath && !isInternal) {
      assert(replayPosition<replayPath->size() &&
             "ran out of branches in replay path mode");
      bool branch = (*replayPath)[replayPosition++];
      
      if (res==Solver::True) {
        assert(branch && "hit invalid branch in replay path mode");
      } else if (res==Solver::False) {
        assert(!branch && "hit invalid branch in replay path mode");
      } else {
        // add constraints
        if(branch) {
          res = Solver::True;
          addConstraint(current, condition);
        } else  {
          res = Solver::False;
          addConstraint(current, Expr::createIsZero(condition));
        }
      }
    } else if (res==Solver::Unknown) {
      assert(!replayKTest && "in replay mode, only one branch can be true.");
      
      if ((MaxMemoryInhibit && atMemoryLimit) || 
          current.forkDisabled ||
          inhibitForking || 
          (MaxForks!=~0u && stats::forks >= MaxForks)) {

	if (MaxMemoryInhibit && atMemoryLimit)
	  klee_warning_once(0, "skipping fork (memory cap exceeded)");
	else if (current.forkDisabled)
	  klee_warning_once(0, "skipping fork (fork disabled on current path)");
	else if (inhibitForking)
	  klee_warning_once(0, "skipping fork (fork disabled globally)");
	else 
	  klee_warning_once(0, "skipping fork (max-forks reached)");

        TimerStatIncrementer timer(stats::forkTime);
        if (theRNG.getBool()) {
          addConstraint(current, condition);
          res = Solver::True;        
        } else {
          addConstraint(current, Expr::createIsZero(condition));
          res = Solver::False;
        }
      }
    }
  }

  // Fix branch in only-replay-seed mode, if we don't have both true
  // and false seeds.
  if (isSeeding && 
      (current.forkDisabled || OnlyReplaySeeds) && 
      res == Solver::Unknown) {
    bool trueSeed=false, falseSeed=false;
    // Is seed extension still ok here?
    for (std::vector<SeedInfo>::iterator siit = it->second.begin(), 
           siie = it->second.end(); siit != siie; ++siit) {
      ref<ConstantExpr> res;
      bool success = 
        solver->getValue(current, siit->assignment.evaluate(condition), res);
      assert(success && "FIXME: Unhandled solver failure");
      (void) success;
      if (res->isTrue()) {
        trueSeed = true;
      } else {
        falseSeed = true;
      }
      if (trueSeed && falseSeed)
        break;
    }
    if (!(trueSeed && falseSeed)) {
      assert(trueSeed || falseSeed);
      
      res = trueSeed ? Solver::True : Solver::False;
      addConstraint(current, trueSeed ? condition : Expr::createIsZero(condition));
    }
  }


  // XXX - even if the constraint is provable one way or the other we
  // can probably benefit by adding this constraint and allowing it to
  // reduce the other constraints. For example, if we do a binary
  // search on a particular value, and then see a comparison against
  // the value it has been fixed at, we should take this as a nice
  // hint to just use the single constraint instead of all the binary
  // search ones. If that makes sense.
  if (res==Solver::True) {
    if (!isInternal) {
      if (pathWriter) {
        current.pathOS << "1";
      }
    }

    return StatePair(&current, 0);
  } else if (res==Solver::False) {
    if (!isInternal) {
      if (pathWriter) {
        current.pathOS << "0";
      }
    }

    return StatePair(0, &current);
  } else {
    TimerStatIncrementer timer(stats::forkTime);
    ExecutionState *falseState, *trueState = &current;

    ++stats::forks;

    falseState = trueState->branch();
    addedStates.push_back(falseState);

    updateForkJSON(current, *trueState, *falseState);

    if (it != seedMap.end()) {
      std::vector<SeedInfo> seeds = it->second;
      it->second.clear();
      std::vector<SeedInfo> &trueSeeds = seedMap[trueState];
      std::vector<SeedInfo> &falseSeeds = seedMap[falseState];
      for (std::vector<SeedInfo>::iterator siit = seeds.begin(), 
             siie = seeds.end(); siit != siie; ++siit) {
        ref<ConstantExpr> res;
        bool success = 
          solver->getValue(current, siit->assignment.evaluate(condition), res);
        assert(success && "FIXME: Unhandled solver failure");
        (void) success;
        if (res->isTrue()) {
          trueSeeds.push_back(*siit);
        } else {
          falseSeeds.push_back(*siit);
        }
      }
      
      bool swapInfo = false;
      if (trueSeeds.empty()) {
        if (&current == trueState) swapInfo = true;
        seedMap.erase(trueState);
      }
      if (falseSeeds.empty()) {
        if (&current == falseState) swapInfo = true;
        seedMap.erase(falseState);
      }
      if (swapInfo) {
        std::swap(trueState->coveredNew, falseState->coveredNew);
        std::swap(trueState->coveredLines, falseState->coveredLines);
      }
    }

    current.ptreeNode->data = 0;
    std::pair<PTree::Node*, PTree::Node*> res =
      processTree->split(current.ptreeNode, falseState, trueState);
    falseState->ptreeNode = res.first;
    trueState->ptreeNode = res.second;

    if (pathWriter) {
      // Need to update the pathOS.id field of falseState, otherwise the same id
      // is used for both falseState and trueState.
      falseState->pathOS = pathWriter->open(current.pathOS);
      if (!isInternal) {
        trueState->pathOS << "1";
        falseState->pathOS << "0";
      }
    }
    if (symPathWriter) {
      falseState->symPathOS = symPathWriter->open(current.symPathOS);
      if (!isInternal) {
        trueState->symPathOS << "1";
        falseState->symPathOS << "0";
      }
    }

    ref<Expr> invertedCondition = Expr::createIsZero(condition);
    addConstraint(*trueState, condition);
    addConstraint(*falseState, invertedCondition);

    // Kinda gross, do we even really still want this option?
    if (MaxDepth && MaxDepth<=trueState->depth) {
      terminateStateEarly(*trueState, "max-depth exceeded.");
      terminateStateEarly(*falseState, "max-depth exceeded.");
      return StatePair(0, 0);
    }

    if (scheduleTree != nullptr) {
      auto n = scheduleTree->getNodeOfExecutionState(&current);
      assert(n != nullptr && "should exist");

      std::vector<ExecutionState*> newStates;
      newStates.push_back(trueState);
      newStates.push_back(falseState);

      std::vector<ref<Expr>> expressions;
      expressions.push_back(condition);
      expressions.push_back(invertedCondition);

      scheduleTree->registerSymbolicForks(n, newStates, expressions);
    }

    return StatePair(trueState, falseState);
  }
}

void Executor::addConstraint(ExecutionState &state, ref<Expr> condition) {
  if (ConstantExpr *CE = dyn_cast<ConstantExpr>(condition)) {
    if (!CE->isTrue())
      llvm::report_fatal_error("attempt to add invalid constraint");
    return;
  }

  // Check to see if this constraint violates seeds.
  std::map< ExecutionState*, std::vector<SeedInfo> >::iterator it = 
    seedMap.find(&state);
  if (it != seedMap.end()) {
    bool warn = false;
    for (std::vector<SeedInfo>::iterator siit = it->second.begin(), 
           siie = it->second.end(); siit != siie; ++siit) {
      bool res;
      bool success = 
        solver->mustBeFalse(state, siit->assignment.evaluate(condition), res);
      assert(success && "FIXME: Unhandled solver failure");
      (void) success;
      if (res) {
        siit->patchSeed(state, condition, solver);
        warn = true;
      }
    }
    if (warn)
      klee_warning("seeds patched for violating constraint"); 
  }

  state.addConstraint(condition);
  if (ivcEnabled)
    doImpliedValueConcretization(state, condition, 
                                 ConstantExpr::alloc(1, Expr::Bool));
}

const Cell& Executor::eval(KInstruction *ki, unsigned index, 
                           ExecutionState &state) const {
  assert(index < ki->inst->getNumOperands());
  int vnumber = ki->operands[index];

  assert(vnumber != -1 &&
         "Invalid operand to eval(), not a value or constant!");

  // Determine if this is a constant or not.
  if (vnumber < 0) {
    unsigned index = -vnumber - 2;
    return kmodule->constantTable[index];
  } else {
    unsigned index = vnumber;
    Thread* thread = state.getCurrentThreadReference();
    StackFrame &sf = thread->stack.back();

    if (sf.locals[index].value.get() == nullptr) {
      klee_warning("Null pointer");
    }

    return sf.locals[index];
  }
}

void Executor::bindLocal(KInstruction *target, ExecutionState &state, 
                         ref<Expr> value) {
  Cell &cell = getDestCell(state, target);
  if (DetectInfiniteLoops) {
    if (!cell.value.isNull()) {
      // unregister previous value to avoid cancellation
      state.memoryState.unregisterLocal(target, cell.value);
    }
    state.memoryState.registerLocal(target, value);
  }
  cell.value = value;
}

void Executor::bindArgument(KFunction *kf, unsigned index, 
                            ExecutionState &state, ref<Expr> value) {
  assert(getArgumentCell(state, kf, index).value.isNull() &&
         "argument has previouly been set!");
  if (DetectInfiniteLoops) {
    // no need to unregister argument (can only be set once within the same stack frame)
    state.memoryState.registerArgument(kf, index, value);
  }
  getArgumentCell(state, kf, index).value = value;
}

ref<Expr> Executor::toUnique(const ExecutionState &state, 
                             ref<Expr> &e) {
  ref<Expr> result = e;

  if (!isa<ConstantExpr>(e)) {
    ref<ConstantExpr> value;
    bool isTrue = false;

    solver->setTimeout(coreSolverTimeout);      
    if (solver->getValue(state, e, value) &&
        solver->mustBeTrue(state, EqExpr::create(e, value), isTrue) &&
        isTrue)
      result = value;
    solver->setTimeout(0);
  }
  
  return result;
}


/* Concretize the given expression, and return a possible constant value. 
   'reason' is just a documentation string stating the reason for concretization. */
ref<klee::ConstantExpr> 
Executor::toConstant(ExecutionState &state, 
                     ref<Expr> e,
                     const char *reason) {
  e = state.constraints.simplifyExpr(e);
  if (ConstantExpr *CE = dyn_cast<ConstantExpr>(e))
    return CE;

  ref<ConstantExpr> value;
  bool success = solver->getValue(state, e, value);
  assert(success && "FIXME: Unhandled solver failure");
  (void) success;

  Thread* thread = state.getCurrentThreadReference();

  std::string str;
  llvm::raw_string_ostream os(str);

  os << "silently concretizing (reason: " << reason << ") expression " << e
     << " to value " << value << " (" << (*(thread->pc)).info->file << ":"
     << (*(thread->pc)).info->line << ")";

  if (AllExternalWarnings)
    klee_warning(reason, os.str().c_str());
  else
    klee_warning_once(reason, "%s", os.str().c_str());

  addConstraint(state, EqExpr::create(e, value));
    
  return value;
}

void Executor::executeGetValue(ExecutionState &state,
                               ref<Expr> e,
                               KInstruction *target) {
  e = state.constraints.simplifyExpr(e);
  std::map< ExecutionState*, std::vector<SeedInfo> >::iterator it = 
    seedMap.find(&state);
  if (it==seedMap.end() || isa<ConstantExpr>(e)) {
    ref<ConstantExpr> value;
    bool success = solver->getValue(state, e, value);
    assert(success && "FIXME: Unhandled solver failure");
    (void) success;
    bindLocal(target, state, value);
  } else {
    std::set< ref<Expr> > values;
    for (std::vector<SeedInfo>::iterator siit = it->second.begin(), 
           siie = it->second.end(); siit != siie; ++siit) {
      ref<ConstantExpr> value;
      bool success = 
        solver->getValue(state, siit->assignment.evaluate(e), value);
      assert(success && "FIXME: Unhandled solver failure");
      (void) success;
      values.insert(value);
    }
    
    std::vector< ref<Expr> > conditions;
    for (std::set< ref<Expr> >::iterator vit = values.begin(), 
           vie = values.end(); vit != vie; ++vit)
      conditions.push_back(EqExpr::create(e, *vit));

    std::vector<ExecutionState*> branches;
    branch(state, conditions, branches);
    
    std::vector<ExecutionState*>::iterator bit = branches.begin();
    for (std::set< ref<Expr> >::iterator vit = values.begin(), 
           vie = values.end(); vit != vie; ++vit) {
      ExecutionState *es = *bit;
      if (es)
        bindLocal(target, *es, *vit);
      ++bit;
    }
  }
}

void Executor::printDebugInstructions(ExecutionState &state) {
  // check do not print
  if (DebugPrintInstructions.getBits() == 0)
	  return;

  llvm::raw_ostream *stream = 0;
  if (DebugPrintInstructions.isSet(STDERR_ALL) ||
      DebugPrintInstructions.isSet(STDERR_SRC) ||
      DebugPrintInstructions.isSet(STDERR_COMPACT))
    stream = &llvm::errs();
  else
    stream = &debugLogBuffer;

  Thread* thread = state.getCurrentThreadReference();

  if (!DebugPrintInstructions.isSet(STDERR_COMPACT) &&
      !DebugPrintInstructions.isSet(FILE_COMPACT)) {
    (*stream) << "     " << thread->pc->getSourceLocation() << ":";
  }

  (*stream) << thread->pc->info->assemblyLine;

  if (DebugPrintInstructions.isSet(STDERR_ALL) ||
      DebugPrintInstructions.isSet(FILE_ALL))
    (*stream) << ":" << *(thread->pc->inst);
  (*stream) << "\n";

  if (DebugPrintInstructions.isSet(FILE_ALL) ||
      DebugPrintInstructions.isSet(FILE_COMPACT) ||
      DebugPrintInstructions.isSet(FILE_SRC)) {
    debugLogBuffer.flush();
    (*debugInstFile) << debugLogBuffer.str();
    debugBufferString = "";
  }
}

void Executor::stepInstruction(ExecutionState &state) {
  printDebugInstructions(state);
  if (statsTracker)
    statsTracker->stepInstruction(state);

  Thread* thread = state.getCurrentThreadReference();

  ++stats::instructions;
  ++state.steppedInstructions;
  thread->prevPc = thread->pc;
  ++thread->pc;

  if (stats::instructions==StopAfterNInstructions)
    haltExecution = true;
}

void Executor::executeCall(ExecutionState &state, 
                           KInstruction *ki,
                           Function *f,
                           std::vector< ref<Expr> > &arguments) {
<<<<<<< HEAD

  if (DetectInfiniteLoops) {
    state.memoryState.registerFunctionCall(f, arguments);
  }

  Instruction *i = ki->inst;
  if (f && f->isDeclaration()) {
=======
  Instruction *i = nullptr;
  Thread* thread = state.getCurrentThreadReference();

  if (ki)
    i = ki->inst;

  if (ki && f && f->isDeclaration()) {
>>>>>>> 815d73d7
    switch(f->getIntrinsicID()) {
    case Intrinsic::not_intrinsic:
      // state may be destroyed by this call, cannot touch
      callExternalFunction(state, ki, f, arguments);
      break;
        
      // va_arg is handled by caller and intrinsic lowering, see comment for
      // ExecutionState::varargs
    case Intrinsic::vastart:  {
      StackFrame &sf = thread->stack.back();

      // varargs can be zero if no varargs were provided
      if (!sf.varargs)
        return;

      // FIXME: This is really specific to the architecture, not the pointer
      // size. This happens to work for x86-32 and x86-64, however.
      Expr::Width WordSize = Context::get().getPointerWidth();
      if (WordSize == Expr::Int32) {
        executeMemoryOperation(state, true, arguments[0], 
                               sf.varargs->getBaseExpr(), 0);
      } else {
        assert(WordSize == Expr::Int64 && "Unknown word size!");

        // x86-64 has quite complicated calling convention. However,
        // instead of implementing it, we can do a simple hack: just
        // make a function believe that all varargs are on stack.
        executeMemoryOperation(state, true, arguments[0],
                               ConstantExpr::create(48, 32), 0); // gp_offset
        executeMemoryOperation(state, true,
                               AddExpr::create(arguments[0], 
                                               ConstantExpr::create(4, 64)),
                               ConstantExpr::create(304, 32), 0); // fp_offset
        executeMemoryOperation(state, true,
                               AddExpr::create(arguments[0], 
                                               ConstantExpr::create(8, 64)),
                               sf.varargs->getBaseExpr(), 0); // overflow_arg_area
        executeMemoryOperation(state, true,
                               AddExpr::create(arguments[0], 
                                               ConstantExpr::create(16, 64)),
                               ConstantExpr::create(0, 64), 0); // reg_save_area
      }
      break;
    }
    case Intrinsic::vaend:
      // va_end is a noop for the interpreter.
      //
      // FIXME: We should validate that the target didn't do something bad
      // with va_end, however (like call it twice).
      break;
        
    case Intrinsic::vacopy:
      // va_copy should have been lowered.
      //
      // FIXME: It would be nice to check for errors in the usage of this as
      // well.
    default:
      klee_error("unknown intrinsic: %s", f->getName().data());
    }

    if (InvokeInst *ii = dyn_cast<InvokeInst>(i)) {
      transferToBasicBlock(ii->getNormalDest(), i->getParent(), state);
    }
  } else {
    // FIXME: I'm not really happy about this reliance on prevPC but it is ok, I
    // guess. This just done to avoid having to pass KInstIterator everywhere
    // instead of the actual instruction, since we can't make a KInstIterator
    // from just an instruction (unlike LLVM).
    KFunction *kf = kmodule->functionMap[f];
<<<<<<< HEAD
    state.pushFrame(state.prevPC, kf);
    state.pc = kf->instructions;
    if (DetectInfiniteLoops) {
      state.memoryState.registerPushFrame(kf, state.prevPC,
                                          state.stack.size() - 1);
    }
=======
    thread->pushFrame(thread->prevPc, kf);
    thread->pc = kf->instructions;
>>>>>>> 815d73d7

    if (statsTracker) {
      StackFrame* current = &thread->stack.back();
      statsTracker->framePushed(current, &thread->stack[thread->stack.size() - 2]);
    }

     // TODO: support "byval" parameter attribute
     // TODO: support zeroext, signext, sret attributes

    unsigned callingArgs = arguments.size();
    unsigned funcArgs = f->arg_size();
    if (!f->isVarArg()) {
      if (callingArgs > funcArgs) {
        klee_warning_once(f, "calling %s with extra arguments.", 
                          f->getName().data());
      } else if (callingArgs < funcArgs) {
        terminateStateOnError(state, "calling function with too few arguments",
                              User);
        return;
      }
    } else {
      Expr::Width WordSize = Context::get().getPointerWidth();

      if (callingArgs < funcArgs) {
        terminateStateOnError(state, "calling function with too few arguments",
                              User);
        return;
      }

      StackFrame &sf = thread->stack.back();
      unsigned size = 0;
      bool requires16ByteAlignment = false;
      for (unsigned i = funcArgs; i < callingArgs; i++) {
        // FIXME: This is really specific to the architecture, not the pointer
        // size. This happens to work for x86-32 and x86-64, however.
        if (WordSize == Expr::Int32) {
          size += Expr::getMinBytesForWidth(arguments[i]->getWidth());
        } else {
          Expr::Width argWidth = arguments[i]->getWidth();
          // AMD64-ABI 3.5.7p5: Step 7. Align l->overflow_arg_area upwards to a
          // 16 byte boundary if alignment needed by type exceeds 8 byte
          // boundary.
          //
          // Alignment requirements for scalar types is the same as their size
          if (argWidth > Expr::Int64) {
             size = llvm::RoundUpToAlignment(size, 16);
             requires16ByteAlignment = true;
          }
          size += llvm::RoundUpToAlignment(argWidth, WordSize) / 8;
        }
      }

      MemoryObject *mo = sf.varargs =
<<<<<<< HEAD
          memory->allocate(size, true, false, state.prevPC->inst,
                           state.stack.size()-1,
=======
          memory->allocate(size, true, false, thread->prevPc->inst,
>>>>>>> 815d73d7
                           (requires16ByteAlignment ? 16 : 8));
      if (!mo && size) {
        terminateStateOnExecError(state, "out of memory (varargs)");
        return;
      }

      if (mo) {
        processMemoryAccess(state, mo, nullptr, MemoryAccessTracker::ALLOC_ACCESS);

        if ((WordSize == Expr::Int64) && (mo->address & 15) &&
            requires16ByteAlignment) {
          // Both 64bit Linux/Glibc and 64bit MacOSX should align to 16 bytes.
          klee_warning_once(
              0, "While allocating varargs: malloc did not align to 16 bytes.");
        }

        ObjectState *os = bindObjectInState(state, mo, true);
        unsigned offset = 0;
        for (unsigned i = funcArgs; i < callingArgs; i++) {
          // FIXME: This is really specific to the architecture, not the pointer
          // size. This happens to work for x86-32 and x86-64, however.
          if (WordSize == Expr::Int32) {
            os->write(offset, arguments[i]);
            offset += Expr::getMinBytesForWidth(arguments[i]->getWidth());
          } else {
            assert(WordSize == Expr::Int64 && "Unknown word size!");

            Expr::Width argWidth = arguments[i]->getWidth();
            if (argWidth > Expr::Int64) {
              offset = llvm::RoundUpToAlignment(offset, 16);
            }
            os->write(offset, arguments[i]);
            offset += llvm::RoundUpToAlignment(argWidth, WordSize) / 8;
          }
        }
      }
    }

    unsigned numFormals = f->arg_size();
    for (unsigned i=0; i<numFormals; ++i) 
      bindArgument(kf, i, state, arguments[i]);

    if (DetectInfiniteLoops) {
      state.memoryState.enterBasicBlock(state.pc->inst->getParent());
    }
  }
}

void Executor::transferToBasicBlock(BasicBlock *dst, BasicBlock *src, 
                                    ExecutionState &state) {
  // Note that in general phi nodes can reuse phi values from the same
  // block but the incoming value is the eval() result *before* the
  // execution of any phi nodes. this is pathological and doesn't
  // really seem to occur, but just in case we run the PhiCleanerPass
  // which makes sure this cannot happen and so it is safe to just
  // eval things in order. The PhiCleanerPass also makes sure that all
  // incoming blocks have the same order for each PHINode so we only
  // have to compute the index once.
  //
  // With that done we simply set an index in the state so that PHI
  // instructions know which argument to eval, set the pc, and continue.

<<<<<<< HEAD
=======
  Thread* thread = state.getCurrentThreadReference();

>>>>>>> 815d73d7
  // XXX this lookup has to go ?
  KFunction *kf = thread->stack.back().kf;
  unsigned entry = kf->basicBlockEntry[dst];
<<<<<<< HEAD
  state.pc = &kf->instructions[entry];
  if (DetectInfiniteLoops) {
    // enterBasicBlock updates live register information, thus we need to call
    // it on every BasicBlock change, not only on ones to a BasicBlock with more
    // than one predecessor
    state.memoryState.enterBasicBlock(dst, src);
  }
  if (state.pc->inst->getOpcode() == Instruction::PHI) {
    PHINode *first = static_cast<PHINode*>(state.pc->inst);
    state.incomingBBIndex = first->getBasicBlockIndex(src);
  } else {
    phiNodeProcessingCompleted(dst, src, state);
  }
}

void Executor::phiNodeProcessingCompleted(BasicBlock *dst, BasicBlock *src,
                                          ExecutionState &state) {
  if (DetectInfiniteLoops) {
    // phiNodeProcessingCompleted updates live register information, thus we
    // need to call it on every BasicBlock change (even if it does not contain
    // any PHI nodes).
    state.memoryState.phiNodeProcessingCompleted(dst, src);
    if (state.memoryState.isEnabled()) {
      if ((dst->getSinglePredecessor() == nullptr) ||
          InfiniteLoopDetectionDisableTwoPredecessorOpt) {
        // more than one predecessor
        MemoryFingerprint::fingerprint_t fingerprint = state.memoryState.getFingerprint();
        std::string str = MemoryFingerprint::toString(fingerprint);
        if (fingerprints.count(fingerprint) != 0) {
          std::string warning = "same state found! (" + str + ")";
          klee_warning(warning.c_str());
          // silently terminate state
          terminateState(state);
        } else {
          fingerprints.insert(fingerprint);
        }
      }
    }
=======
  thread->pc = &kf->instructions[entry];
  if (thread->pc->inst->getOpcode() == Instruction::PHI) {
    PHINode *first = static_cast<PHINode*>(thread->pc->inst);
    thread->incomingBBIndex = first->getBasicBlockIndex(src);
>>>>>>> 815d73d7
  }
}

/// Compute the true target of a function call, resolving LLVM and KLEE aliases
/// and bitcasts.
Function* Executor::getTargetFunction(Value *calledVal, ExecutionState &state) {
  SmallPtrSet<const GlobalValue*, 3> Visited;

  Constant *c = dyn_cast<Constant>(calledVal);
  if (!c)
    return 0;

  while (true) {
    if (GlobalValue *gv = dyn_cast<GlobalValue>(c)) {
#if LLVM_VERSION_CODE >= LLVM_VERSION(3, 6)
      if (!Visited.insert(gv).second)
        return 0;
#else
      if (!Visited.insert(gv))
        return 0;
#endif
      std::string alias = state.getFnAlias(gv->getName());
      if (alias != "") {
        GlobalValue *old_gv = gv;
        gv = kmodule->module->getNamedValue(alias);
        if (!gv) {
          klee_error("Function %s(), alias for %s not found!\n", alias.c_str(),
                     old_gv->getName().str().c_str());
        }
      }
     
      if (Function *f = dyn_cast<Function>(gv))
        return f;
      else if (GlobalAlias *ga = dyn_cast<GlobalAlias>(gv))
        c = ga->getAliasee();
      else
        return 0;
    } else if (llvm::ConstantExpr *ce = dyn_cast<llvm::ConstantExpr>(c)) {
      if (ce->getOpcode()==Instruction::BitCast)
        c = ce->getOperand(0);
      else
        return 0;
    } else
      return 0;
  }
}

/// TODO remove?
static bool isDebugIntrinsic(const Function *f, KModule *KM) {
  return false;
}

static inline const llvm::fltSemantics * fpWidthToSemantics(unsigned width) {
  switch(width) {
  case Expr::Int32:
    return &llvm::APFloat::IEEEsingle;
  case Expr::Int64:
    return &llvm::APFloat::IEEEdouble;
  case Expr::Fl80:
    return &llvm::APFloat::x87DoubleExtended;
  default:
    return 0;
  }
}

void Executor::executeInstruction(ExecutionState &state, KInstruction *ki) {
  Instruction *i = ki->inst;
<<<<<<< HEAD
=======
  Thread* thread = state.getCurrentThreadReference();
>>>>>>> 815d73d7

  switch (i->getOpcode()) {
    // Control flow
  case Instruction::Ret: {
    ReturnInst *ri = cast<ReturnInst>(i);
<<<<<<< HEAD
    StackFrame &sf = state.stack.back();
    KInstIterator kcaller = sf.caller;
=======
    KInstIterator kcaller = thread->stack.back().caller;
>>>>>>> 815d73d7
    Instruction *caller = kcaller ? kcaller->inst : 0;
    bool isVoidReturn = (ri->getNumOperands() == 0);
    ref<Expr> result = ConstantExpr::alloc(0, Expr::Bool);

    if (DetectInfiniteLoops) {
      Function *callee = sf.kf->function;
      state.memoryState.registerFunctionRet(callee);
    }

    if (!isVoidReturn) {
      result = eval(ki, 0, state).value;
    }
    
    if (thread->stack.size() <= 1) {
      assert(!caller && "caller set on initial stack frame");
      state.exitThread(thread->getThreadId());
      scheduleThreads(state);
    } else {
<<<<<<< HEAD
      if (DetectInfiniteLoops) {
        const llvm::BasicBlock *returningBB = ki->inst->getParent();
        const llvm::BasicBlock *callerBB = caller->getParent();
        // has to be called before state.popFrame() to update live register
        // information that is only accessible within the stack frame that is to
        // be left
        state.memoryState.registerPopFrame(returningBB, callerBB);
      }
      state.popFrame();
=======
      // When we pop the stack frame, we free the memory regions
      // this means that we need to check these memory accesses
      std::vector<const MemoryObject*> freedAllocas = thread->stack.back().allocas;
      for (auto mo : freedAllocas) {
        processMemoryAccess(state, mo, nullptr, MemoryAccessTracker::FREE_ACCESS);
      }

      state.popFrameOfCurrentThread();
>>>>>>> 815d73d7

      if (statsTracker)
        statsTracker->framePopped(state);

      if (InvokeInst *ii = dyn_cast<InvokeInst>(caller)) {
        transferToBasicBlock(ii->getNormalDest(), caller->getParent(), state);
      } else {
        thread->pc = kcaller;
        ++thread->pc;
      }

      if (!isVoidReturn) {
        Type *t = caller->getType();
        if (t != Type::getVoidTy(i->getContext())) {
          // may need to do coercion due to bitcasts
          Expr::Width from = result->getWidth();
          Expr::Width to = getWidthForLLVMType(t);
            
          if (from != to) {
            CallSite cs = (isa<InvokeInst>(caller) ? CallSite(cast<InvokeInst>(caller)) : 
                           CallSite(cast<CallInst>(caller)));

            // XXX need to check other param attrs ?
            bool isSExt = cs.paramHasAttr(0, llvm::Attribute::SExt);
            if (isSExt) {
              result = SExtExpr::create(result, to);
            } else {
              result = ZExtExpr::create(result, to);
            }
          }

          bindLocal(kcaller, state, result);
        }
      } else {
        // We check that the return value has no users instead of
        // checking the type, since C defaults to returning int for
        // undeclared functions.
        if (!caller->use_empty()) {
          terminateStateOnExecError(state, "return void when caller expected a result");
        }
      }
    }      
    break;
  }
  case Instruction::Br: {
    BranchInst *bi = cast<BranchInst>(i);
    if (bi->isUnconditional()) {
      transferToBasicBlock(bi->getSuccessor(0), bi->getParent(), state);
    } else {
      // FIXME: Find a way that we don't have this hidden dependency.
      assert(bi->getCondition() == bi->getOperand(0) &&
             "Wrong operand index!");
      ref<Expr> cond = eval(ki, 0, state).value;
      Executor::StatePair branches = fork(state, cond, false);

      // NOTE: There is a hidden dependency here, markBranchVisited
      // requires that we still be in the context of the branch
      // instruction (it reuses its statistic id). Should be cleaned
      // up with convenient instruction specific data.
      if (statsTracker && thread->stack.back().kf->trackCoverage)
        statsTracker->markBranchVisited(branches.first, branches.second);

      if (branches.first)
        transferToBasicBlock(bi->getSuccessor(0), bi->getParent(), *branches.first);
      if (branches.second)
        transferToBasicBlock(bi->getSuccessor(1), bi->getParent(), *branches.second);
    }
    break;
  }
  case Instruction::IndirectBr: {
    // implements indirect branch to a label within the current function
    const auto bi = cast<IndirectBrInst>(i);
    auto address = eval(ki, 0, state).value;
    address = toUnique(state, address);

    // concrete address
    if (const auto CE = dyn_cast<ConstantExpr>(address.get())) {
      const auto bb_address = (BasicBlock *) CE->getZExtValue(Context::get().getPointerWidth());
      transferToBasicBlock(bb_address, bi->getParent(), state);
      break;
    }

    // symbolic address
    const auto numDestinations = bi->getNumDestinations();
    std::vector<BasicBlock *> targets;
    targets.reserve(numDestinations);
    std::vector<ref<Expr>> expressions;
    expressions.reserve(numDestinations);

    ref<Expr> errorCase = ConstantExpr::alloc(1, Expr::Bool);
    SmallPtrSet<BasicBlock *, 5> destinations;
    // collect and check destinations from label list
    for (unsigned k = 0; k < numDestinations; ++k) {
      // filter duplicates
      const auto d = bi->getDestination(k);
      if (destinations.count(d)) continue;
      destinations.insert(d);

      // create address expression
      const auto PE = Expr::createPointer(reinterpret_cast<std::uint64_t>(d));
      ref<Expr> e = EqExpr::create(address, PE);

      // exclude address from errorCase
      errorCase = AndExpr::create(errorCase, Expr::createIsZero(e));

      // check feasibility
      bool result;
      bool success __attribute__ ((unused)) = solver->mayBeTrue(state, e, result);
      assert(success && "FIXME: Unhandled solver failure");
      if (result) {
        targets.push_back(d);
        expressions.push_back(e);
      }
    }
    // check errorCase feasibility
    bool result;
    bool success __attribute__ ((unused)) = solver->mayBeTrue(state, errorCase, result);
    assert(success && "FIXME: Unhandled solver failure");
    if (result) {
      expressions.push_back(errorCase);
    }

    // fork states
    std::vector<ExecutionState *> branches;
    branch(state, expressions, branches);

    // terminate error state
    if (result) {
      terminateStateOnExecError(*branches.back(), "indirectbr: illegal label address");
      branches.pop_back();
    }

    // branch states to resp. target blocks
    assert(targets.size() == branches.size());
    for (std::vector<ExecutionState *>::size_type k = 0; k < branches.size(); ++k) {
      if (branches[k]) {
        transferToBasicBlock(targets[k], bi->getParent(), *branches[k]);
      }
    }

    break;
  }
  case Instruction::Switch: {
    SwitchInst *si = cast<SwitchInst>(i);
    ref<Expr> cond = eval(ki, 0, state).value;
    BasicBlock *bb = si->getParent();

    cond = toUnique(state, cond);
    if (ConstantExpr *CE = dyn_cast<ConstantExpr>(cond)) {
      // Somewhat gross to create these all the time, but fine till we
      // switch to an internal rep.
      llvm::IntegerType *Ty = cast<IntegerType>(si->getCondition()->getType());
      ConstantInt *ci = ConstantInt::get(Ty, CE->getZExtValue());
      unsigned index = si->findCaseValue(ci).getSuccessorIndex();
      transferToBasicBlock(si->getSuccessor(index), si->getParent(), state);
    } else {
      // Handle possible different branch targets

      // We have the following assumptions:
      // - each case value is mutual exclusive to all other values including the
      //   default value
      // - order of case branches is based on the order of the expressions of
      //   the scase values, still default is handled last
      std::vector<BasicBlock *> bbOrder;
      std::map<BasicBlock *, ref<Expr> > branchTargets;

      std::map<ref<Expr>, BasicBlock *> expressionOrder;

      // Iterate through all non-default cases and order them by expressions
#if LLVM_VERSION_CODE > LLVM_VERSION(3, 4)
      for (auto i : si->cases()) {
#else
      for (SwitchInst::CaseIt i = si->case_begin(), e = si->case_end(); i != e;
           ++i) {
#endif
        ref<Expr> value = evalConstant(i.getCaseValue());

        BasicBlock *caseSuccessor = i.getCaseSuccessor();
        expressionOrder.insert(std::make_pair(value, caseSuccessor));
      }

      // Track default branch values
      ref<Expr> defaultValue = ConstantExpr::alloc(1, Expr::Bool);

      // iterate through all non-default cases but in order of the expressions
      for (std::map<ref<Expr>, BasicBlock *>::iterator
               it = expressionOrder.begin(),
               itE = expressionOrder.end();
           it != itE; ++it) {
        ref<Expr> match = EqExpr::create(cond, it->first);

        // Make sure that the default value does not contain this target's value
        defaultValue = AndExpr::create(defaultValue, Expr::createIsZero(match));

        // Check if control flow could take this case
        bool result;
        bool success = solver->mayBeTrue(state, match, result);
        assert(success && "FIXME: Unhandled solver failure");
        (void) success;
        if (result) {
          BasicBlock *caseSuccessor = it->second;

          // Handle the case that a basic block might be the target of multiple
          // switch cases.
          // Currently we generate an expression containing all switch-case
          // values for the same target basic block. We spare us forking too
          // many times but we generate more complex condition expressions
          // TODO Add option to allow to choose between those behaviors
          std::pair<std::map<BasicBlock *, ref<Expr> >::iterator, bool> res =
              branchTargets.insert(std::make_pair(
                  caseSuccessor, ConstantExpr::alloc(0, Expr::Bool)));

          res.first->second = OrExpr::create(match, res.first->second);

          // Only add basic blocks which have not been target of a branch yet
          if (res.second) {
            bbOrder.push_back(caseSuccessor);
          }
        }
      }

      // Check if control could take the default case
      bool res;
      bool success = solver->mayBeTrue(state, defaultValue, res);
      assert(success && "FIXME: Unhandled solver failure");
      (void) success;
      if (res) {
        std::pair<std::map<BasicBlock *, ref<Expr> >::iterator, bool> ret =
            branchTargets.insert(
                std::make_pair(si->getDefaultDest(), defaultValue));
        if (ret.second) {
          bbOrder.push_back(si->getDefaultDest());
        }
      }

      // Fork the current state with each state having one of the possible
      // successors of this switch
      std::vector< ref<Expr> > conditions;
      for (std::vector<BasicBlock *>::iterator it = bbOrder.begin(),
                                               ie = bbOrder.end();
           it != ie; ++it) {
        conditions.push_back(branchTargets[*it]);
      }
      std::vector<ExecutionState*> branches;
      branch(state, conditions, branches);

      std::vector<ExecutionState*>::iterator bit = branches.begin();
      for (std::vector<BasicBlock *>::iterator it = bbOrder.begin(),
                                               ie = bbOrder.end();
           it != ie; ++it) {
        ExecutionState *es = *bit;
        if (es)
          transferToBasicBlock(*it, bb, *es);
        ++bit;
      }
    }
    break;
  }
  case Instruction::Unreachable:
    // Note that this is not necessarily an internal bug, llvm will
    // generate unreachable instructions in cases where it knows the
    // program will crash. So it is effectively a SEGV or internal
    // error.
    terminateStateOnExecError(state, "reached \"unreachable\" instruction");
    break;

  case Instruction::Invoke:
  case Instruction::Call: {
    CallSite cs(i);

    unsigned numArgs = cs.arg_size();
    Value *fp = cs.getCalledValue();
    Function *f = getTargetFunction(fp, state);

    // Skip debug intrinsics, we can't evaluate their metadata arguments.
    if (f && isDebugIntrinsic(f, kmodule.get()))
      break;

    if (isa<InlineAsm>(fp)) {
      terminateStateOnExecError(state, "inline assembly is unsupported");
      break;
    }
    // evaluate arguments
    std::vector< ref<Expr> > arguments;
    arguments.reserve(numArgs);

    for (unsigned j=0; j<numArgs; ++j)
      arguments.push_back(eval(ki, j+1, state).value);

    if (f) {
      const FunctionType *fType = 
        dyn_cast<FunctionType>(cast<PointerType>(f->getType())->getElementType());
      const FunctionType *fpType =
        dyn_cast<FunctionType>(cast<PointerType>(fp->getType())->getElementType());

      // special case the call with a bitcast case
      if (fType != fpType) {
        assert(fType && fpType && "unable to get function type");

        // XXX check result coercion

        // XXX this really needs thought and validation
        unsigned i=0;
        for (std::vector< ref<Expr> >::iterator
               ai = arguments.begin(), ie = arguments.end();
             ai != ie; ++ai) {
          Expr::Width to, from = (*ai)->getWidth();
            
          if (i<fType->getNumParams()) {
            to = getWidthForLLVMType(fType->getParamType(i));

            if (from != to) {
              // XXX need to check other param attrs ?
              bool isSExt = cs.paramHasAttr(i+1, llvm::Attribute::SExt);
              if (isSExt) {
                arguments[i] = SExtExpr::create(arguments[i], to);
              } else {
                arguments[i] = ZExtExpr::create(arguments[i], to);
              }
            }
          }
            
          i++;
        }
      }

      executeCall(state, ki, f, arguments);
    } else {
      ref<Expr> v = eval(ki, 0, state).value;

      ExecutionState *free = &state;
      bool hasInvalid = false, first = true;

      /* XXX This is wasteful, no need to do a full evaluate since we
         have already got a value. But in the end the caches should
         handle it for us, albeit with some overhead. */
      do {
        ref<ConstantExpr> value;
        bool success = solver->getValue(*free, v, value);
        assert(success && "FIXME: Unhandled solver failure");
        (void) success;
        StatePair res = fork(*free, EqExpr::create(v, value), true);
        if (res.first) {
          uint64_t addr = value->getZExtValue();
          if (legalFunctions.count(addr)) {
            f = (Function*) addr;

            // Don't give warning on unique resolution
            if (res.second || !first)
              klee_warning_once(reinterpret_cast<void*>(addr),
                                "resolved symbolic function pointer to: %s",
                                f->getName().data());

            executeCall(*res.first, ki, f, arguments);
          } else {
            if (!hasInvalid) {
              terminateStateOnExecError(state, "invalid function pointer");
              hasInvalid = true;
            }
          }
        }

        first = false;
        free = res.second;
      } while (free);
    }
    break;
  }
  case Instruction::PHI: {
    ref<Expr> result = eval(ki, thread->incomingBBIndex, state).value;
    bindLocal(ki, state, result);
    assert(ki == state.prevPC && "executing instruction different from state.prevPC");
    if (i->getNextNode()->getOpcode() != Instruction::PHI) {
      // no more PHI nodes coming
      BasicBlock *src = cast<PHINode>(i)->getIncomingBlock(state.incomingBBIndex);
      phiNodeProcessingCompleted(i->getParent(), src, state);
    }
    break;
  }

    // Special instructions
  case Instruction::Select: {
    // NOTE: It is not required that operands 1 and 2 be of scalar type.
    ref<Expr> cond = eval(ki, 0, state).value;
    ref<Expr> tExpr = eval(ki, 1, state).value;
    ref<Expr> fExpr = eval(ki, 2, state).value;
    ref<Expr> result = SelectExpr::create(cond, tExpr, fExpr);
    bindLocal(ki, state, result);
    break;
  }

  case Instruction::VAArg:
    terminateStateOnExecError(state, "unexpected VAArg instruction");
    break;

    // Arithmetic / logical

  case Instruction::Add: {
    ref<Expr> left = eval(ki, 0, state).value;
    ref<Expr> right = eval(ki, 1, state).value;
    bindLocal(ki, state, AddExpr::create(left, right));
    break;
  }

  case Instruction::Sub: {
    ref<Expr> left = eval(ki, 0, state).value;
    ref<Expr> right = eval(ki, 1, state).value;
    bindLocal(ki, state, SubExpr::create(left, right));
    break;
  }
 
  case Instruction::Mul: {
    ref<Expr> left = eval(ki, 0, state).value;
    ref<Expr> right = eval(ki, 1, state).value;
    bindLocal(ki, state, MulExpr::create(left, right));
    break;
  }

  case Instruction::UDiv: {
    ref<Expr> left = eval(ki, 0, state).value;
    ref<Expr> right = eval(ki, 1, state).value;
    ref<Expr> result = UDivExpr::create(left, right);
    bindLocal(ki, state, result);
    break;
  }

  case Instruction::SDiv: {
    ref<Expr> left = eval(ki, 0, state).value;
    ref<Expr> right = eval(ki, 1, state).value;
    ref<Expr> result = SDivExpr::create(left, right);
    bindLocal(ki, state, result);
    break;
  }

  case Instruction::URem: {
    ref<Expr> left = eval(ki, 0, state).value;
    ref<Expr> right = eval(ki, 1, state).value;
    ref<Expr> result = URemExpr::create(left, right);
    bindLocal(ki, state, result);
    break;
  }

  case Instruction::SRem: {
    ref<Expr> left = eval(ki, 0, state).value;
    ref<Expr> right = eval(ki, 1, state).value;
    ref<Expr> result = SRemExpr::create(left, right);
    bindLocal(ki, state, result);
    break;
  }

  case Instruction::And: {
    ref<Expr> left = eval(ki, 0, state).value;
    ref<Expr> right = eval(ki, 1, state).value;
    ref<Expr> result = AndExpr::create(left, right);
    bindLocal(ki, state, result);
    break;
  }

  case Instruction::Or: {
    ref<Expr> left = eval(ki, 0, state).value;
    ref<Expr> right = eval(ki, 1, state).value;
    ref<Expr> result = OrExpr::create(left, right);
    bindLocal(ki, state, result);
    break;
  }

  case Instruction::Xor: {
    ref<Expr> left = eval(ki, 0, state).value;
    ref<Expr> right = eval(ki, 1, state).value;
    ref<Expr> result = XorExpr::create(left, right);
    bindLocal(ki, state, result);
    break;
  }

  case Instruction::Shl: {
    ref<Expr> left = eval(ki, 0, state).value;
    ref<Expr> right = eval(ki, 1, state).value;
    ref<Expr> result = ShlExpr::create(left, right);
    bindLocal(ki, state, result);
    break;
  }

  case Instruction::LShr: {
    ref<Expr> left = eval(ki, 0, state).value;
    ref<Expr> right = eval(ki, 1, state).value;
    ref<Expr> result = LShrExpr::create(left, right);
    bindLocal(ki, state, result);
    break;
  }

  case Instruction::AShr: {
    ref<Expr> left = eval(ki, 0, state).value;
    ref<Expr> right = eval(ki, 1, state).value;
    ref<Expr> result = AShrExpr::create(left, right);
    bindLocal(ki, state, result);
    break;
  }

    // Compare

  case Instruction::ICmp: {
    CmpInst *ci = cast<CmpInst>(i);
    ICmpInst *ii = cast<ICmpInst>(ci);

    switch(ii->getPredicate()) {
    case ICmpInst::ICMP_EQ: {
      ref<Expr> left = eval(ki, 0, state).value;
      ref<Expr> right = eval(ki, 1, state).value;
      ref<Expr> result = EqExpr::create(left, right);
      bindLocal(ki, state, result);
      break;
    }

    case ICmpInst::ICMP_NE: {
      ref<Expr> left = eval(ki, 0, state).value;
      ref<Expr> right = eval(ki, 1, state).value;
      ref<Expr> result = NeExpr::create(left, right);
      bindLocal(ki, state, result);
      break;
    }

    case ICmpInst::ICMP_UGT: {
      ref<Expr> left = eval(ki, 0, state).value;
      ref<Expr> right = eval(ki, 1, state).value;
      ref<Expr> result = UgtExpr::create(left, right);
      bindLocal(ki, state,result);
      break;
    }

    case ICmpInst::ICMP_UGE: {
      ref<Expr> left = eval(ki, 0, state).value;
      ref<Expr> right = eval(ki, 1, state).value;
      ref<Expr> result = UgeExpr::create(left, right);
      bindLocal(ki, state, result);
      break;
    }

    case ICmpInst::ICMP_ULT: {
      ref<Expr> left = eval(ki, 0, state).value;
      ref<Expr> right = eval(ki, 1, state).value;
      ref<Expr> result = UltExpr::create(left, right);
      bindLocal(ki, state, result);
      break;
    }

    case ICmpInst::ICMP_ULE: {
      ref<Expr> left = eval(ki, 0, state).value;
      ref<Expr> right = eval(ki, 1, state).value;
      ref<Expr> result = UleExpr::create(left, right);
      bindLocal(ki, state, result);
      break;
    }

    case ICmpInst::ICMP_SGT: {
      ref<Expr> left = eval(ki, 0, state).value;
      ref<Expr> right = eval(ki, 1, state).value;
      ref<Expr> result = SgtExpr::create(left, right);
      bindLocal(ki, state, result);
      break;
    }

    case ICmpInst::ICMP_SGE: {
      ref<Expr> left = eval(ki, 0, state).value;
      ref<Expr> right = eval(ki, 1, state).value;
      ref<Expr> result = SgeExpr::create(left, right);
      bindLocal(ki, state, result);
      break;
    }

    case ICmpInst::ICMP_SLT: {
      ref<Expr> left = eval(ki, 0, state).value;
      ref<Expr> right = eval(ki, 1, state).value;
      ref<Expr> result = SltExpr::create(left, right);
      bindLocal(ki, state, result);
      break;
    }

    case ICmpInst::ICMP_SLE: {
      ref<Expr> left = eval(ki, 0, state).value;
      ref<Expr> right = eval(ki, 1, state).value;
      ref<Expr> result = SleExpr::create(left, right);
      bindLocal(ki, state, result);
      break;
    }

    default:
      terminateStateOnExecError(state, "invalid ICmp predicate");
    }
    break;
  }
 
    // Memory instructions...
  case Instruction::Alloca: {
    AllocaInst *ai = cast<AllocaInst>(i);
    unsigned elementSize = 
      kmodule->targetData->getTypeStoreSize(ai->getAllocatedType());
    ref<Expr> size = Expr::createPointer(elementSize);
    if (ai->isArrayAllocation()) {
      ref<Expr> count = eval(ki, 0, state).value;
      count = Expr::createZExtToPointerWidth(count);
      size = MulExpr::create(size, count);
    }
    executeAlloc(state, size, true, ki);
    break;
  }

  case Instruction::Load: {
    ref<Expr> base = eval(ki, 0, state).value;
    executeMemoryOperation(state, false, base, 0, ki);
    break;
  }
  case Instruction::Store: {
    ref<Expr> base = eval(ki, 1, state).value;
    ref<Expr> value = eval(ki, 0, state).value;
    executeMemoryOperation(state, true, base, value, 0);
    break;
  }

  case Instruction::GetElementPtr: {
    KGEPInstruction *kgepi = static_cast<KGEPInstruction*>(ki);
    ref<Expr> base = eval(ki, 0, state).value;

    for (std::vector< std::pair<unsigned, uint64_t> >::iterator 
           it = kgepi->indices.begin(), ie = kgepi->indices.end(); 
         it != ie; ++it) {
      uint64_t elementSize = it->second;
      ref<Expr> index = eval(ki, it->first, state).value;
      base = AddExpr::create(base,
                             MulExpr::create(Expr::createSExtToPointerWidth(index),
                                             Expr::createPointer(elementSize)));
    }
    if (kgepi->offset)
      base = AddExpr::create(base,
                             Expr::createPointer(kgepi->offset));
    bindLocal(ki, state, base);
    break;
  }

    // Conversion
  case Instruction::Trunc: {
    CastInst *ci = cast<CastInst>(i);
    ref<Expr> result = ExtractExpr::create(eval(ki, 0, state).value,
                                           0,
                                           getWidthForLLVMType(ci->getType()));
    bindLocal(ki, state, result);
    break;
  }
  case Instruction::ZExt: {
    CastInst *ci = cast<CastInst>(i);
    ref<Expr> result = ZExtExpr::create(eval(ki, 0, state).value,
                                        getWidthForLLVMType(ci->getType()));
    bindLocal(ki, state, result);
    break;
  }
  case Instruction::SExt: {
    CastInst *ci = cast<CastInst>(i);
    ref<Expr> result = SExtExpr::create(eval(ki, 0, state).value,
                                        getWidthForLLVMType(ci->getType()));
    bindLocal(ki, state, result);
    break;
  }

  case Instruction::IntToPtr: {
    CastInst *ci = cast<CastInst>(i);
    Expr::Width pType = getWidthForLLVMType(ci->getType());
    ref<Expr> arg = eval(ki, 0, state).value;
    bindLocal(ki, state, ZExtExpr::create(arg, pType));
    break;
  }
  case Instruction::PtrToInt: {
    CastInst *ci = cast<CastInst>(i);
    Expr::Width iType = getWidthForLLVMType(ci->getType());
    ref<Expr> arg = eval(ki, 0, state).value;
    bindLocal(ki, state, ZExtExpr::create(arg, iType));
    break;
  }

  case Instruction::BitCast: {
    ref<Expr> result = eval(ki, 0, state).value;
    bindLocal(ki, state, result);
    break;
  }

    // Floating point instructions

  case Instruction::FAdd: {
    ref<ConstantExpr> left = toConstant(state, eval(ki, 0, state).value,
                                        "floating point");
    ref<ConstantExpr> right = toConstant(state, eval(ki, 1, state).value,
                                         "floating point");
    if (!fpWidthToSemantics(left->getWidth()) ||
        !fpWidthToSemantics(right->getWidth()))
      return terminateStateOnExecError(state, "Unsupported FAdd operation");

    llvm::APFloat Res(*fpWidthToSemantics(left->getWidth()), left->getAPValue());
    Res.add(APFloat(*fpWidthToSemantics(right->getWidth()),right->getAPValue()), APFloat::rmNearestTiesToEven);
    bindLocal(ki, state, ConstantExpr::alloc(Res.bitcastToAPInt()));
    break;
  }

  case Instruction::FSub: {
    ref<ConstantExpr> left = toConstant(state, eval(ki, 0, state).value,
                                        "floating point");
    ref<ConstantExpr> right = toConstant(state, eval(ki, 1, state).value,
                                         "floating point");
    if (!fpWidthToSemantics(left->getWidth()) ||
        !fpWidthToSemantics(right->getWidth()))
      return terminateStateOnExecError(state, "Unsupported FSub operation");
    llvm::APFloat Res(*fpWidthToSemantics(left->getWidth()), left->getAPValue());
    Res.subtract(APFloat(*fpWidthToSemantics(right->getWidth()), right->getAPValue()), APFloat::rmNearestTiesToEven);
    bindLocal(ki, state, ConstantExpr::alloc(Res.bitcastToAPInt()));
    break;
  }

  case Instruction::FMul: {
    ref<ConstantExpr> left = toConstant(state, eval(ki, 0, state).value,
                                        "floating point");
    ref<ConstantExpr> right = toConstant(state, eval(ki, 1, state).value,
                                         "floating point");
    if (!fpWidthToSemantics(left->getWidth()) ||
        !fpWidthToSemantics(right->getWidth()))
      return terminateStateOnExecError(state, "Unsupported FMul operation");

    llvm::APFloat Res(*fpWidthToSemantics(left->getWidth()), left->getAPValue());
    Res.multiply(APFloat(*fpWidthToSemantics(right->getWidth()), right->getAPValue()), APFloat::rmNearestTiesToEven);
    bindLocal(ki, state, ConstantExpr::alloc(Res.bitcastToAPInt()));
    break;
  }

  case Instruction::FDiv: {
    ref<ConstantExpr> left = toConstant(state, eval(ki, 0, state).value,
                                        "floating point");
    ref<ConstantExpr> right = toConstant(state, eval(ki, 1, state).value,
                                         "floating point");
    if (!fpWidthToSemantics(left->getWidth()) ||
        !fpWidthToSemantics(right->getWidth()))
      return terminateStateOnExecError(state, "Unsupported FDiv operation");

    llvm::APFloat Res(*fpWidthToSemantics(left->getWidth()), left->getAPValue());
    Res.divide(APFloat(*fpWidthToSemantics(right->getWidth()), right->getAPValue()), APFloat::rmNearestTiesToEven);
    bindLocal(ki, state, ConstantExpr::alloc(Res.bitcastToAPInt()));
    break;
  }

  case Instruction::FRem: {
    ref<ConstantExpr> left = toConstant(state, eval(ki, 0, state).value,
                                        "floating point");
    ref<ConstantExpr> right = toConstant(state, eval(ki, 1, state).value,
                                         "floating point");
    if (!fpWidthToSemantics(left->getWidth()) ||
        !fpWidthToSemantics(right->getWidth()))
      return terminateStateOnExecError(state, "Unsupported FRem operation");
    llvm::APFloat Res(*fpWidthToSemantics(left->getWidth()), left->getAPValue());
#if LLVM_VERSION_CODE >= LLVM_VERSION(3, 8)
    Res.mod(
        APFloat(*fpWidthToSemantics(right->getWidth()), right->getAPValue()));
#else
    Res.mod(APFloat(*fpWidthToSemantics(right->getWidth()),right->getAPValue()),
            APFloat::rmNearestTiesToEven);
#endif
    bindLocal(ki, state, ConstantExpr::alloc(Res.bitcastToAPInt()));
    break;
  }

  case Instruction::FPTrunc: {
    FPTruncInst *fi = cast<FPTruncInst>(i);
    Expr::Width resultType = getWidthForLLVMType(fi->getType());
    ref<ConstantExpr> arg = toConstant(state, eval(ki, 0, state).value,
                                       "floating point");
    if (!fpWidthToSemantics(arg->getWidth()) || resultType > arg->getWidth())
      return terminateStateOnExecError(state, "Unsupported FPTrunc operation");

    llvm::APFloat Res(*fpWidthToSemantics(arg->getWidth()), arg->getAPValue());
    bool losesInfo = false;
    Res.convert(*fpWidthToSemantics(resultType),
                llvm::APFloat::rmNearestTiesToEven,
                &losesInfo);
    bindLocal(ki, state, ConstantExpr::alloc(Res));
    break;
  }

  case Instruction::FPExt: {
    FPExtInst *fi = cast<FPExtInst>(i);
    Expr::Width resultType = getWidthForLLVMType(fi->getType());
    ref<ConstantExpr> arg = toConstant(state, eval(ki, 0, state).value,
                                        "floating point");
    if (!fpWidthToSemantics(arg->getWidth()) || arg->getWidth() > resultType)
      return terminateStateOnExecError(state, "Unsupported FPExt operation");
    llvm::APFloat Res(*fpWidthToSemantics(arg->getWidth()), arg->getAPValue());
    bool losesInfo = false;
    Res.convert(*fpWidthToSemantics(resultType),
                llvm::APFloat::rmNearestTiesToEven,
                &losesInfo);
    bindLocal(ki, state, ConstantExpr::alloc(Res));
    break;
  }

  case Instruction::FPToUI: {
    FPToUIInst *fi = cast<FPToUIInst>(i);
    Expr::Width resultType = getWidthForLLVMType(fi->getType());
    ref<ConstantExpr> arg = toConstant(state, eval(ki, 0, state).value,
                                       "floating point");
    if (!fpWidthToSemantics(arg->getWidth()) || resultType > 64)
      return terminateStateOnExecError(state, "Unsupported FPToUI operation");

    llvm::APFloat Arg(*fpWidthToSemantics(arg->getWidth()), arg->getAPValue());
    uint64_t value = 0;
    bool isExact = true;
    Arg.convertToInteger(&value, resultType, false,
                         llvm::APFloat::rmTowardZero, &isExact);
    bindLocal(ki, state, ConstantExpr::alloc(value, resultType));
    break;
  }

  case Instruction::FPToSI: {
    FPToSIInst *fi = cast<FPToSIInst>(i);
    Expr::Width resultType = getWidthForLLVMType(fi->getType());
    ref<ConstantExpr> arg = toConstant(state, eval(ki, 0, state).value,
                                       "floating point");
    if (!fpWidthToSemantics(arg->getWidth()) || resultType > 64)
      return terminateStateOnExecError(state, "Unsupported FPToSI operation");
    llvm::APFloat Arg(*fpWidthToSemantics(arg->getWidth()), arg->getAPValue());

    uint64_t value = 0;
    bool isExact = true;
    Arg.convertToInteger(&value, resultType, true,
                         llvm::APFloat::rmTowardZero, &isExact);
    bindLocal(ki, state, ConstantExpr::alloc(value, resultType));
    break;
  }

  case Instruction::UIToFP: {
    UIToFPInst *fi = cast<UIToFPInst>(i);
    Expr::Width resultType = getWidthForLLVMType(fi->getType());
    ref<ConstantExpr> arg = toConstant(state, eval(ki, 0, state).value,
                                       "floating point");
    const llvm::fltSemantics *semantics = fpWidthToSemantics(resultType);
    if (!semantics)
      return terminateStateOnExecError(state, "Unsupported UIToFP operation");
    llvm::APFloat f(*semantics, 0);
    f.convertFromAPInt(arg->getAPValue(), false,
                       llvm::APFloat::rmNearestTiesToEven);

    bindLocal(ki, state, ConstantExpr::alloc(f));
    break;
  }

  case Instruction::SIToFP: {
    SIToFPInst *fi = cast<SIToFPInst>(i);
    Expr::Width resultType = getWidthForLLVMType(fi->getType());
    ref<ConstantExpr> arg = toConstant(state, eval(ki, 0, state).value,
                                       "floating point");
    const llvm::fltSemantics *semantics = fpWidthToSemantics(resultType);
    if (!semantics)
      return terminateStateOnExecError(state, "Unsupported SIToFP operation");
    llvm::APFloat f(*semantics, 0);
    f.convertFromAPInt(arg->getAPValue(), true,
                       llvm::APFloat::rmNearestTiesToEven);

    bindLocal(ki, state, ConstantExpr::alloc(f));
    break;
  }

  case Instruction::FCmp: {
    FCmpInst *fi = cast<FCmpInst>(i);
    ref<ConstantExpr> left = toConstant(state, eval(ki, 0, state).value,
                                        "floating point");
    ref<ConstantExpr> right = toConstant(state, eval(ki, 1, state).value,
                                         "floating point");
    if (!fpWidthToSemantics(left->getWidth()) ||
        !fpWidthToSemantics(right->getWidth()))
      return terminateStateOnExecError(state, "Unsupported FCmp operation");

    APFloat LHS(*fpWidthToSemantics(left->getWidth()),left->getAPValue());
    APFloat RHS(*fpWidthToSemantics(right->getWidth()),right->getAPValue());
    APFloat::cmpResult CmpRes = LHS.compare(RHS);

    bool Result = false;
    switch( fi->getPredicate() ) {
      // Predicates which only care about whether or not the operands are NaNs.
    case FCmpInst::FCMP_ORD:
      Result = (CmpRes != APFloat::cmpUnordered);
      break;

    case FCmpInst::FCMP_UNO:
      Result = (CmpRes == APFloat::cmpUnordered);
      break;

      // Ordered comparisons return false if either operand is NaN.  Unordered
      // comparisons return true if either operand is NaN.
    case FCmpInst::FCMP_UEQ:
      Result = (CmpRes == APFloat::cmpUnordered || CmpRes == APFloat::cmpEqual);
      break;
    case FCmpInst::FCMP_OEQ:
      Result = (CmpRes != APFloat::cmpUnordered && CmpRes == APFloat::cmpEqual);
      break;

    case FCmpInst::FCMP_UGT:
      Result = (CmpRes == APFloat::cmpUnordered || CmpRes == APFloat::cmpGreaterThan);
      break;
    case FCmpInst::FCMP_OGT:
      Result = (CmpRes != APFloat::cmpUnordered && CmpRes == APFloat::cmpGreaterThan);
      break;

    case FCmpInst::FCMP_UGE:
      Result = (CmpRes == APFloat::cmpUnordered || (CmpRes == APFloat::cmpGreaterThan || CmpRes == APFloat::cmpEqual));
      break;
    case FCmpInst::FCMP_OGE:
      Result = (CmpRes != APFloat::cmpUnordered && (CmpRes == APFloat::cmpGreaterThan || CmpRes == APFloat::cmpEqual));
      break;

    case FCmpInst::FCMP_ULT:
      Result = (CmpRes == APFloat::cmpUnordered || CmpRes == APFloat::cmpLessThan);
      break;
    case FCmpInst::FCMP_OLT:
      Result = (CmpRes != APFloat::cmpUnordered && CmpRes == APFloat::cmpLessThan);
      break;

    case FCmpInst::FCMP_ULE:
      Result = (CmpRes == APFloat::cmpUnordered || (CmpRes == APFloat::cmpLessThan || CmpRes == APFloat::cmpEqual));
      break;
    case FCmpInst::FCMP_OLE:
      Result = (CmpRes != APFloat::cmpUnordered && (CmpRes == APFloat::cmpLessThan || CmpRes == APFloat::cmpEqual));
      break;

    case FCmpInst::FCMP_UNE:
      Result = (CmpRes == APFloat::cmpUnordered || CmpRes != APFloat::cmpEqual);
      break;
    case FCmpInst::FCMP_ONE:
      Result = (CmpRes != APFloat::cmpUnordered && CmpRes != APFloat::cmpEqual);
      break;

    default:
      assert(0 && "Invalid FCMP predicate!");
      break;
    case FCmpInst::FCMP_FALSE:
      Result = false;
      break;
    case FCmpInst::FCMP_TRUE:
      Result = true;
      break;
    }

    bindLocal(ki, state, ConstantExpr::alloc(Result, Expr::Bool));
    break;
  }
  case Instruction::InsertValue: {
    KGEPInstruction *kgepi = static_cast<KGEPInstruction*>(ki);

    ref<Expr> agg = eval(ki, 0, state).value;
    ref<Expr> val = eval(ki, 1, state).value;

    ref<Expr> l = NULL, r = NULL;
    unsigned lOffset = kgepi->offset*8, rOffset = kgepi->offset*8 + val->getWidth();

    if (lOffset > 0)
      l = ExtractExpr::create(agg, 0, lOffset);
    if (rOffset < agg->getWidth())
      r = ExtractExpr::create(agg, rOffset, agg->getWidth() - rOffset);

    ref<Expr> result;
    if (!l.isNull() && !r.isNull())
      result = ConcatExpr::create(r, ConcatExpr::create(val, l));
    else if (!l.isNull())
      result = ConcatExpr::create(val, l);
    else if (!r.isNull())
      result = ConcatExpr::create(r, val);
    else
      result = val;

    bindLocal(ki, state, result);
    break;
  }
  case Instruction::ExtractValue: {
    KGEPInstruction *kgepi = static_cast<KGEPInstruction*>(ki);

    ref<Expr> agg = eval(ki, 0, state).value;

    ref<Expr> result = ExtractExpr::create(agg, kgepi->offset*8, getWidthForLLVMType(i->getType()));

    bindLocal(ki, state, result);
    break;
  }
  case Instruction::Fence: {
    // Ignore for now
    break;
  }
  case Instruction::InsertElement: {
    InsertElementInst *iei = cast<InsertElementInst>(i);
    ref<Expr> vec = eval(ki, 0, state).value;
    ref<Expr> newElt = eval(ki, 1, state).value;
    ref<Expr> idx = eval(ki, 2, state).value;

    ConstantExpr *cIdx = dyn_cast<ConstantExpr>(idx);
    if (cIdx == NULL) {
      terminateStateOnError(
          state, "InsertElement, support for symbolic index not implemented",
          Unhandled);
      return;
    }
    uint64_t iIdx = cIdx->getZExtValue();
    const llvm::VectorType *vt = iei->getType();
    unsigned EltBits = getWidthForLLVMType(vt->getElementType());

    if (iIdx >= vt->getNumElements()) {
      // Out of bounds write
      terminateStateOnError(state, "Out of bounds write when inserting element",
                            BadVectorAccess);
      return;
    }

    const unsigned elementCount = vt->getNumElements();
    llvm::SmallVector<ref<Expr>, 8> elems;
    elems.reserve(elementCount);
    for (unsigned i = elementCount; i != 0; --i) {
      auto of = i - 1;
      unsigned bitOffset = EltBits * of;
      elems.push_back(
          of == iIdx ? newElt : ExtractExpr::create(vec, bitOffset, EltBits));
    }

    assert(Context::get().isLittleEndian() && "FIXME:Broken for big endian");
    ref<Expr> Result = ConcatExpr::createN(elementCount, elems.data());
    bindLocal(ki, state, Result);
    break;
  }
  case Instruction::ExtractElement: {
    ExtractElementInst *eei = cast<ExtractElementInst>(i);
    ref<Expr> vec = eval(ki, 0, state).value;
    ref<Expr> idx = eval(ki, 1, state).value;

    ConstantExpr *cIdx = dyn_cast<ConstantExpr>(idx);
    if (cIdx == NULL) {
      terminateStateOnError(
          state, "ExtractElement, support for symbolic index not implemented",
          Unhandled);
      return;
    }
    uint64_t iIdx = cIdx->getZExtValue();
    const llvm::VectorType *vt = eei->getVectorOperandType();
    unsigned EltBits = getWidthForLLVMType(vt->getElementType());

    if (iIdx >= vt->getNumElements()) {
      // Out of bounds read
      terminateStateOnError(state, "Out of bounds read when extracting element",
                            BadVectorAccess);
      return;
    }

    unsigned bitOffset = EltBits * iIdx;
    ref<Expr> Result = ExtractExpr::create(vec, bitOffset, EltBits);
    bindLocal(ki, state, Result);
    break;
  }
  case Instruction::ShuffleVector:
    // Should never happen due to Scalarizer pass removing ShuffleVector
    // instructions.
    terminateStateOnExecError(state, "Unexpected ShuffleVector instruction");
    break;

  case Instruction::AtomicRMW: {
    // An atomic instruction gets a pointer and a value. It reads the value at the pointer, perfoms its operation, stores the result and returns the value that was originally at the pointer.
    AtomicRMWInst *ai = cast<AtomicRMWInst>(i);

    bool wasAtomicPhase = state.atomicPhase;
    state.atomicPhase = true;

    switch (ai->getOperation()) {
    case AtomicRMWInst::Xchg: {
      ref<Expr> pointer = eval(ki, 0, state).value;
      ref<Expr> value = eval(ki, 1, state).value;

      executeMemoryOperation(state, false, pointer, 0, ki);

      executeMemoryOperation(state, true, pointer, value, 0);
      break;
    }
    case AtomicRMWInst::Add: {
      ref<Expr> pointer = eval(ki, 0, state).value;
      ref<Expr> value = eval(ki, 1, state).value;

      executeMemoryOperation(state, false, pointer, 0, ki);
      ref<Expr> oldValue = getDestCell(state, ki).value;

      ref<Expr> result = AddExpr::create(oldValue, value);

      executeMemoryOperation(state, true, pointer, result, 0);
      break;
    }
    case AtomicRMWInst::Sub: {
      ref<Expr> pointer = eval(ki, 0, state).value;
      ref<Expr> value = eval(ki, 1, state).value;

      executeMemoryOperation(state, false, pointer, 0, ki);
      ref<Expr> oldValue = getDestCell(state, ki).value;

      ref<Expr> result = SubExpr::create(oldValue, value);

      executeMemoryOperation(state, true, pointer, result, 0);
      break;
    }
    case AtomicRMWInst::And: {
      ref<Expr> pointer = eval(ki, 0, state).value;
      ref<Expr> value = eval(ki, 1, state).value;

      executeMemoryOperation(state, false, pointer, 0, ki);
      ref<Expr> oldValue = getDestCell(state, ki).value;

      ref<Expr> result = AndExpr::create(oldValue, value);

      executeMemoryOperation(state, true, pointer, result, 0);
      break;
    }
    case AtomicRMWInst::Nand: {
      ref<Expr> pointer = eval(ki, 0, state).value;
      ref<Expr> value = eval(ki, 1, state).value;

      executeMemoryOperation(state, false, pointer, 0, ki);
      ref<Expr> oldValue = getDestCell(state, ki).value;

      ref<Expr> result = XorExpr::create(AndExpr::create(oldValue, value), ConstantExpr::create(-1, value->getWidth()));

      executeMemoryOperation(state, true, pointer, result, 0);
      break;
    }
    case AtomicRMWInst::Or: {
      ref<Expr> pointer = eval(ki, 0, state).value;
      ref<Expr> value = eval(ki, 1, state).value;

      executeMemoryOperation(state, false, pointer, 0, ki);
      ref<Expr> oldValue = getDestCell(state, ki).value;

      ref<Expr> result = OrExpr::create(oldValue, value);

      executeMemoryOperation(state, true, pointer, result, 0);
      break;
    }
    case AtomicRMWInst::Xor: {
      ref<Expr> pointer = eval(ki, 0, state).value;
      ref<Expr> value = eval(ki, 1, state).value;

      executeMemoryOperation(state, false, pointer, 0, ki);
      ref<Expr> oldValue = getDestCell(state, ki).value;

      ref<Expr> result = XorExpr::create(oldValue, value);

      executeMemoryOperation(state, true, pointer, result, 0);
      break;
    }
    case AtomicRMWInst::Max: {
      ref<Expr> pointer = eval(ki, 0, state).value;
      ref<Expr> value = eval(ki, 1, state).value;

      executeMemoryOperation(state, false, pointer, 0, ki);
      ref<Expr> oldValue = getDestCell(state, ki).value;

      ref<Expr> result = SelectExpr::create(SgtExpr::create(oldValue, value), oldValue, value);

      executeMemoryOperation(state, true, pointer, result, 0);
      break;
    }
    case AtomicRMWInst::Min: {
      ref<Expr> pointer = eval(ki, 0, state).value;
      ref<Expr> value = eval(ki, 1, state).value;

      executeMemoryOperation(state, false, pointer, 0, ki);
      ref<Expr> oldValue = getDestCell(state, ki).value;

      ref<Expr> result = SelectExpr::create(SltExpr::create(oldValue, value), oldValue, value);

      executeMemoryOperation(state, true, pointer, result, 0);
      break;
    }
    case AtomicRMWInst::UMax: {
      ref<Expr> pointer = eval(ki, 0, state).value;
      ref<Expr> value = eval(ki, 1, state).value;

      executeMemoryOperation(state, false, pointer, 0, ki);
      ref<Expr> oldValue = getDestCell(state, ki).value;

      ref<Expr> result = SelectExpr::create(UgtExpr::create(oldValue, value), oldValue, value);

      executeMemoryOperation(state, true, pointer, result, 0);
      break;
    }
    case AtomicRMWInst::UMin: {
      ref<Expr> pointer = eval(ki, 0, state).value;
      ref<Expr> value = eval(ki, 1, state).value;

      executeMemoryOperation(state, false, pointer, 0, ki);
      ref<Expr> oldValue = getDestCell(state, ki).value;

      ref<Expr> result = SelectExpr::create(UltExpr::create(oldValue, value), oldValue, value);

      executeMemoryOperation(state, true, pointer, result, 0);
      break;
    }
    case AtomicRMWInst::BAD_BINOP: terminateStateOnExecError(state, "Bad atomicrmw operation"); break;
    }

    state.atomicPhase = wasAtomicPhase;

    break;
  }

  case Instruction::AtomicCmpXchg: {
    bool wasAtomicPhase = state.atomicPhase;
    state.atomicPhase = true;

    ref<Expr> pointer = eval(ki, 0, state).value;
    ref<Expr> compare = eval(ki, 1, state).value;
    ref<Expr> newValue = eval(ki, 2, state).value;

    executeMemoryOperation(state, false, pointer, 0, ki);
    ref<Expr> oldValue = getDestCell(state, ki).value;

    ref<Expr> write = SelectExpr::create(EqExpr::create(oldValue, compare), newValue, oldValue);

    executeMemoryOperation(state, true, pointer, write, 0);

    state.atomicPhase = wasAtomicPhase;
    break;
  }

  // Other instructions...
  // Unhandled
  default:
    terminateStateOnExecError(state, "illegal instruction");
    break;
  }
}

void Executor::updateStates(ExecutionState *current) {
  if (searcher) {
    searcher->update(current, addedStates, removedStates);
    searcher->update(nullptr, continuedStates, pausedStates);
    pausedStates.clear();
    continuedStates.clear();
  }
  
  states.insert(addedStates.begin(), addedStates.end());
  addedStates.clear();

  for (std::vector<ExecutionState *>::iterator it = removedStates.begin(),
                                               ie = removedStates.end();
       it != ie; ++it) {
    ExecutionState *es = *it;
    std::set<ExecutionState*>::iterator it2 = states.find(es);
    assert(it2!=states.end());
    states.erase(it2);
    std::map<ExecutionState*, std::vector<SeedInfo> >::iterator it3 = 
      seedMap.find(es);
    if (it3 != seedMap.end())
      seedMap.erase(it3);
    processTree->remove(es->ptreeNode);
    delete es;
  }
  removedStates.clear();
}

template <typename TypeIt>
void Executor::computeOffsets(KGEPInstruction *kgepi, TypeIt ib, TypeIt ie) {
  ref<ConstantExpr> constantOffset =
    ConstantExpr::alloc(0, Context::get().getPointerWidth());
  uint64_t index = 1;
  for (TypeIt ii = ib; ii != ie; ++ii) {
    if (StructType *st = dyn_cast<StructType>(*ii)) {
      const StructLayout *sl = kmodule->targetData->getStructLayout(st);
      const ConstantInt *ci = cast<ConstantInt>(ii.getOperand());
      uint64_t addend = sl->getElementOffset((unsigned) ci->getZExtValue());
      constantOffset = constantOffset->Add(ConstantExpr::alloc(addend,
                                                               Context::get().getPointerWidth()));
    } else {
      const SequentialType *set = cast<SequentialType>(*ii);
      uint64_t elementSize = 
        kmodule->targetData->getTypeStoreSize(set->getElementType());
      Value *operand = ii.getOperand();
      if (Constant *c = dyn_cast<Constant>(operand)) {
        ref<ConstantExpr> index = 
          evalConstant(c)->SExt(Context::get().getPointerWidth());
        ref<ConstantExpr> addend = 
          index->Mul(ConstantExpr::alloc(elementSize,
                                         Context::get().getPointerWidth()));
        constantOffset = constantOffset->Add(addend);
      } else {
        kgepi->indices.push_back(std::make_pair(index, elementSize));
      }
    }
    index++;
  }
  kgepi->offset = constantOffset->getZExtValue();
}

void Executor::bindInstructionConstants(KInstruction *KI) {
  KGEPInstruction *kgepi = static_cast<KGEPInstruction*>(KI);

  if (GetElementPtrInst *gepi = dyn_cast<GetElementPtrInst>(KI->inst)) {
    computeOffsets(kgepi, gep_type_begin(gepi), gep_type_end(gepi));
  } else if (InsertValueInst *ivi = dyn_cast<InsertValueInst>(KI->inst)) {
    computeOffsets(kgepi, iv_type_begin(ivi), iv_type_end(ivi));
    assert(kgepi->indices.empty() && "InsertValue constant offset expected");
  } else if (ExtractValueInst *evi = dyn_cast<ExtractValueInst>(KI->inst)) {
    computeOffsets(kgepi, ev_type_begin(evi), ev_type_end(evi));
    assert(kgepi->indices.empty() && "ExtractValue constant offset expected");
  }
}

void Executor::bindModuleConstants() {
  for (auto &kfp : kmodule->functions) {
    KFunction *kf = kfp.get();
    for (unsigned i=0; i<kf->numInstructions; ++i)
      bindInstructionConstants(kf->instructions[i]);
  }

  kmodule->constantTable =
      std::unique_ptr<Cell[]>(new Cell[kmodule->constants.size()]);
  for (unsigned i=0; i<kmodule->constants.size(); ++i) {
    Cell &c = kmodule->constantTable[i];
    c.value = evalConstant(kmodule->constants[i]);
  }
}

void Executor::checkMemoryUsage() {
  if (!MaxMemory)
    return;
  if ((stats::instructions & 0xFFFF) == 0) {
    // We need to avoid calling GetTotalMallocUsage() often because it
    // is O(elts on freelist). This is really bad since we start
    // to pummel the freelist once we hit the memory cap.
    unsigned mbs = (util::GetTotalMallocUsage() >> 20) +
                   (memory->getUsedDeterministicSize() >> 20);

    if (mbs > MaxMemory) {
      if (mbs > MaxMemory + 100) {
        // just guess at how many to kill
        unsigned numStates = states.size();
        unsigned toKill = std::max(1U, numStates - numStates * MaxMemory / mbs);
        klee_warning("killing %d states (over memory cap)", toKill);
        std::vector<ExecutionState *> arr(states.begin(), states.end());
        for (unsigned i = 0, N = arr.size(); N && i < toKill; ++i, --N) {
          unsigned idx = rand() % N;
          // Make two pulls to try and not hit a state that
          // covered new code.
          if (arr[idx]->coveredNew)
            idx = rand() % N;

          std::swap(arr[idx], arr[N - 1]);
          terminateStateEarly(*arr[N - 1], "Memory limit exceeded.");
        }
      }
      atMemoryLimit = true;
    } else {
      atMemoryLimit = false;
    }
  }
}

void Executor::doDumpStates() {
  if (!DumpStatesOnHalt || states.empty())
    return;

  klee_message("halting execution, dumping remaining states");
  for (const auto &state : states)
    terminateStateEarly(*state, "Execution halting.");
  updateStates(nullptr);
}

void Executor::run(ExecutionState &initialState) {
  bindModuleConstants();

  // Delay init till now so that ticks don't accrue during
  // optimization and such.
  initTimers();

  states.insert(&initialState);

  if (usingSeeds) {
    std::vector<SeedInfo> &v = seedMap[&initialState];
    
    for (std::vector<KTest*>::const_iterator it = usingSeeds->begin(), 
           ie = usingSeeds->end(); it != ie; ++it)
      v.push_back(SeedInfo(*it));

    int lastNumSeeds = usingSeeds->size()+10;
    double lastTime, startTime = lastTime = util::getWallTime();
    ExecutionState *lastState = 0;
    while (!seedMap.empty()) {
      if (haltExecution) {
        doDumpStates();
        return;
      }

      std::map<ExecutionState*, std::vector<SeedInfo> >::iterator it = 
        seedMap.upper_bound(lastState);
      if (it == seedMap.end())
        it = seedMap.begin();
      lastState = it->first;
      unsigned numSeeds = it->second.size();
      ExecutionState &state = *lastState;
      Thread* thread = state.getCurrentThreadReference();
      KInstruction *ki = thread->pc;
      stepInstruction(state);

      executeInstruction(state, ki);
      processTimers(&state, MaxInstructionTime * numSeeds);
      updateStates(&state);

      if ((stats::instructions % 1000) == 0) {
        int numSeeds = 0, numStates = 0;
        for (std::map<ExecutionState*, std::vector<SeedInfo> >::iterator
               it = seedMap.begin(), ie = seedMap.end();
             it != ie; ++it) {
          numSeeds += it->second.size();
          numStates++;
        }
        double time = util::getWallTime();
        if (SeedTime>0. && time > startTime + SeedTime) {
          klee_warning("seed time expired, %d seeds remain over %d states",
                       numSeeds, numStates);
          break;
        } else if (numSeeds<=lastNumSeeds-10 ||
                   time >= lastTime+10) {
          lastTime = time;
          lastNumSeeds = numSeeds;          
          klee_message("%d seeds remaining over: %d states", 
                       numSeeds, numStates);
        }
      }
    }

    klee_message("seeding done (%d states remain)", (int) states.size());

    // XXX total hack, just because I like non uniform better but want
    // seed results to be equally weighted.
    for (std::set<ExecutionState*>::iterator
           it = states.begin(), ie = states.end();
         it != ie; ++it) {
      (*it)->weight = 1.;
    }

    if (OnlySeed) {
      doDumpStates();
      return;
    }
  }

  searcher = constructUserSearcher(*this);

  std::vector<ExecutionState *> newStates(states.begin(), states.end());
  searcher->update(0, newStates, std::vector<ExecutionState *>());

  bool firstInstruction = true;

  while (!states.empty() && !haltExecution) {
    hasScheduledThreads = false;

    ExecutionState &state = searcher->selectState();
    Thread* thread = state.getCurrentThreadReference();
    KInstruction *ki = thread->pc;

    // we will execute a new instruction and therefore we have to reset the flag
    stepInstruction(state);

    executeInstruction(state, ki);
    processTimers(&state, MaxInstructionTime);
    if (firstInstruction && statesJSONFile) {
      (*statesJSONFile) << "    \"functionlists_length\": "
                        << state.memoryState.getFunctionListsLength() << ",\n";
      (*statesJSONFile) << "    \"functionlists_capacity\": "
                        << state.memoryState.getFunctionListsCapacity() << "\n";
      (*statesJSONFile) << "  }";
    }
    updateStatesJSON(ki, state);

    checkMemoryUsage();

    bool shouldForkAfterStatement = false;
    if (ScheduleForks == STATEMENT) {
      auto itInRemoved = std::find(removedStates.begin(), removedStates.end(), &state);
      shouldForkAfterStatement = itInRemoved == removedStates.end();
    }

    // We only want to fork if we do not have forked already or we can actually fork for a reason
    if (shouldForkAfterStatement && !hasScheduledThreads && state.runnableThreads.size() > 1 && state.threadSchedulingEnabled) {
      std::vector<ExecutionState*> forks;
      forkForThreadScheduling(state, forks, state.runnableThreads.size() - 1);
    }

    updateStates(&state);
    firstInstruction = false;
  }

  delete searcher;
  searcher = nullptr;

  doDumpStates();
}

void Executor::updateStatesJSON(KInstruction *ki, const ExecutionState &state,
                                std::string ktest, std::string error) {
  if (statesJSONFile) {
    auto time = std::chrono::steady_clock::now() - executorStartTime;
    auto seconds = std::chrono::duration_cast<std::chrono::seconds>(time);
    auto milliseconds =
      std::chrono::duration_cast<std::chrono::milliseconds>(time) - seconds;

    static size_t lastStackFrames = 0;
    static size_t lastStateId = 0;

    if (lastStateId != state.id
        || lastStackFrames != state.memoryState.getStackLength()
        || !ktest.empty()
        || !error.empty()
    ) {
      (*statesJSONFile) << ",\n  {\n";
      (*statesJSONFile) << "    \"state_id\": " << state.id << ",\n";
      (*statesJSONFile) << "    \"frames_length\": "
                        << state.memoryState.getStackLength() << ",\n";
      (*statesJSONFile) << "    \"frames_capacity\": "
                        << state.memoryState.getStackCapacity() << ",\n";
      if (!ktest.empty()) {
        (*statesJSONFile) << "    \"ktest\": \"" << ktest << "\",\n";
      }
      if (!error.empty()) {
        (*statesJSONFile) << "    \"error\": \"" << error << "\",\n";
      }
      (*statesJSONFile) << "    \"heap\": " << util::GetTotalMallocUsage()
                        << ",\n";
      (*statesJSONFile) << "    \"timestamp\": " << seconds.count()
                        << "." << milliseconds.count() << ",\n";
      if (ki != nullptr) {
        (*statesJSONFile) << "    \"instructions\": " << stats::instructions
                          << ",\n";
        (*statesJSONFile) << "    \"instruction_id\": " << ki->info->id << "\n";
      } else {
        (*statesJSONFile) << "    \"instructions\": " << stats::instructions
                          << "\n";
      }
      (*statesJSONFile) << "  }";

      lastStackFrames = state.memoryState.getStackLength();
      lastStateId = state.id;
    }
  }
}

void Executor::updateForkJSON(const ExecutionState &current,
                              const ExecutionState &trueState,
                              const ExecutionState &falseState) {
  static bool started = false;

  if (forkJSONFile) {
    auto time = std::chrono::steady_clock::now() - executorStartTime;
    auto seconds = std::chrono::duration_cast<std::chrono::seconds>(time);
    auto milliseconds =
      std::chrono::duration_cast<std::chrono::milliseconds>(time) - seconds;

    if (!started) {
      (*forkJSONFile) << "[\n";
      (*forkJSONFile) << "  {\n";
      started = true;
    } else {
      (*forkJSONFile) << ",\n  {\n";
    }
    (*forkJSONFile) << "    \"state_id\": " << current.id << ",\n";
    if (trueState.id == falseState.id) {
      (*forkJSONFile) << "    \"new_id\": " << trueState.id << ",\n";
    } else {
      (*forkJSONFile) << "    \"true_id\": " << trueState.id << ",\n";
      (*forkJSONFile) << "    \"false_id\": " << falseState.id << ",\n";
    }
    if (trueState.id == falseState.id || current.id != trueState.id) {
      (*forkJSONFile) << "    \"new_frames_capacity\": "
                      << trueState.memoryState.getStackCapacity()
                      << ",\n";
    } else {
      (*forkJSONFile) << "    \"new_frames_capacity\": "
                      << falseState.memoryState.getStackCapacity()
                      << ",\n";
    }
    (*forkJSONFile) << "    \"timestamp\": " << seconds.count()
                    << "." << milliseconds.count() << ",\n";
    (*forkJSONFile) << "    \"instructions\": " << stats::instructions << "\n";
    (*forkJSONFile) << "  }";
  }
}

std::string Executor::getAddressInfo(ExecutionState &state, 
                                     ref<Expr> address) const{
  std::string Str;
  llvm::raw_string_ostream info(Str);
  info << "\taddress: " << address << "\n";
  uint64_t example;
  if (ConstantExpr *CE = dyn_cast<ConstantExpr>(address)) {
    example = CE->getZExtValue();
  } else {
    ref<ConstantExpr> value;
    bool success = solver->getValue(state, address, value);
    assert(success && "FIXME: Unhandled solver failure");
    (void) success;
    example = value->getZExtValue();
    info << "\texample: " << example << "\n";
    std::pair< ref<Expr>, ref<Expr> > res = solver->getRange(state, address);
    info << "\trange: [" << res.first << ", " << res.second <<"]\n";
  }
  
  MemoryObject hack((unsigned) example);    
  MemoryMap::iterator lower = state.addressSpace.objects.upper_bound(&hack);
  info << "\tnext: ";
  if (lower==state.addressSpace.objects.end()) {
    info << "none\n";
  } else {
    const MemoryObject *mo = lower->first;
    std::string alloc_info;
    mo->getAllocInfo(alloc_info);
    info << "object at " << mo->address
         << " of size " << mo->size << "\n"
         << "\t\t" << alloc_info << "\n";
  }
  if (lower!=state.addressSpace.objects.begin()) {
    --lower;
    info << "\tprev: ";
    if (lower==state.addressSpace.objects.end()) {
      info << "none\n";
    } else {
      const MemoryObject *mo = lower->first;
      std::string alloc_info;
      mo->getAllocInfo(alloc_info);
      info << "object at " << mo->address 
           << " of size " << mo->size << "\n"
           << "\t\t" << alloc_info << "\n";
    }
  }

  return info.str();
}

void Executor::pauseState(ExecutionState &state){
  auto it = std::find(continuedStates.begin(), continuedStates.end(), &state);
  // If the state was to be continued, but now gets paused again
  if (it != continuedStates.end()){
    // ...just don't continue it
    std::swap(*it, continuedStates.back());
    continuedStates.pop_back();
  } else {
    pausedStates.push_back(&state);
  }
}

void Executor::continueState(ExecutionState &state){
  auto it = std::find(pausedStates.begin(), pausedStates.end(), &state);
  // If the state was to be paused, but now gets continued again
  if (it != pausedStates.end()){
    // ...don't pause it
    std::swap(*it, pausedStates.back());
    pausedStates.pop_back();
  } else {
    continuedStates.push_back(&state);
  }
}

template<class T>
static bool isInVector(std::vector<T> list, T tid) {
  return std::find(list.begin(), list.end(), tid) != list.end();
}

void Executor::terminateStateSilently(ExecutionState &state) {
  std::vector<ExecutionState *>::iterator it =
          std::find(addedStates.begin(), addedStates.end(), &state);

  if (scheduleTree != nullptr) {
    scheduleTree->unregisterState(&state);
  }

  if (it == addedStates.end()) {
    Thread* thread = state.getCurrentThreadReference();
    thread->pc = thread->prevPc;

    assert(!isInVector(removedStates, &state) && "May not add a state double times");

    removedStates.push_back(&state);
  } else {
    // never reached searcher, just delete immediately
    std::map< ExecutionState*, std::vector<SeedInfo> >::iterator it3 =
            seedMap.find(&state);
    if (it3 != seedMap.end())
      seedMap.erase(it3);
    addedStates.erase(it);
    processTree->remove(state.ptreeNode);
    delete &state;
  }
}

void Executor::terminateState(ExecutionState &state) {
  if (replayKTest && replayPosition!=replayKTest->numObjects) {
    klee_warning_once(replayKTest,
                      "replay did not consume all objects in test input.");
  }

  interpreterHandler->incPathsExplored();

  terminateStateSilently(state);
}

void Executor::terminateStateEarly(ExecutionState &state, 
                                   const Twine &message) {
  std::string ktest = "";
  if (!OnlyOutputStatesCoveringNew || state.coveredNew ||
      (AlwaysOutputSeeds && seedMap.count(&state)))
    ktest = interpreterHandler->processTestCase(state,
                                                (message + "\n").str().c_str(),
                                                "early");
  updateStatesJSON(nullptr, state, ktest, "early");
  terminateState(state);
}

void Executor::terminateStateOnExit(ExecutionState &state) {
  std::string ktest = "";
  if (!OnlyOutputStatesCoveringNew || state.coveredNew || 
      (AlwaysOutputSeeds && seedMap.count(&state)))
    ktest = interpreterHandler->processTestCase(state, 0, 0);

  updateStatesJSON(nullptr, state, ktest);
  terminateState(state);
}

const InstructionInfo & Executor::getLastNonKleeInternalInstruction(const ExecutionState &state,
    Instruction ** lastInstruction) {
  Thread* thread = state.getCurrentThreadReference();

  // unroll the stack of the applications state and find
  // the last instruction which is not inside a KLEE internal function
  ExecutionState::stack_ty::const_reverse_iterator it = thread->stack.rbegin(),
      itE = thread->stack.rend();

  // don't check beyond the outermost function (i.e. main())
  itE--;

  const InstructionInfo * ii = 0;
  if (kmodule->internalFunctions.count(it->kf->function) == 0){
    ii = thread->prevPc->info;
    *lastInstruction = thread->prevPc->inst;
    //  Cannot return yet because even though
    //  it->function is not an internal function it might of
    //  been called from an internal function.
  }

  // Wind up the stack and check if we are in a KLEE internal function.
  // We visit the entire stack because we want to return a CallInstruction
  // that was not reached via any KLEE internal functions.
  for (;it != itE; ++it) {
    // check calling instruction and if it is contained in a KLEE internal function
    const Function * f = (*it->caller).inst->getParent()->getParent();
    if (kmodule->internalFunctions.count(f)){
      ii = 0;
      continue;
    }
    if (!ii){
      ii = (*it->caller).info;
      *lastInstruction = (*it->caller).inst;
    }
  }

  if (!ii) {
    // something went wrong, play safe and return the current instruction info
    *lastInstruction = thread->prevPc->inst;
    return *thread->prevPc->info;
  }
  return *ii;
}

bool Executor::shouldExitOn(enum TerminateReason termReason) {
  std::vector<TerminateReason>::iterator s = ExitOnErrorType.begin();
  std::vector<TerminateReason>::iterator e = ExitOnErrorType.end();

  for (; s != e; ++s)
    if (termReason == *s)
      return true;

  return false;
}

void Executor::terminateStateOnError(ExecutionState &state,
                                     const llvm::Twine &messaget,
                                     enum TerminateReason termReason,
                                     const char *suffix,
                                     const llvm::Twine &info) {
  auto timeToError = std::chrono::steady_clock::now() - executorStartTime;

  std::string message = messaget.str();
  static std::set< std::pair<Instruction*, std::string> > emittedErrors;
  Instruction * lastInst;
  const InstructionInfo &ii = getLastNonKleeInternalInstruction(state, &lastInst);
  std::string ktest = "";
  
  if (EmitAllErrors ||
      emittedErrors.insert(std::make_pair(lastInst, message)).second) {
    if (ii.file != "") {
      klee_message("ERROR: %s:%d: %s", ii.file.c_str(), ii.line, message.c_str());
    } else {
      klee_message("ERROR: (location information missing) %s", message.c_str());
    }
    if (!EmitAllErrors)
      klee_message("NOTE: now ignoring this error at this location");

    std::string MsgString;
    llvm::raw_string_ostream msg(MsgString);
    msg << "Error: " << message << "\n";
    if (ii.file != "") {
      msg << "File: " << ii.file << "\n";
      msg << "Line: " << ii.line << "\n";
      msg << "assembly.ll line: " << ii.assemblyLine << "\n";
    }
    auto seconds = std::chrono::duration_cast<std::chrono::seconds>(timeToError);
    auto milliseconds = std::chrono::duration_cast<std::chrono::milliseconds>(timeToError) - seconds;
    msg << "Time to error: " << seconds.count() << "." << milliseconds.count() << " seconds\n";
    msg << "Stack: \n";
    state.dumpStack(msg);

    std::string info_str = info.str();
    if (!info_str.empty())
      msg << "Info: \n" << info_str;

    std::string suffix_buf;
    if (!suffix) {
      suffix_buf = TerminateReasonNames[termReason];
      suffix_buf += ".err";
      suffix = suffix_buf.c_str();
    }

    ktest = interpreterHandler->processTestCase(state,
                                                msg.str().c_str(),
                                                suffix);
  }

  updateStatesJSON(nullptr, state, ktest, TerminateReasonNames[termReason]);
  terminateState(state);

  if (shouldExitOn(termReason))
    haltExecution = true;
}

// XXX shoot me
static const char *okExternalsList[] = { "printf", 
                                         "fprintf", 
                                         "puts",
                                         "getpid" };
static std::set<std::string> okExternals(okExternalsList,
                                         okExternalsList + 
                                         (sizeof(okExternalsList)/sizeof(okExternalsList[0])));

void Executor::callExternalFunction(ExecutionState &state,
                                    KInstruction *target,
                                    Function *function,
                                    std::vector< ref<Expr> > &arguments) {


  // check if specialFunctionHandler wants it
  if (specialFunctionHandler->handle(state, function, target, arguments))
    return;

  if (DetectInfiniteLoops) {
    state.memoryState.registerExternalFunctionCall();
  }

  if (NoExternals && !okExternals.count(function->getName())) {
    klee_warning("Disallowed call to external function: %s\n",
               function->getName().str().c_str());
    terminateStateOnError(state, "externals disallowed", User);
    return;
  }

  // normal external function handling path
  // allocate 128 bits for each argument (+return value) to support fp80's;
  // we could iterate through all the arguments first and determine the exact
  // size we need, but this is faster, and the memory usage isn't significant.
  uint64_t *args = (uint64_t*) alloca(2*sizeof(*args) * (arguments.size() + 1));
  memset(args, 0, 2 * sizeof(*args) * (arguments.size() + 1));
  unsigned wordIndex = 2;
  for (std::vector<ref<Expr> >::iterator ai = arguments.begin(), 
       ae = arguments.end(); ai!=ae; ++ai) {
    if (AllowExternalSymCalls) { // don't bother checking uniqueness
      ref<ConstantExpr> ce;
      bool success = solver->getValue(state, *ai, ce);
      assert(success && "FIXME: Unhandled solver failure");
      (void) success;
      ce->toMemory(&args[wordIndex]);
      ObjectPair op;
      // Checking to see if the argument is a pointer to something
      if (ce->getWidth() == Context::get().getPointerWidth() &&
          state.addressSpace.resolveOne(ce, op)) {
        op.second->flushToConcreteStore(solver, state);
      }
      wordIndex += (ce->getWidth()+63)/64;
    } else {
      ref<Expr> arg = toUnique(state, *ai);
      if (ConstantExpr *ce = dyn_cast<ConstantExpr>(arg)) {
        // XXX kick toMemory functions from here
        ce->toMemory(&args[wordIndex]);
        wordIndex += (ce->getWidth()+63)/64;
      } else {
        terminateStateOnExecError(state, 
                                  "external call with symbolic argument: " + 
                                  function->getName());
        return;
      }
    }
  }

  // Prepare external memory for invoking the function
  state.addressSpace.copyOutConcretes();
#ifndef WINDOWS
  // Update external errno state with local state value
  int *errno_addr = getErrnoLocation(state);
  ObjectPair result;
  bool resolved = state.addressSpace.resolveOne(
      ConstantExpr::create((uint64_t)errno_addr, Expr::Int64), result);
  if (!resolved)
    klee_error("Could not resolve memory object for errno");
  ref<Expr> errValueExpr = result.second->read(0, sizeof(*errno_addr) * 8);
  ConstantExpr *errnoValue = dyn_cast<ConstantExpr>(errValueExpr);
  if (!errnoValue) {
    terminateStateOnExecError(state,
                              "external call with errno value symbolic: " +
                                  function->getName());
    return;
  }

  externalDispatcher->setLastErrno(
      errnoValue->getZExtValue(sizeof(*errno_addr) * 8));
#endif

  if (!SuppressExternalWarnings) {

    std::string TmpStr;
    llvm::raw_string_ostream os(TmpStr);
    os << "calling external: " << function->getName().str() << "(";
    for (unsigned i=0; i<arguments.size(); i++) {
      os << arguments[i];
      if (i != arguments.size()-1)
        os << ", ";
    }

    Thread* thread = state.getCurrentThreadReference();
    os << ") at " << thread->pc->getSourceLocation();
    
    if (AllExternalWarnings)
      klee_warning("%s", os.str().c_str());
    else
      klee_warning_once(function, "%s", os.str().c_str());
  }

  bool success = externalDispatcher->executeCall(function, target->inst, args);
  if (!success) {
    terminateStateOnError(state, "failed external call: " + function->getName(),
                          External);
    return;
  }

  if (!state.addressSpace.copyInConcretes()) {
    terminateStateOnError(state, "external modified read-only object",
                          External);
    return;
  }

#ifndef WINDOWS
  // Update errno memory object with the errno value from the call
  int error = externalDispatcher->getLastErrno();
  state.addressSpace.copyInConcrete(result.first, result.second,
                                    (uint64_t)&error);
#endif

  // there is no new stack frame for external functions and thus no return
  // hence we have to immediately leave any function that is external call
  if (DetectInfiniteLoops) {
    state.memoryState.registerFunctionRet(function);
  }

  Type *resultType = target->inst->getType();
  if (resultType != Type::getVoidTy(function->getContext())) {
    ref<Expr> e = ConstantExpr::fromMemory((void*) args, 
                                           getWidthForLLVMType(resultType));
    bindLocal(target, state, e);
  }
}

/***/

ref<Expr> Executor::replaceReadWithSymbolic(ExecutionState &state, 
                                            ref<Expr> e) {
  unsigned n = interpreterOpts.MakeConcreteSymbolic;
  if (!n || replayKTest || replayPath)
    return e;

  // right now, we don't replace symbolics (is there any reason to?)
  if (!isa<ConstantExpr>(e))
    return e;

  if (n != 1 && random() % n)
    return e;

  // create a new fresh location, assert it is equal to concrete value in e
  // and return it.
  
  static unsigned id;
  const Array *array =
      arrayCache.CreateArray("rrws_arr" + llvm::utostr(++id),
                             Expr::getMinBytesForWidth(e->getWidth()));
  ref<Expr> res = Expr::createTempRead(array, e->getWidth());
  ref<Expr> eq = NotOptimizedExpr::create(EqExpr::create(e, res));
  llvm::errs() << "Making symbolic: " << eq << "\n";
  state.addConstraint(eq);
  return res;
}

ObjectState *Executor::bindObjectInState(ExecutionState &state, 
                                         const MemoryObject *mo,
                                         bool isLocal,
                                         const Array *array) {
  ObjectState *os = array ? new ObjectState(mo, array) : new ObjectState(mo);
  state.addressSpace.bindObject(mo, os);

  // Its possible that multiple bindings of the same mo in the state
  // will put multiple copies on this list, but it doesn't really
  // matter because all we use this list for is to unbind the object
  // on function return.
  if (isLocal) {
    Thread* thread = state.getCurrentThreadReference();
    thread->stack.back().allocas.push_back(mo);
  }

  return os;
}

void Executor::executeAlloc(ExecutionState &state,
                            ref<Expr> size,
                            bool isLocal,
                            KInstruction *target,
                            bool zeroMemory,
                            const ObjectState *reallocFrom) {
  // TODO: Here we should assign the ownership over the memory region to the
  //       current thread
  Thread* thread = state.getCurrentThreadReference();

  size = toUnique(state, size);
  if (ConstantExpr *CE = dyn_cast<ConstantExpr>(size)) {
    const llvm::Value *allocSite = thread->prevPc->inst;
    size_t allocationAlignment = getAllocationAlignment(allocSite);
    MemoryObject *mo =
        memory->allocate(CE->getZExtValue(), isLocal, /*isGlobal=*/false,
                         allocSite, state.stack.size()-1, allocationAlignment);
    if (!mo) {
      bindLocal(target, state, 
                ConstantExpr::alloc(0, Context::get().getPointerWidth()));
    } else {
      // A free operation should be tracked as well
      processMemoryAccess(state, mo, nullptr, MemoryAccessTracker::ALLOC_ACCESS);

      ObjectState *os = bindObjectInState(state, mo, isLocal);
      if (zeroMemory) {
        os->initializeToZero();
      } else {
        os->initializeToRandom();
      }

      if (DetectInfiniteLoops) {
        state.memoryState.registerWrite(mo->getBaseExpr(), *mo, *os);
      }
      bindLocal(target, state, mo->getBaseExpr());
      
      if (reallocFrom) {
        unsigned count = std::min(reallocFrom->size, os->size);
        for (unsigned i=0; i<count; i++)
          os->write(i, reallocFrom->read8(i));
        const MemoryObject *reallocatedObject = reallocFrom->getObject();
        state.addressSpace.unbindObject(reallocatedObject);
      }
    }
  } else {
    // XXX For now we just pick a size. Ideally we would support
    // symbolic sizes fully but even if we don't it would be better to
    // "smartly" pick a value, for example we could fork and pick the
    // min and max values and perhaps some intermediate (reasonable
    // value).
    // 
    // It would also be nice to recognize the case when size has
    // exactly two values and just fork (but we need to get rid of
    // return argument first). This shows up in pcre when llvm
    // collapses the size expression with a select.

    ref<ConstantExpr> example;
    bool success = solver->getValue(state, size, example);
    assert(success && "FIXME: Unhandled solver failure");
    (void) success;
    
    // Try and start with a small example.
    Expr::Width W = example->getWidth();
    while (example->Ugt(ConstantExpr::alloc(128, W))->isTrue()) {
      ref<ConstantExpr> tmp = example->LShr(ConstantExpr::alloc(1, W));
      bool res;
      bool success = solver->mayBeTrue(state, EqExpr::create(tmp, size), res);
      assert(success && "FIXME: Unhandled solver failure");      
      (void) success;
      if (!res)
        break;
      example = tmp;
    }

    StatePair fixedSize = fork(state, EqExpr::create(example, size), true);
    
    if (fixedSize.second) { 
      // Check for exactly two values
      ref<ConstantExpr> tmp;
      bool success = solver->getValue(*fixedSize.second, size, tmp);
      assert(success && "FIXME: Unhandled solver failure");      
      (void) success;
      bool res;
      success = solver->mustBeTrue(*fixedSize.second, 
                                   EqExpr::create(tmp, size),
                                   res);
      assert(success && "FIXME: Unhandled solver failure");      
      (void) success;
      if (res) {
        executeAlloc(*fixedSize.second, tmp, isLocal,
                     target, zeroMemory, reallocFrom);
      } else {
        // See if a *really* big value is possible. If so assume
        // malloc will fail for it, so lets fork and return 0.
        StatePair hugeSize = 
          fork(*fixedSize.second, 
               UltExpr::create(ConstantExpr::alloc(1U<<31, W), size),
               true);
        if (hugeSize.first) {
          klee_message("NOTE: found huge malloc, returning 0");
          bindLocal(target, *hugeSize.first, 
                    ConstantExpr::alloc(0, Context::get().getPointerWidth()));
        }
        
        if (hugeSize.second) {

          std::string Str;
          llvm::raw_string_ostream info(Str);
          ExprPPrinter::printOne(info, "  size expr", size);
          info << "  concretization : " << example << "\n";
          info << "  unbound example: " << tmp << "\n";
          terminateStateOnError(*hugeSize.second, "concretized symbolic size",
                                Model, NULL, info.str());
        }
      }
    }

    if (fixedSize.first) // can be zero when fork fails
      executeAlloc(*fixedSize.first, example, isLocal, 
                   target, zeroMemory, reallocFrom);
  }
}

void Executor::executeFree(ExecutionState &state,
                           ref<Expr> address,
                           KInstruction *target) {
  StatePair zeroPointer = fork(state, Expr::createIsZero(address), true);
  if (zeroPointer.first) {
    if (target)
      bindLocal(target, *zeroPointer.first, Expr::createPointer(0));
  }
  if (zeroPointer.second) { // address != 0
    ExactResolutionList rl;
    resolveExact(*zeroPointer.second, address, rl, "free");
    
    for (Executor::ExactResolutionList::iterator it = rl.begin(), 
           ie = rl.end(); it != ie; ++it) {
      const MemoryObject *mo = it->first.first;
      const ObjectState *os = it->first.second;
      if (mo->isLocal) {
        terminateStateOnError(*it->second, "free of alloca", Free, NULL,
                              getAddressInfo(*it->second, address));
      } else if (mo->isGlobal) {
        terminateStateOnError(*it->second, "free of global", Free, NULL,
                              getAddressInfo(*it->second, address));
      } else {
<<<<<<< HEAD
        it->second->memoryState.unregisterWrite(*mo, *os);
=======
        // A free operation should be tracked as well
        processMemoryAccess(*it->second, mo, nullptr, MemoryAccessTracker::FREE_ACCESS);

>>>>>>> 815d73d7
        it->second->addressSpace.unbindObject(mo);
        if (target)
          bindLocal(target, *it->second, Expr::createPointer(0));
      }
    }
  }
}

void Executor::resolveExact(ExecutionState &state,
                            ref<Expr> p,
                            ExactResolutionList &results, 
                            const std::string &name) {
  // XXX we may want to be capping this?
  ResolutionList rl;
  state.addressSpace.resolve(state, solver, p, rl);
  
  ExecutionState *unbound = &state;
  for (ResolutionList::iterator it = rl.begin(), ie = rl.end(); 
       it != ie; ++it) {
    ref<Expr> inBounds = EqExpr::create(p, it->first->getBaseExpr());
    
    StatePair branches = fork(*unbound, inBounds, true);
    
    if (branches.first)
      results.push_back(std::make_pair(*it, branches.first));

    unbound = branches.second;
    if (!unbound) // Fork failure
      break;
  }

  if (unbound) {
    terminateStateOnError(*unbound, "memory error: invalid pointer: " + name,
                          Ptr, NULL, getAddressInfo(*unbound, p));
  }
}

void Executor::executeMemoryOperation(ExecutionState &state,
                                      bool isWrite,
                                      ref<Expr> address,
                                      ref<Expr> value /* undef if read */,
                                      KInstruction *target /* undef if write */) {

  Thread* thread = state.getCurrentThreadReference();
  Expr::Width type = (isWrite ? value->getWidth() : 
                     getWidthForLLVMType(target->inst->getType()));
  unsigned bytes = Expr::getMinBytesForWidth(type);

  if (SimplifySymIndices) {
    if (!isa<ConstantExpr>(address))
      address = state.constraints.simplifyExpr(address);
    if (isWrite && !isa<ConstantExpr>(value))
      value = state.constraints.simplifyExpr(value);
  }

  // fast path: single in-bounds resolution
  ObjectPair op;
  bool success;
  solver->setTimeout(coreSolverTimeout);
  if (!state.addressSpace.resolveOne(state, solver, address, op, success)) {
    address = toConstant(state, address, "resolveOne failure");
    success = state.addressSpace.resolveOne(cast<ConstantExpr>(address), op);
  }
  solver->setTimeout(0);

  if (success) {
    const MemoryObject *mo = op.first;

    if (MaxSymArraySize && mo->size>=MaxSymArraySize) {
      address = toConstant(state, address, "max-sym-array-size");
    }
    
    ref<Expr> offset = mo->getOffsetExpr(address);

    bool inBounds;
    solver->setTimeout(coreSolverTimeout);
    bool success = solver->mustBeTrue(state, 
                                      mo->getBoundsCheckOffset(offset, bytes),
                                      inBounds);
    solver->setTimeout(0);
    if (!success) {
      thread->pc = thread->prevPc;
      terminateStateEarly(state, "Query timed out (bounds check).");
      return;
    }

    if (inBounds) {
      const ObjectState *os = op.second;
      if (isWrite) {
        if (os->readOnly) {
          terminateStateOnError(state, "memory error: object read only",
                                ReadOnly);
        } else {
          ObjectState *wos = state.addressSpace.getWriteable(mo, os);
          if (DetectInfiniteLoops) {
            // unregister previous value to avoid cancellation
            state.memoryState.unregisterWrite(address, *mo, *wos, bytes);
          }
          wos->write(offset, value);
<<<<<<< HEAD
          if (DetectInfiniteLoops) {
            state.memoryState.registerWrite(address, *mo, *wos, bytes);
          }
=======

          processMemoryAccess(state, mo, offset, MemoryAccessTracker::WRITE_ACCESS);
>>>>>>> 815d73d7
        }          
      } else {
        ref<Expr> result = os->read(offset, type);

        processMemoryAccess(state, mo, offset, MemoryAccessTracker::READ_ACCESS);
        
        if (interpreterOpts.MakeConcreteSymbolic)
          result = replaceReadWithSymbolic(state, result);

        bindLocal(target, state, result);
      }

      return;
    }
  } 

  // we are on an error path (no resolution, multiple resolution, one
  // resolution with out of bounds)
  
  ResolutionList rl;  
  solver->setTimeout(coreSolverTimeout);
  bool incomplete = state.addressSpace.resolve(state, solver, address, rl,
                                               0, coreSolverTimeout);
  solver->setTimeout(0);
  
  // XXX there is some query wasteage here. who cares?
  ExecutionState *unbound = &state;
  
  for (ResolutionList::iterator i = rl.begin(), ie = rl.end(); i != ie; ++i) {
    const MemoryObject *mo = i->first;
    const ObjectState *os = i->second;
    ref<Expr> inBounds = mo->getBoundsCheckPointer(address, bytes);
    
    StatePair branches = fork(*unbound, inBounds, true);
    ExecutionState *bound = branches.first;

    // bound can be 0 on failure or overlapped 
    if (bound) {
      if (isWrite) {
        if (os->readOnly) {
          terminateStateOnError(*bound, "memory error: object read only",
                                ReadOnly);
        } else {
          ObjectState *wos = bound->addressSpace.getWriteable(mo, os);
<<<<<<< HEAD
          if (DetectInfiniteLoops) {
            // unregister previous value to avoid cancellation
            bound->memoryState.unregisterWrite(address, *mo, *wos, bytes);
          }
          wos->write(mo->getOffsetExpr(address), value);
          if (DetectInfiniteLoops) {
            bound->memoryState.registerWrite(address, *mo, *wos, bytes);
          }
=======
          ref<Expr> offset = mo->getOffsetExpr(address);
          wos->write(offset, value);

          processMemoryAccess(state, mo, offset, MemoryAccessTracker::WRITE_ACCESS);
>>>>>>> 815d73d7
        }
      } else {
        ref<Expr> offset = mo->getOffsetExpr(address);
        ref<Expr> result = os->read(offset, type);
        bindLocal(target, *bound, result);

        processMemoryAccess(state, mo, offset, MemoryAccessTracker::READ_ACCESS);
      }
    }

    unbound = branches.second;
    if (!unbound)
      break;
  }
  
  // XXX should we distinguish out of bounds and overlapped cases?
  if (unbound) {
    if (incomplete) {
      terminateStateEarly(*unbound, "Query timed out (resolve).");
    } else {
      terminateStateOnError(*unbound, "memory error: out of bound pointer", Ptr,
                            NULL, getAddressInfo(*unbound, address));
    }
  }
}

void Executor::executeMakeSymbolic(ExecutionState &state, 
                                   const MemoryObject *mo,
                                   const std::string &name) {
  // Create a new object state for the memory object (instead of a copy).
  if (!replayKTest) {
    // Find a unique name for this array.  First try the original name,
    // or if that fails try adding a unique identifier.
    unsigned id = 0;
    std::string uniqueName = name;
    while (!state.arrayNames.insert(uniqueName).second) {
      uniqueName = name + "_" + llvm::utostr(++id);
    }
    const Array *array = arrayCache.CreateArray(uniqueName, mo->size);
    bindObjectInState(state, mo, false, array);
    state.addSymbolic(mo, array);
    
    std::map< ExecutionState*, std::vector<SeedInfo> >::iterator it = 
      seedMap.find(&state);
    if (it!=seedMap.end()) { // In seed mode we need to add this as a
                             // binding.
      for (std::vector<SeedInfo>::iterator siit = it->second.begin(), 
             siie = it->second.end(); siit != siie; ++siit) {
        SeedInfo &si = *siit;
        KTestObject *obj = si.getNextInput(mo, NamedSeedMatching);

        if (!obj) {
          if (ZeroSeedExtension) {
            std::vector<unsigned char> &values = si.assignment.bindings[array];
            values = std::vector<unsigned char>(mo->size, '\0');
          } else if (!AllowSeedExtension) {
            terminateStateOnError(state, "ran out of inputs during seeding",
                                  User);
            break;
          }
        } else {
          if (obj->numBytes != mo->size &&
              ((!(AllowSeedExtension || ZeroSeedExtension)
                && obj->numBytes < mo->size) ||
               (!AllowSeedTruncation && obj->numBytes > mo->size))) {
	    std::stringstream msg;
	    msg << "replace size mismatch: "
		<< mo->name << "[" << mo->size << "]"
		<< " vs " << obj->name << "[" << obj->numBytes << "]"
		<< " in test\n";

            terminateStateOnError(state, msg.str(), User);
            break;
          } else {
            std::vector<unsigned char> &values = si.assignment.bindings[array];
            values.insert(values.begin(), obj->bytes, 
                          obj->bytes + std::min(obj->numBytes, mo->size));
            if (ZeroSeedExtension) {
              for (unsigned i=obj->numBytes; i<mo->size; ++i)
                values.push_back('\0');
            }
          }
        }
      }
    }
  } else {
    ObjectState *os = bindObjectInState(state, mo, false);
    if (replayPosition >= replayKTest->numObjects) {
      terminateStateOnError(state, "replay count mismatch", User);
    } else {
      KTestObject *obj = &replayKTest->objects[replayPosition++];
      if (obj->numBytes != mo->size) {
        terminateStateOnError(state, "replay size mismatch", User);
      } else {
        for (unsigned i=0; i<mo->size; i++)
          os->write8(i, obj->bytes[i]);
      }
    }
  }
}



/***/

void Executor::runFunctionAsMain(Function *f,
				 int argc,
				 char **argv,
				 char **envp) {
  std::vector<ref<Expr> > arguments;

  // force deterministic initialization of memory objects
  srand(1);
  srandom(1);
  
  MemoryObject *argvMO = 0;

  // In order to make uclibc happy and be closer to what the system is
  // doing we lay out the environments at the end of the argv array
  // (both are terminated by a null). There is also a final terminating
  // null that uclibc seems to expect, possibly the ELF header?

  int envc;
  for (envc=0; envp[envc]; ++envc) ;

  unsigned NumPtrBytes = Context::get().getPointerWidth() / 8;
  KFunction *kf = kmodule->functionMap[f];
  assert(kf);
  Function::arg_iterator ai = f->arg_begin(), ae = f->arg_end();
  if (ai!=ae) {
    arguments.push_back(ConstantExpr::alloc(argc, Expr::Int32));
    if (++ai!=ae) {
      Instruction *first = &*(f->begin()->begin());
      argvMO =
          memory->allocate((argc + 1 + envc + 1 + 1) * NumPtrBytes,
                           /*isLocal=*/false, /*isGlobal=*/true,
                           /*allocSite=*/first, 0,
                           /*alignment=*/8);

      if (!argvMO)
        klee_error("Could not allocate memory for function arguments");

      arguments.push_back(argvMO->getBaseExpr());

      if (++ai!=ae) {
        uint64_t envp_start = argvMO->address + (argc+1)*NumPtrBytes;
        arguments.push_back(Expr::createPointer(envp_start));

        if (++ai!=ae)
          klee_error("invalid main function (expect 0-3 arguments)");
      }
    }
  }

  ExecutionState *state = new ExecutionState(kmodule->functionMap[f]);
  // By default the state should create the main thread
  Thread* thread = state->getCurrentThreadReference();
  
  if (pathWriter) 
    state->pathOS = pathWriter->open();
  if (symPathWriter) 
    state->symPathOS = symPathWriter->open();


  if (statsTracker) {
    StackFrame* currentFrame = &thread->stack.back();
    statsTracker->framePushed(currentFrame, 0);
  }

  assert(arguments.size() == f->arg_size() && "wrong number of arguments");
  for (unsigned i = 0, e = f->arg_size(); i != e; ++i)
    bindArgument(kf, i, *state, arguments[i]);

  if (argvMO) {
    ObjectState *argvOS = bindObjectInState(*state, argvMO, false);

    for (int i=0; i<argc+1+envc+1+1; i++) {
      if (i==argc || i>=argc+1+envc) {
        // Write NULL pointer
        argvOS->write(i * NumPtrBytes, Expr::createPointer(0));
      } else {
        char *s = i<argc ? argv[i] : envp[i-(argc+1)];
        int j, len = strlen(s);

        MemoryObject *arg =
            memory->allocate(len + 1, /*isLocal=*/false, /*isGlobal=*/true,
<<<<<<< HEAD
                             /*allocSite=*/state->pc->inst,
                             state->stack.size()-1, /*alignment=*/8);
=======
                             /*allocSite=*/thread->pc->inst, /*alignment=*/8);
>>>>>>> 815d73d7
        if (!arg)
          klee_error("Could not allocate memory for function arguments");
        ObjectState *os = bindObjectInState(*state, arg, false);
        for (j=0; j<len+1; j++)
          os->write8(j, s[j]);

        // Write pointer to newly allocated and initialised argv/envp c-string
        argvOS->write(i * NumPtrBytes, arg->getBaseExpr());
      }
    }
  }
  
  initializeGlobals(*state);

  processTree = new PTree(state);
  state->ptreeNode = processTree->root;

  if (SameScheduleAnalysis == PERMUTATION_COMPARISON) {
    scheduleTree = new ScheduleTree(state);
  } else if (SameScheduleAnalysis == PARTIAL_ORDER) {
    std::function<ExecutionState* (ExecutionState*)> function = [=](ExecutionState* st) -> ExecutionState* {
      // So this would be the correct way to do, but this will add the state to the process tree and then
      // searchers might activate it, even if it is not in the states set
      // return forkToNewState(*st);

      return st->branch();
    };

    poExplorer = new PartialOrderExplorer(state, function);
  }

  run(*state);
  delete processTree;
  processTree = 0;

  char name[32];
  sprintf(name, "scheduleTree.dot");

  if (scheduleTree != nullptr) {
    if (DumpTreeOnEnd) {
      llvm::raw_ostream *os = interpreterHandler->openOutputFile(name);
      if (os) {
        scheduleTree->dump(*os);
        delete os;
      }
    }

    delete scheduleTree;
    scheduleTree = nullptr;
  }

  if (poExplorer != nullptr) {
    if (DumpTreeOnEnd) {
      llvm::raw_ostream *os = interpreterHandler->openOutputFile(name);
      if (os) {
        poExplorer->dump(*os);
        delete os;
      }
    }

    delete poExplorer;
    poExplorer = nullptr;
  }

  // hack to clear memory objects
  delete memory;
  memory = new MemoryManager(NULL);

  globalObjects.clear();
  globalAddresses.clear();

  if (statsTracker)
    statsTracker->done();
}

unsigned Executor::getPathStreamID(const ExecutionState &state) {
  assert(pathWriter);
  return state.pathOS.getID();
}

unsigned Executor::getSymbolicPathStreamID(const ExecutionState &state) {
  assert(symPathWriter);
  return state.symPathOS.getID();
}

void Executor::getConstraintLog(const ExecutionState &state, std::string &res,
                                Interpreter::LogType logFormat) {

  switch (logFormat) {
  case STP: {
    Query query(state.constraints, ConstantExpr::alloc(0, Expr::Bool));
    char *log = solver->getConstraintLog(query);
    res = std::string(log);
    free(log);
  } break;

  case KQUERY: {
    std::string Str;
    llvm::raw_string_ostream info(Str);
    ExprPPrinter::printConstraints(info, state.constraints);
    res = info.str();
  } break;

  case SMTLIB2: {
    std::string Str;
    llvm::raw_string_ostream info(Str);
    ExprSMTLIBPrinter printer;
    printer.setOutput(info);
    Query query(state.constraints, ConstantExpr::alloc(0, Expr::Bool));
    printer.setQuery(query);
    printer.generateOutput();
    res = info.str();
  } break;

  default:
    klee_warning("Executor::getConstraintLog() : Log format not supported!");
  }
}

bool Executor::getSymbolicSolution(const ExecutionState &state,
                                   std::vector< 
                                   std::pair<std::string,
                                   std::vector<unsigned char> > >
                                   &res) {
  solver->setTimeout(coreSolverTimeout);

  ExecutionState tmp(state);
  updateForkJSON(state, tmp, tmp);

  // Go through each byte in every test case and attempt to restrict
  // it to the constraints contained in cexPreferences.  (Note:
  // usually this means trying to make it an ASCII character (0-127)
  // and therefore human readable. It is also possible to customize
  // the preferred constraints.  See test/Features/PreferCex.c for
  // an example) While this process can be very expensive, it can
  // also make understanding individual test cases much easier.
  for (unsigned i = 0; i != state.symbolics.size(); ++i) {
    const MemoryObject *mo = state.symbolics[i].first;
    std::vector< ref<Expr> >::const_iterator pi = 
      mo->cexPreferences.begin(), pie = mo->cexPreferences.end();
    for (; pi != pie; ++pi) {
      bool mustBeTrue;
      // Attempt to bound byte to constraints held in cexPreferences
      bool success = solver->mustBeTrue(tmp, Expr::createIsZero(*pi), 
					mustBeTrue);
      // If it isn't possible to constrain this particular byte in the desired
      // way (normally this would mean that the byte can't be constrained to
      // be between 0 and 127 without making the entire constraint list UNSAT)
      // then just continue on to the next byte.
      if (!success) break;
      // If the particular constraint operated on in this iteration through
      // the loop isn't implied then add it to the list of constraints.
      if (!mustBeTrue) tmp.addConstraint(*pi);
    }
    if (pi!=pie) break;
  }

  std::vector< std::vector<unsigned char> > values;
  std::vector<const Array*> objects;
  for (unsigned i = 0; i != state.symbolics.size(); ++i)
    objects.push_back(state.symbolics[i].second);
  bool success = solver->getInitialValues(tmp, objects, values);
  solver->setTimeout(0);
  if (!success) {
    klee_warning("unable to compute initial values (invalid constraints?)!");
    ExprPPrinter::printQuery(llvm::errs(), state.constraints,
                             ConstantExpr::alloc(0, Expr::Bool));
    return false;
  }
  
  for (unsigned i = 0; i != state.symbolics.size(); ++i)
    res.push_back(std::make_pair(state.symbolics[i].first->name, values[i]));
  return true;
}

void Executor::getCoveredLines(const ExecutionState &state,
                               std::map<const std::string*, std::set<unsigned> > &res) {
  res = state.coveredLines;
}

void Executor::doImpliedValueConcretization(ExecutionState &state,
                                            ref<Expr> e,
                                            ref<ConstantExpr> value) {
  abort(); // FIXME: Broken until we sort out how to do the write back.

  if (DebugCheckForImpliedValues)
    ImpliedValue::checkForImpliedValues(solver->solver, e, value);

  ImpliedValueList results;
  ImpliedValue::getImpliedValues(e, value, results);
  for (ImpliedValueList::iterator it = results.begin(), ie = results.end();
       it != ie; ++it) {
    ReadExpr *re = it->first.get();
    
    if (ConstantExpr *CE = dyn_cast<ConstantExpr>(re->index)) {
      // FIXME: This is the sole remaining usage of the Array object
      // variable. Kill me.
      const MemoryObject *mo = 0; //re->updates.root->object;
      const ObjectState *os = state.addressSpace.findObject(mo);

      if (!os) {
        // object has been free'd, no need to concretize (although as
        // in other cases we would like to concretize the outstanding
        // reads, but we have no facility for that yet)
      } else {
        assert(!os->readOnly && 
               "not possible? read only object with static read?");
        ObjectState *wos = state.addressSpace.getWriteable(mo, os);
        wos->write(CE, it->second);
      }
    }
  }
}

Expr::Width Executor::getWidthForLLVMType(llvm::Type *type) const {
  return kmodule->targetData->getTypeSizeInBits(type);
}

size_t Executor::getAllocationAlignment(const llvm::Value *allocSite) const {
  // FIXME: 8 was the previous default. We shouldn't hard code this
  // and should fetch the default from elsewhere.
  const size_t forcedAlignment = 8;
  size_t alignment = 0;
  llvm::Type *type = NULL;
  std::string allocationSiteName(allocSite->getName().str());
  if (const GlobalValue *GV = dyn_cast<GlobalValue>(allocSite)) {
    alignment = GV->getAlignment();
    if (const GlobalVariable *globalVar = dyn_cast<GlobalVariable>(GV)) {
      // All GlobalVariables's have pointer type
      llvm::PointerType *ptrType =
          dyn_cast<llvm::PointerType>(globalVar->getType());
      assert(ptrType && "globalVar's type is not a pointer");
      type = ptrType->getElementType();
    } else {
      type = GV->getType();
    }
  } else if (const AllocaInst *AI = dyn_cast<AllocaInst>(allocSite)) {
    alignment = AI->getAlignment();
    type = AI->getAllocatedType();
  } else if (isa<InvokeInst>(allocSite) || isa<CallInst>(allocSite)) {
    // FIXME: Model the semantics of the call to use the right alignment
    llvm::Value *allocSiteNonConst = const_cast<llvm::Value *>(allocSite);
    const CallSite cs = (isa<InvokeInst>(allocSiteNonConst)
                             ? CallSite(cast<InvokeInst>(allocSiteNonConst))
                             : CallSite(cast<CallInst>(allocSiteNonConst)));
    llvm::Function *fn =
        klee::getDirectCallTarget(cs, /*moduleIsFullyLinked=*/true);
    if (fn)
      allocationSiteName = fn->getName().str();

    klee_warning_once(fn != NULL ? fn : allocSite,
                      "Alignment of memory from call \"%s\" is not "
                      "modelled. Using alignment of %zu.",
                      allocationSiteName.c_str(), forcedAlignment);
    alignment = forcedAlignment;
  } else {
    llvm_unreachable("Unhandled allocation site");
  }

  if (alignment == 0) {
    assert(type != NULL);
    // No specified alignment. Get the alignment for the type.
    if (type->isSized()) {
      alignment = kmodule->targetData->getPrefTypeAlignment(type);
    } else {
      klee_warning_once(allocSite, "Cannot determine memory alignment for "
                                   "\"%s\". Using alignment of %zu.",
                        allocationSiteName.c_str(), forcedAlignment);
      alignment = forcedAlignment;
    }
  }

  // Currently we require alignment be a power of 2
  if (!bits64::isPowerOfTwo(alignment)) {
    klee_warning_once(allocSite, "Alignment of %zu requested for %s but this "
                                 "not supported. Using alignment of %zu",
                      alignment, allocSite->getName().str().c_str(),
                      forcedAlignment);
    alignment = forcedAlignment;
  }
  assert(bits64::isPowerOfTwo(alignment) &&
         "Returned alignment must be a power of two");
  return alignment;
}

void Executor::prepareForEarlyExit() {
  if (statsTracker) {
    // Make sure stats get flushed out
    statsTracker->done();
  }
}


KFunction* Executor::obtainFunctionFromExpression(ref<Expr> address) {
  for (std::unique_ptr<KFunction>& f : kmodule->functions) {
    KFunction* actualFunction = f.get();

    ref<Expr> addr = Expr::createPointer((uint64_t) (void*) actualFunction->function);

    if (addr == address) {
      return actualFunction;
    }
  }

  return nullptr;
}

void Executor::createThread(ExecutionState &state, ref<Expr> startRoutine, ref<Expr> arg) {
  KFunction *kf = obtainFunctionFromExpression(startRoutine);
  assert(kf && "could not obtain the start routine");

  Thread* thread = state.createThread(kf, arg);
  StackFrame* threadStartFrame = &thread->stack.back();

  threadStartFrame->locals[kf->getArgRegister(0)].value = arg;
  threadStartFrame->locals[kf->getArgRegister(1)].value = ConstantExpr::create(thread->getThreadId(), Expr::Int64);

  if (statsTracker)
    statsTracker->framePushed(&thread->stack.back(), nullptr);
}

void Executor::sleepThread(ExecutionState &state) {
  state.sleepCurrentThread();
  scheduleThreads(state);
}

void Executor::wakeUpThread(ExecutionState &state, Thread::ThreadId tid) {
  state.wakeUpThread(tid);
}

void Executor::preemptThread(ExecutionState &state) {
  state.preemptThread(state.getCurrentThreadReference()->getThreadId());
  scheduleThreads(state);
}

void Executor::exitThread(ExecutionState &state) {
  state.exitThread(state.getCurrentThreadReference()->getThreadId());
  scheduleThreads(state);
}

void Executor::toggleThreadScheduling(ExecutionState &state, bool enabled) {
  state.threadSchedulingEnabled = enabled;
}

bool Executor::processMemoryAccess(ExecutionState &state, const MemoryObject* mo, ref<Expr> offset, uint8_t type) {
  MemoryAccess access;
  access.offset = offset;
  access.type = type;
  access.safeMemoryAccess = false;
  access.atomicMemoryAccess = state.atomicPhase;

  MemAccessSafetyResult result = state.memAccessTracker->testIfUnsafeMemoryAccess(mo->getId(), access);

  if (result.possibleCandidates.empty()) {
    access.safeMemoryAccess = result.wasSafe;
  } else {
    // First build one big expression to test if one of them matches
    ref<Expr> query = ConstantExpr::create(1, Expr::Bool);

    for (auto& candidateIt : result.possibleCandidates) {
      ref<Expr> condition = NeExpr::create(offset, candidateIt.offset);
      query = AndExpr::create(query, condition);
    }

    solver->setTimeout(coreSolverTimeout);
    bool noViolation = true;
    bool solverSuccessful = solver->mustBeTrue(state, query, noViolation);
    solver->setTimeout(0);

    if (!solverSuccessful) {
      klee_warning("Solver could not complete query for offset; Skipping possible unsafe mem access test");
      return true;
    }

    if (!noViolation) {
      // So we now know that at least one of the possible candidates match
      // Now test every one of them with the solver to know the exact one
      for (auto &candidateIt : result.possibleCandidates) {
        ref<Expr> condition = NeExpr::create(offset, candidateIt.offset);

        solver->setTimeout(coreSolverTimeout);
        bool alwaysDifferent = true;
        solverSuccessful = solver->mustBeTrue(state, condition, alwaysDifferent);
        solver->setTimeout(0);

        if (!solverSuccessful) {
          klee_warning("Solver could not complete query for offset; Skipping possible unsafe mem access test");
          continue;
        }

        if (!alwaysDifferent) {
          // Now we know that both can be equal!

          // the error is that both offsets point to the same memory region so go
          // ahead and add the constraint that they are equal
          addConstraint(state, EqExpr::create(offset, candidateIt.offset));

          // Extract all important info in order to generate a proper report we should
          // probably be showing info about which thread was causing the race
          access.safeMemoryAccess = false;

          break;
        }
      }

      // Final step test if it is possible that this will not trigger an unsafe memory
      // access. If there is a possibility that this is safe, then we want to follow these
      // states as well

      ref<Expr> unsafeQuery = ConstantExpr::create(1, Expr::Bool);

      for (auto& candidateIt : result.possibleCandidates) {
        ref<Expr> condition = EqExpr::create(offset, candidateIt.offset);
        unsafeQuery = AndExpr::create(unsafeQuery, condition);
      }

      solver->setTimeout(coreSolverTimeout);
      bool canBeSafe = true;
      solverSuccessful = solver->mayBeFalse(state, unsafeQuery, canBeSafe);
      solver->setTimeout(0);

      if (!solverSuccessful) {
        klee_warning("Solver could not complete query for offset; Skipping possible safe mem access path");
        return true;
      } else if (canBeSafe) {
        ExecutionState* newState = forkToNewState(state);
        addConstraint(*newState, query);

        if (scheduleTree != nullptr) {
          std::vector<ExecutionState*> forkStates;
          forkStates.push_back(&state);
          forkStates.push_back(newState);

          std::vector<ref<Expr>> expressions;
          expressions.push_back(EqExpr::createIsZero(query));
          expressions.push_back(query);

          ScheduleTree::Node* base = scheduleTree->getNodeOfExecutionState(&state);
          assert(base != nullptr && "The state should have a base node");
          scheduleTree->registerSymbolicForks(base, forkStates, expressions);
        }
      }
    } else {
      // We were not successful, so go ahead and add the constraint
      // that they are always unequal
      addConstraint(state, query);
    }
  }

  if (!access.safeMemoryAccess) {
    // So before we actually exit the state, we have to register all results up to now in the tree
    if (SameScheduleAnalysis == PARTIAL_ORDER) {
      state.endCurrentEpoch();
      scheduleThreadsWithPartialOrder(state);
    }

    exitWithUnsafeMemAccess(state, mo);
  } else {
    ExecutionState::DependencyReason reason = 0;

    if (access.atomicMemoryAccess) {
      reason |= ExecutionState::ATOMIC_MEMORY_ACCESS;
    } else {
      reason |= ExecutionState::SAFE_MEMORY_ACCESS;
    }

    for (auto dep : result.dataDependencies) {
      state.trackScheduleDependency(dep.second, dep.first, reason);
    }

    state.trackMemoryAccess(mo, offset, type);
  }

  return access.safeMemoryAccess;
}

void Executor::exitWithUnsafeMemAccess(ExecutionState &state, const MemoryObject* mo) {
  std::string TmpStr;
  llvm::raw_string_ostream os(TmpStr);
  os << "Unsafe access to memory from multiple threads\nAffected memory: ";

  std::string memInfo;
  mo->getAllocInfo(memInfo);
  os << memInfo << "\n";

  terminateStateOnError(state, "thread unsafe memory access",
                        UnsafeMemoryAccess, nullptr, os.str());
}

void Executor::exitWithDeadlock(ExecutionState &state) {
  std::string TmpStr;
  llvm::raw_string_ostream os(TmpStr);
  os << "Deadlock in scheduling with ";
  state.dumpSchedulingInfo(os);
  os << "\n Thread scheduling enabled? " << (state.threadSchedulingEnabled ? "Yes" : "No") << "\n";
  os << "Traces:\n";
  state.dumpAllThreadStacks(os);

  terminateStateOnError(state, "all non-exited threads are sleeping",
                        Deadlock, nullptr, os.str());
}

void Executor::registerFork(ExecutionState &state, ExecutionState* fork) {
  state.ptreeNode->data = nullptr;

  auto res = processTree->split(state.ptreeNode, fork, &state);
  fork->ptreeNode = res.first;
  state.ptreeNode = res.second;

  if (pathWriter) {
    fork->pathOS = pathWriter->open(state.pathOS);
  }

  if (symPathWriter) {
    fork->symPathOS = symPathWriter->open(state.symPathOS);
  }
}

ExecutionState* Executor::forkToNewState(ExecutionState &state) {
  ExecutionState* ns = state.branch();

  registerFork(state, ns);

  return ns;
}

static void printScheduleDag(llvm::raw_ostream &os, ExecutionState &state) {
  os << "digraph G {\n";
  os << "\tsize=\"10,7.5\";\n";
  os << "\tratio=fill;\n";
  os << "\tcenter = \"true\";\n";
  os << "\tnode [style=\"filled\",width=.1,height=.1,fontname=\"Terminus\"]\n";
  os << "\tedge [arrowsize=.5]\n";

  std::map<Thread::ThreadId, uint64_t> lastExecuted{};
  std::map<Thread::ThreadId, uint64_t > lastHash{};

  uint64_t epoch = 0;

  for (auto &sd : state.schedulingHistory) {
    Thread::ThreadId tid = sd.tid;
    uint64_t currentExecution = lastExecuted[tid] + 1;

    std::string name = "n" + std::to_string(sd.dependencyHash);

    auto* deps = &state.scheduleDependencies[tid][currentExecution - 1];

    os << "\t" << name << " [label=\"" << tid << " @ " << currentExecution << " (" << epoch
        << ")\\n" << (deps->hash & 0xFFFF) << "\"];\n";

    if (currentExecution > 1) {
      std::string lEName = "n" + std::to_string(lastHash[tid]);
      os << "\t" << lEName << " -> " << name << "[dir=\"back\",style=\"dashed\"];\n";
    }

    for (auto dep : deps->dependencies) {
      std::string dName = "n" + std::to_string(state.schedulingHistory[dep.scheduleIndex].dependencyHash);

      std::string reason;
      if (dep.reason & ExecutionState::SAFE_MEMORY_ACCESS) {
        reason += "memory ";
      }
      if (dep.reason & ExecutionState::ATOMIC_MEMORY_ACCESS) {
        reason += "atomic ";
      }
      if (dep.reason & ExecutionState::THREAD_CREATION) {
        reason += "create ";
      }
      if (dep.reason & ExecutionState::THREAD_WAKEUP) {
        reason += "wakeup ";
      }

      os << "\t" << dName << " -> " << name << " [dir=\"back\",label=\"" << reason <<"\"];\n";
    }

    lastHash[tid] = sd.dependencyHash;
    lastExecuted[tid]++;
    epoch++;
  }

  os << "}\n";
}

void Executor::scheduleThreadsWithPartialOrder(ExecutionState &state) {
  PartialOrderExplorer::ScheduleResult result = poExplorer->processEpochResult(&state);

  for (auto st : result.stoppedStates) {
    // Since we do not add these states to anywhere else for now, we can just delete them
    delete st;
    // terminateStateSilently(*st);
  }

  // NOTE: We add the forks into the process tree only now, this is not how this is
  // actually meant in klee. See the poGraph creation for more info on this

  for (auto st : result.reactivatedStates) {
    addedStates.push_back(st);
    registerFork(state, st);
  }

  // We actually do not really need to add these to the paused states since they
  // were never seen inside the searcher
  // for (auto st : result.newInactiveStates) {
  //   pausedStates.push_back(st);
  // }

  for (auto st : result.newStates) {
    addedStates.push_back(st);
    registerFork(state, st);
  }

  if (result.finishedState != nullptr) {
    // Last sanity check if we actually ended because all threads did exit
    bool allExited = true;

    for (auto &threadIt : state.threads) {
      if (threadIt.second.state != Thread::ThreadState::EXITED) {
        allExited = false;
      }
    }

    if (DumpTreeOnEnd) {
      char name[32];
      sprintf(name, "schedule%08d.dot", (int) stats::instructions);
      llvm::raw_ostream *os = interpreterHandler->openOutputFile(name);
      if (os) {
        printScheduleDag(*os, state);
        delete os;
      }
    }

    if (!allExited) {
      exitWithDeadlock(state);
    } else {
      terminateStateOnExit(*result.finishedState);
    }
  }
}

void Executor::forkForThreadScheduling(ExecutionState &state, std::vector<ExecutionState*>& newStates, uint64_t newForkCount) {
  assert(newForkCount < state.runnableThreads.size());

  // Before we actually fork the states, make sure we honor MaxForks
  if (MaxForks != ~0u && stats::forks + newForkCount > MaxForks) {
    newForkCount = MaxForks - stats::forks;
  }

  stats::forks += newForkCount;

  auto rIt = state.runnableThreads.begin();
  newStates.reserve(newForkCount + 1);

  for (size_t i = 0; i < newForkCount + 1; ++i, ++rIt) {
    // we want to reuse the current state when that is possible
    ExecutionState* st;
    if (i == newForkCount) {
      st = &state;
    } else {
      st = forkToNewState(state);
      addedStates.push_back(st);
    }
    newStates.push_back(st);

    st->scheduleNextThread(*rIt);
    st->ptreeNode->schedulingDecision.scheduledThread = *rIt;
    st->ptreeNode->schedulingDecision.epochNumber = st->schedulingHistory.size();
  }

  hasScheduledThreads = true;
}

void Executor::scheduleThreadsWithScheduleTree(ExecutionState &state) {
  // After updating the hash, we should also update the hash in the
  // schedule tree
  ScheduleTree::Node* scheduleTreeNode = nullptr;

  if (SameScheduleAnalysis == PERMUTATION_COMPARISON) {
    scheduleTreeNode = scheduleTree->getNodeOfExecutionState(&state);

    if (scheduleTreeNode != nullptr) {
      scheduleTree->registerSchedulingResult(&state);

      if (scheduleTree->hasEquivalentSchedule(scheduleTreeNode)) {
        scheduleTree->pruneState(scheduleTreeNode);
        terminateStateSilently(state);
        return;
      }
    }
  }

  // The first thing we have to test is, if we can actually try
  // to schedule a thread now; (test if scheduling enabled)
  if (!state.threadSchedulingEnabled) {
    // So now we have to check if the current thread may be scheduled
    // or if we have a deadlock

    Thread* curThread = state.getCurrentThreadReference();
    if (curThread->state == Thread::ThreadState::SLEEPING) {
      exitWithDeadlock(state);
      return;
    } else if (curThread->state != Thread::ThreadState::EXITED) {
      // So we can actually reschedule the current thread
      // but make sure that the thread is marked as RUNNABLE
      curThread->state = Thread::ThreadState::RUNNABLE;
      Thread::ThreadId tid = curThread->getThreadId();
      state.scheduleNextThread(tid);

      if (scheduleTreeNode != nullptr) {
        std::vector<ExecutionState*> states;
        states.push_back(&state);
        scheduleTree->registerScheduleDecision(scheduleTreeNode, states);
      }

      return;
    }

    // So how do we proceed here? For now just let everything continue normally
    // this will schedule another thread
    klee_warning("An exited thread caused a thread scheduling. Resetting the thread scheduling to a safe state.\n");
    state.threadSchedulingEnabled = true;
  }

  std::set<Thread::ThreadId>& runnable = state.runnableThreads;

  // Another point of we cannot schedule any other thread
  if (runnable.empty()) {
    bool allExited = true;

    for (auto& threadIt : state.threads) {
      if (threadIt.second.state != Thread::ThreadState::EXITED) {
        allExited = false;
      }
    }

    if (DumpTreeOnEnd) {
      char name[32];
      sprintf(name, "schedule%08d.dot", (int) stats::instructions);
      llvm::raw_ostream *os = interpreterHandler->openOutputFile(name);
      if (os) {
        printScheduleDag(*os, state);
        delete os;
      }
    }

    if (allExited) {
      terminateStateOnExit(state);
    } else {
      exitWithDeadlock(state);
    }

    return;
  }

  uint64_t newForkCount = runnable.size() - 1;

  if (ScheduleForks == NEVER) {
    newForkCount = 0;
  }

  std::vector<ExecutionState*> newStates;
  forkForThreadScheduling(state, newStates, newForkCount);

  if (scheduleTreeNode != nullptr) {
    scheduleTree->registerScheduleDecision(scheduleTreeNode, newStates);
  }
}

void Executor::scheduleThreads(ExecutionState &state) {
  // By default this means the current epoch will end
  state.endCurrentEpoch();

  if (SameScheduleAnalysis == PARTIAL_ORDER) {
    scheduleThreadsWithPartialOrder(state);
  } else {
    scheduleThreadsWithScheduleTree(state);
  }
}

/// Returns the errno location in memory
int *Executor::getErrnoLocation(const ExecutionState &state) const {
#ifndef __APPLE__
  /* From /usr/include/errno.h: it [errno] is a per-thread variable. */
  return __errno_location();
#else
  return __error();
#endif
}

///

Interpreter *Interpreter::create(LLVMContext &ctx, const InterpreterOptions &opts,
                                 InterpreterHandler *ih) {
  return new Executor(ctx, opts, ih);
}<|MERGE_RESOLUTION|>--- conflicted
+++ resolved
@@ -1427,15 +1427,10 @@
                            KInstruction *ki,
                            Function *f,
                            std::vector< ref<Expr> > &arguments) {
-<<<<<<< HEAD
-
   if (DetectInfiniteLoops) {
     state.memoryState.registerFunctionCall(f, arguments);
   }
 
-  Instruction *i = ki->inst;
-  if (f && f->isDeclaration()) {
-=======
   Instruction *i = nullptr;
   Thread* thread = state.getCurrentThreadReference();
 
@@ -1443,7 +1438,6 @@
     i = ki->inst;
 
   if (ki && f && f->isDeclaration()) {
->>>>>>> 815d73d7
     switch(f->getIntrinsicID()) {
     case Intrinsic::not_intrinsic:
       // state may be destroyed by this call, cannot touch
@@ -1513,17 +1507,12 @@
     // instead of the actual instruction, since we can't make a KInstIterator
     // from just an instruction (unlike LLVM).
     KFunction *kf = kmodule->functionMap[f];
-<<<<<<< HEAD
-    state.pushFrame(state.prevPC, kf);
-    state.pc = kf->instructions;
-    if (DetectInfiniteLoops) {
-      state.memoryState.registerPushFrame(kf, state.prevPC,
-                                          state.stack.size() - 1);
-    }
-=======
     thread->pushFrame(thread->prevPc, kf);
     thread->pc = kf->instructions;
->>>>>>> 815d73d7
+    if (DetectInfiniteLoops) {
+      state.memoryState.registerPushFrame(kf, thread->prevPc,
+                                          thread->stack.size() - 1);
+    }
 
     if (statsTracker) {
       StackFrame* current = &thread->stack.back();
@@ -1577,12 +1566,8 @@
       }
 
       MemoryObject *mo = sf.varargs =
-<<<<<<< HEAD
-          memory->allocate(size, true, false, state.prevPC->inst,
+          memory->allocate(size, true, false, thread->prevPc->inst,
                            state.stack.size()-1,
-=======
-          memory->allocate(size, true, false, thread->prevPc->inst,
->>>>>>> 815d73d7
                            (requires16ByteAlignment ? 16 : 8));
       if (!mo && size) {
         terminateStateOnExecError(state, "out of memory (varargs)");
@@ -1645,24 +1630,21 @@
   // With that done we simply set an index in the state so that PHI
   // instructions know which argument to eval, set the pc, and continue.
 
-<<<<<<< HEAD
-=======
   Thread* thread = state.getCurrentThreadReference();
 
->>>>>>> 815d73d7
   // XXX this lookup has to go ?
   KFunction *kf = thread->stack.back().kf;
   unsigned entry = kf->basicBlockEntry[dst];
-<<<<<<< HEAD
-  state.pc = &kf->instructions[entry];
+
+  thread->pc = &kf->instructions[entry];
   if (DetectInfiniteLoops) {
     // enterBasicBlock updates live register information, thus we need to call
     // it on every BasicBlock change, not only on ones to a BasicBlock with more
     // than one predecessor
     state.memoryState.enterBasicBlock(dst, src);
   }
-  if (state.pc->inst->getOpcode() == Instruction::PHI) {
-    PHINode *first = static_cast<PHINode*>(state.pc->inst);
+  if (thread->pc->inst->getOpcode() == Instruction::PHI) {
+    PHINode *first = static_cast<PHINode*>(thread->pc->inst);
     state.incomingBBIndex = first->getBasicBlockIndex(src);
   } else {
     phiNodeProcessingCompleted(dst, src, state);
@@ -1692,12 +1674,6 @@
         }
       }
     }
-=======
-  thread->pc = &kf->instructions[entry];
-  if (thread->pc->inst->getOpcode() == Instruction::PHI) {
-    PHINode *first = static_cast<PHINode*>(thread->pc->inst);
-    thread->incomingBBIndex = first->getBasicBlockIndex(src);
->>>>>>> 815d73d7
   }
 }
 
@@ -1765,21 +1741,14 @@
 
 void Executor::executeInstruction(ExecutionState &state, KInstruction *ki) {
   Instruction *i = ki->inst;
-<<<<<<< HEAD
-=======
   Thread* thread = state.getCurrentThreadReference();
->>>>>>> 815d73d7
 
   switch (i->getOpcode()) {
     // Control flow
   case Instruction::Ret: {
     ReturnInst *ri = cast<ReturnInst>(i);
-<<<<<<< HEAD
-    StackFrame &sf = state.stack.back();
+    StackFrame &sf = thread->stack.back();
     KInstIterator kcaller = sf.caller;
-=======
-    KInstIterator kcaller = thread->stack.back().caller;
->>>>>>> 815d73d7
     Instruction *caller = kcaller ? kcaller->inst : 0;
     bool isVoidReturn = (ri->getNumOperands() == 0);
     ref<Expr> result = ConstantExpr::alloc(0, Expr::Bool);
@@ -1798,7 +1767,6 @@
       state.exitThread(thread->getThreadId());
       scheduleThreads(state);
     } else {
-<<<<<<< HEAD
       if (DetectInfiniteLoops) {
         const llvm::BasicBlock *returningBB = ki->inst->getParent();
         const llvm::BasicBlock *callerBB = caller->getParent();
@@ -1807,8 +1775,7 @@
         // be left
         state.memoryState.registerPopFrame(returningBB, callerBB);
       }
-      state.popFrame();
-=======
+
       // When we pop the stack frame, we free the memory regions
       // this means that we need to check these memory accesses
       std::vector<const MemoryObject*> freedAllocas = thread->stack.back().allocas;
@@ -1817,7 +1784,6 @@
       }
 
       state.popFrameOfCurrentThread();
->>>>>>> 815d73d7
 
       if (statsTracker)
         statsTracker->framePopped(state);
@@ -3998,13 +3964,12 @@
         terminateStateOnError(*it->second, "free of global", Free, NULL,
                               getAddressInfo(*it->second, address));
       } else {
-<<<<<<< HEAD
+
         it->second->memoryState.unregisterWrite(*mo, *os);
-=======
+
         // A free operation should be tracked as well
         processMemoryAccess(*it->second, mo, nullptr, MemoryAccessTracker::FREE_ACCESS);
 
->>>>>>> 815d73d7
         it->second->addressSpace.unbindObject(mo);
         if (target)
           bindLocal(target, *it->second, Expr::createPointer(0));
@@ -4104,14 +4069,10 @@
             state.memoryState.unregisterWrite(address, *mo, *wos, bytes);
           }
           wos->write(offset, value);
-<<<<<<< HEAD
           if (DetectInfiniteLoops) {
             state.memoryState.registerWrite(address, *mo, *wos, bytes);
           }
-=======
-
           processMemoryAccess(state, mo, offset, MemoryAccessTracker::WRITE_ACCESS);
->>>>>>> 815d73d7
         }          
       } else {
         ref<Expr> result = os->read(offset, type);
@@ -4156,21 +4117,16 @@
                                 ReadOnly);
         } else {
           ObjectState *wos = bound->addressSpace.getWriteable(mo, os);
-<<<<<<< HEAD
           if (DetectInfiniteLoops) {
             // unregister previous value to avoid cancellation
             bound->memoryState.unregisterWrite(address, *mo, *wos, bytes);
           }
-          wos->write(mo->getOffsetExpr(address), value);
+          ref<Expr> offset = mo->getOffsetExpr(address);
+          wos->write(offset, value);
           if (DetectInfiniteLoops) {
             bound->memoryState.registerWrite(address, *mo, *wos, bytes);
           }
-=======
-          ref<Expr> offset = mo->getOffsetExpr(address);
-          wos->write(offset, value);
-
           processMemoryAccess(state, mo, offset, MemoryAccessTracker::WRITE_ACCESS);
->>>>>>> 815d73d7
         }
       } else {
         ref<Expr> offset = mo->getOffsetExpr(address);
@@ -4357,12 +4313,8 @@
 
         MemoryObject *arg =
             memory->allocate(len + 1, /*isLocal=*/false, /*isGlobal=*/true,
-<<<<<<< HEAD
-                             /*allocSite=*/state->pc->inst,
-                             state->stack.size()-1, /*alignment=*/8);
-=======
-                             /*allocSite=*/thread->pc->inst, /*alignment=*/8);
->>>>>>> 815d73d7
+                             /*allocSite=*/thread->pc->inst,
+                             thread->stack.size()-1, /*alignment=*/8);
         if (!arg)
           klee_error("Could not allocate memory for function arguments");
         ObjectState *os = bindObjectInState(*state, arg, false);
