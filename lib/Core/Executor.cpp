//===-- Executor.cpp ------------------------------------------------------===//
//
//                     The KLEE Symbolic Virtual Machine
//
// This file is distributed under the University of Illinois Open Source
// License. See LICENSE.TXT for details.
//
//===----------------------------------------------------------------------===//

#include "Executor.h"
#include "Context.h"
#include "CoreStats.h"
#include "ExternalDispatcher.h"
#include "ImpliedValue.h"
#include "InfiniteLoopDetectionFlags.h"
#include "Memory.h"
#include "MemoryManager.h"
#include "MemoryState.h"
#include "PTree.h"
#include "Searcher.h"
#include "SeedInfo.h"
#include "SpecialFunctionHandler.h"
#include "StatsTracker.h"
#include "TimingSolver.h"
#include "UserSearcher.h"
#include "ExecutorTimerInfo.h"
#include "MemoryAccessTracker.h"

#include "klee/ExecutionState.h"
#include "klee/Expr.h"
#include "klee/Interpreter.h"
#include "klee/TimerStatIncrementer.h"
#include "klee/SolverCmdLine.h"
#include "klee/Common.h"
#include "klee/util/Assignment.h"
#include "klee/util/ExprPPrinter.h"
#include "klee/util/ExprSMTLIBPrinter.h"
#include "klee/util/ExprUtil.h"
#include "klee/util/GetElementPtrTypeIterator.h"
#include "klee/Config/Version.h"
#include "klee/Internal/ADT/KTest.h"
#include "klee/Internal/ADT/RNG.h"
#include "klee/Internal/Module/Cell.h"
#include "klee/Internal/Module/InstructionInfoTable.h"
#include "klee/Internal/Module/KInstruction.h"
#include "klee/Internal/Module/KModule.h"
#include "klee/Internal/Support/ErrorHandling.h"
#include "klee/Internal/Support/FileHandling.h"
#include "klee/Internal/Support/FloatEvaluation.h"
#include "klee/Internal/Support/ModuleUtil.h"
#include "klee/Internal/System/Time.h"
#include "klee/Internal/System/MemoryUsage.h"
#include "klee/SolverStats.h"

#include "../Expr/ArrayExprOptimizer.h"
#include "llvm/ADT/SmallPtrSet.h"
#include "llvm/ADT/StringExtras.h"
#include "llvm/IR/Attributes.h"
#include "llvm/IR/BasicBlock.h"
#include "llvm/IR/Constants.h"
#include "llvm/IR/DataLayout.h"
#include "llvm/IR/Function.h"
#include "llvm/IR/Instructions.h"
#include "llvm/IR/IntrinsicInst.h"
#include "llvm/IR/LLVMContext.h"
#include "llvm/IR/Module.h"
#include "llvm/IR/TypeBuilder.h"
#include "llvm/Support/CommandLine.h"
#include "llvm/Support/ErrorHandling.h"
#include "llvm/Support/FileSystem.h"
#include "llvm/Support/Path.h"
#include "llvm/Support/Process.h"
#include "llvm/Support/raw_ostream.h"

#if LLVM_VERSION_CODE < LLVM_VERSION(3, 5)
#include "llvm/Support/CallSite.h"
#else
#include "llvm/IR/CallSite.h"
#endif

#include <cassert>
#include <algorithm>
#include <iomanip>
#include <iosfwd>
#include <fstream>
#include <sstream>
#include <vector>
#include <string>
#include <memory>

#include <sys/mman.h>

#include <errno.h>
#include <cxxabi.h>


using namespace llvm;
using namespace klee;


namespace {
  cl::opt<bool>
  DumpStatesOnHalt("dump-states-on-halt",
                   cl::init(true),
		   cl::desc("Dump test cases for all active states on exit (default=on)"));
  
  /// The different query logging solvers that can switched on/off
  enum PrintDebugInstructionsType {
    STDERR_ALL, ///
    STDERR_SRC,
    STDERR_COMPACT,
    FILE_ALL,    ///
    FILE_SRC,    ///
    FILE_COMPACT ///
  };

  llvm::cl::bits<PrintDebugInstructionsType> DebugPrintInstructions(
      "debug-print-instructions",
      llvm::cl::desc("Log instructions during execution."),
      llvm::cl::values(
          clEnumValN(STDERR_ALL, "all:stderr", "Log all instructions to stderr "
                                               "in format [src, inst_id, "
                                               "llvm_inst]"),
          clEnumValN(STDERR_SRC, "src:stderr",
                     "Log all instructions to stderr in format [src, inst_id]"),
          clEnumValN(STDERR_COMPACT, "compact:stderr",
                     "Log all instructions to stderr in format [inst_id]"),
          clEnumValN(FILE_ALL, "all:file", "Log all instructions to file "
                                           "instructions.txt in format [src, "
                                           "inst_id, llvm_inst]"),
          clEnumValN(FILE_SRC, "src:file", "Log all instructions to file "
                                           "instructions.txt in format [src, "
                                           "inst_id]"),
          clEnumValN(FILE_COMPACT, "compact:file",
                     "Log all instructions to file instructions.txt in format "
                     "[inst_id]")
          KLEE_LLVM_CL_VAL_END),
      llvm::cl::CommaSeparated);
#ifdef HAVE_ZLIB_H
  cl::opt<bool> DebugCompressInstructions(
      "debug-compress-instructions", cl::init(false),
      cl::desc("Compress the logged instructions in gzip format."));
#endif

  cl::opt<bool>
  DebugCheckForImpliedValues("debug-check-for-implied-values");


  cl::opt<bool>
  SimplifySymIndices("simplify-sym-indices",
                     cl::init(false),
		     cl::desc("Simplify symbolic accesses using equalities from other constraints (default=off)"));

  cl::opt<bool>
  EqualitySubstitution("equality-substitution",
		       cl::init(true),
		       cl::desc("Simplify equality expressions before querying the solver (default=on)."));

  cl::opt<unsigned>
  MaxSymArraySize("max-sym-array-size",
                  cl::init(0));

  cl::opt<bool>
  SuppressExternalWarnings("suppress-external-warnings",
			   cl::init(false),
			   cl::desc("Supress warnings about calling external functions."));

  cl::opt<bool>
  AllExternalWarnings("all-external-warnings",
		      cl::init(false),
		      cl::desc("Issue an warning everytime an external call is made," 
			       "as opposed to once per function (default=off)"));

  cl::opt<bool>
  OnlyOutputStatesCoveringNew("only-output-states-covering-new",
                              cl::init(false),
			      cl::desc("Only output test cases covering new code (default=off)."));

  cl::opt<bool>
  EmitAllErrors("emit-all-errors",
                cl::init(false),
                cl::desc("Generate tests cases for all errors "
                         "(default=off, i.e. one per (error,instruction) pair)"));

  enum class ExternalCallPolicy {
    None,     // No external calls allowed
    Concrete, // Only external calls with concrete arguments allowed
    All,      // All external calls allowed
  };

  cl::opt<ExternalCallPolicy>
  ExternalCalls("external-calls",
                cl::desc("Specify the external call policy"),
                cl::values(clEnumValN(ExternalCallPolicy::None, "none", "No external function calls are allowed.  Note that KLEE always allows some external calls with concrete arguments to go through (in particular printf and puts), regardless of this option."),
                           clEnumValN(ExternalCallPolicy::Concrete, "concrete", "Only external function calls with concrete arguments are allowed (default)"),
                           clEnumValN(ExternalCallPolicy::All, "all", "All external function calls are allowed.  This concretizes any symbolic arguments in calls to external functions.")
                           KLEE_LLVM_CL_VAL_END),
                cl::init(ExternalCallPolicy::Concrete));

  cl::opt<bool>
  AlwaysOutputSeeds("always-output-seeds",
		    cl::init(true));

  cl::opt<bool>
  OnlyReplaySeeds("only-replay-seeds",
		  cl::init(false),
                  cl::desc("Discard states that do not have a seed (default=off)."));
 
  cl::opt<bool>
  OnlySeed("only-seed",
	   cl::init(false),
           cl::desc("Stop execution after seeding is done without doing regular search (default=off)."));
 
  cl::opt<bool>
  AllowSeedExtension("allow-seed-extension",
		     cl::init(false),
                     cl::desc("Allow extra (unbound) values to become symbolic during seeding (default=false)."));
 
  cl::opt<bool>
  ZeroSeedExtension("zero-seed-extension",
		    cl::init(false),
		    cl::desc("(default=off)"));
 
  cl::opt<bool>
  AllowSeedTruncation("allow-seed-truncation",
		      cl::init(false),
                      cl::desc("Allow smaller buffers than in seeds (default=off)."));
 
  cl::opt<bool>
  NamedSeedMatching("named-seed-matching",
		    cl::init(false),
                    cl::desc("Use names to match symbolic objects to inputs (default=off)."));

  cl::opt<double>
  MaxStaticForkPct("max-static-fork-pct", 
		   cl::init(1.),
		   cl::desc("(default=1.0)"));

  cl::opt<double>
  MaxStaticSolvePct("max-static-solve-pct",
		    cl::init(1.),
		    cl::desc("(default=1.0)"));

  cl::opt<double>
  MaxStaticCPForkPct("max-static-cpfork-pct", 
		     cl::init(1.),
		     cl::desc("(default=1.0)"));

  cl::opt<double>
  MaxStaticCPSolvePct("max-static-cpsolve-pct",
		      cl::init(1.),
		      cl::desc("(default=1.0)"));

  cl::opt<std::string>
  MaxInstructionTime("max-instruction-time",
                     cl::desc("Allow a single instruction to take only this much time (default=0s (off)). Enables --use-forked-solver"));
  
  cl::opt<std::string>
  SeedTime("seed-time",
           cl::desc("Amount of time to dedicate to seeds, before normal search (default=0s (off))"));
  
  cl::list<Executor::TerminateReason>
  ExitOnErrorType("exit-on-error-type",
		  cl::desc("Stop execution after reaching a specified condition.  (default=off)"),
		  cl::values(
		    clEnumValN(Executor::Abort, "Abort", "The program crashed"),
		    clEnumValN(Executor::Assert, "Assert", "An assertion was hit"),
		    clEnumValN(Executor::BadVectorAccess, "BadVectorAccess", "Vector accessed out of bounds"),
		    clEnumValN(Executor::Exec, "Exec", "Trying to execute an unexpected instruction"),
		    clEnumValN(Executor::External, "External", "External objects referenced"),
		    clEnumValN(Executor::Free, "Free", "Freeing invalid memory"),
		    clEnumValN(Executor::Model, "Model", "Memory model limit hit"),
		    clEnumValN(Executor::Overflow, "Overflow", "An overflow occurred"),
		    clEnumValN(Executor::Ptr, "Ptr", "Pointer error"),
		    clEnumValN(Executor::ReadOnly, "ReadOnly", "Write to read-only memory"),
		    clEnumValN(Executor::ReportError, "ReportError", "klee_report_error called"),
		    clEnumValN(Executor::User, "User", "Wrong klee_* functions invocation"),
		    clEnumValN(Executor::Unhandled, "Unhandled", "Unhandled instruction hit")
		    KLEE_LLVM_CL_VAL_END),
		  cl::ZeroOrMore);

  cl::opt<unsigned long long>
  StopAfterNInstructions("stop-after-n-instructions",
                         cl::desc("Stop execution after specified number of instructions (default=0 (off))"),
                         cl::init(0));
  
  cl::opt<unsigned>
  MaxForks("max-forks",
           cl::desc("Only fork this many times (default=-1 (off))"),
           cl::init(~0u));
  
  cl::opt<unsigned>
  MaxDepth("max-depth",
           cl::desc("Only allow this many symbolic branches (default=0 (off))"),
           cl::init(0));
  
  cl::opt<unsigned>
  MaxMemory("max-memory",
            cl::desc("Refuse to fork when above this amount of memory (in MB, default=2000)"),
            cl::init(2000));

  cl::opt<bool>
  MaxMemoryInhibit("max-memory-inhibit",
            cl::desc("Inhibit forking at memory cap (vs. random terminate) (default=on)"),
            cl::init(true));

  cl::opt<unsigned> RuntimeMaxStackFrames(
      "max-stack-frames",
      cl::desc("Terminates a state after the limit of stack frames is reached "
               "(default=8192). Disable check with 0."),
      cl::init(8192));
}


namespace klee {
  RNG theRNG;
}

const char *Executor::TerminateReasonNames[] = {
  [ Abort ] = "abort",
  [ Assert ] = "assert",
  [ BadVectorAccess ] = "bad_vector_access",
  [ Exec ] = "exec",
  [ External ] = "external",
  [ Free ] = "free",
  [ Model ] = "model",
  [ Overflow ] = "overflow",
  [ Ptr ] = "ptr",
  [ ReadOnly ] = "readonly",
  [ ReportError ] = "reporterror",
  [ User ] = "user",
  [ Deadlock ] = "deadlock",
  [ UnsafeMemoryAccess ] = "unsafememoryaccess",
  [ Unhandled ] = "xxx",
};

Executor::Executor(LLVMContext &ctx, const InterpreterOptions &opts,
                   InterpreterHandler *ih)
    : Interpreter(opts), interpreterHandler(ih), searcher(0),
      externalDispatcher(new ExternalDispatcher(ctx)), statsTracker(0),
      pathWriter(0), symPathWriter(0), specialFunctionHandler(0),
      processTree(0), replayKTest(0), replayPath(0), usingSeeds(0),
      atMemoryLimit(false), inhibitForking(false), haltExecution(false),
      ivcEnabled(false), debugLogBuffer(debugBufferString),
      executorStartTime(std::chrono::steady_clock::now()) {

  const time::Span maxCoreSolverTime(MaxCoreSolverTime);
  maxInstructionTime = time::Span(MaxInstructionTime);
  coreSolverTimeout = maxCoreSolverTime && maxInstructionTime ?
                      std::min(maxCoreSolverTime, maxInstructionTime)
                    : std::max(maxCoreSolverTime, maxInstructionTime);

  if (coreSolverTimeout) UseForkedCoreSolver = true;
  Solver *coreSolver = klee::createCoreSolver(CoreSolverToUse);
  if (!coreSolver) {
    klee_error("Failed to create core solver\n");
  }

  Solver *solver = constructSolverChain(
      coreSolver,
      interpreterHandler->getOutputFilename(ALL_QUERIES_SMT2_FILE_NAME),
      interpreterHandler->getOutputFilename(SOLVER_QUERIES_SMT2_FILE_NAME),
      interpreterHandler->getOutputFilename(ALL_QUERIES_KQUERY_FILE_NAME),
      interpreterHandler->getOutputFilename(SOLVER_QUERIES_KQUERY_FILE_NAME));

  this->solver = new TimingSolver(solver, EqualitySubstitution);
  memory = new MemoryManager(&arrayCache);

  initializeSearchOptions();

  if (OnlyOutputStatesCoveringNew && !StatsTracker::useIStats())
    klee_error("To use --only-output-states-covering-new, you need to enable --output-istats.");

  if (DebugPrintInstructions.isSet(FILE_ALL) ||
      DebugPrintInstructions.isSet(FILE_COMPACT) ||
      DebugPrintInstructions.isSet(FILE_SRC)) {
    std::string debug_file_name =
        interpreterHandler->getOutputFilename("instructions.txt");
    std::string error;
#ifdef HAVE_ZLIB_H
    if (!DebugCompressInstructions) {
#endif
      debugInstFile = klee_open_output_file(debug_file_name, error);
#ifdef HAVE_ZLIB_H
    } else {
      debug_file_name.append(".gz");
      debugInstFile = klee_open_compressed_output_file(debug_file_name, error);
    }
#endif
    if (!debugInstFile) {
      klee_error("Could not open file %s : %s", debug_file_name.c_str(),
                 error.c_str());
    }
  }

  if (InfiniteLoopLogStateJSON) {
    size_t stateLoggingOverhead = util::GetTotalMallocUsage();

    std::string states_file_name =
      interpreterHandler->getOutputFilename("states.json");

    std::string error;
#ifdef HAVE_ZLIB_H
    if (!InfiniteLoopCompressLogStateJSON) {
#endif
      statesJSONFile = klee_open_output_file(states_file_name, error);
#ifdef HAVE_ZLIB_H
    } else {
      states_file_name.append(".gz");
      statesJSONFile = klee_open_compressed_output_file(states_file_name, error);
    }
#endif

    if (statesJSONFile) {
      (*statesJSONFile) << "[\n";
      (*statesJSONFile) << "  {\n";
      (*statesJSONFile) << "    \"functionpointer_size\": "
                        << sizeof(llvm::Function *) << ",\n";
      (*statesJSONFile) << "    \"memory_state_size\": "
                        << sizeof(MemoryState) << ",\n";
    } else {
      klee_error("Could not open file %s : %s",
                 states_file_name.c_str(),
                 error.c_str());
    }

    std::string fork_file_name =
      interpreterHandler->getOutputFilename("states_fork.json");

    error = "";

#ifdef HAVE_ZLIB_H
    if (!InfiniteLoopCompressLogStateJSON) {
#endif
      forkJSONFile = klee_open_output_file(fork_file_name, error);
#ifdef HAVE_ZLIB_H
    } else {
      fork_file_name.append(".gz");
      forkJSONFile = klee_open_compressed_output_file(fork_file_name, error);
    }
#endif
    if (!forkJSONFile) {
      klee_error("Could not open file %s : %s",
                 fork_file_name.c_str(),
                 error.c_str());
    }

    stateLoggingOverhead = util::GetTotalMallocUsage() - stateLoggingOverhead;

    if (statesJSONFile) {
      (*statesJSONFile) << "    \"logging_overhead\": "
                        << stateLoggingOverhead << ",\n";
    }
  }
}

llvm::Module *
Executor::setModule(std::vector<std::unique_ptr<llvm::Module>> &modules,
                    const ModuleOptions &opts) {
  assert(!kmodule && !modules.empty() &&
         "can only register one module"); // XXX gross

  kmodule = std::unique_ptr<KModule>(new KModule());

  // Preparing the final module happens in multiple stages

  // Link with KLEE intrinsics library before running any optimizations
  SmallString<128> LibPath(opts.LibraryDir);
  llvm::sys::path::append(LibPath, "libkleeRuntimeIntrinsic.bca");
  std::string error;
  if (!klee::loadFile(LibPath.str(), modules[0]->getContext(), modules,
                      error)) {
    klee_error("Could not load KLEE intrinsic file %s", LibPath.c_str());
  }

  // 1.) Link the modules together
  while (kmodule->link(modules, opts.EntryPoint)) {
    // 2.) Apply different instrumentation
    kmodule->instrument(opts);
  }

  // 3.) Optimise and prepare for KLEE

  // Create a list of functions that should be preserved if used
  std::vector<const char *> preservedFunctions;
  specialFunctionHandler = new SpecialFunctionHandler(*this);
  specialFunctionHandler->prepare(preservedFunctions);

  preservedFunctions.push_back(opts.EntryPoint.c_str());

  // Preserve the free-standing library calls
  preservedFunctions.push_back("memset");
  preservedFunctions.push_back("memcpy");
  preservedFunctions.push_back("memcmp");
  preservedFunctions.push_back("memmove");

  kmodule->optimiseAndPrepare(opts, preservedFunctions);

  // 4.) Manifest the module
  kmodule->manifest(interpreterHandler, StatsTracker::useStatistics());

  specialFunctionHandler->bind();

  if (StatsTracker::useStatistics() || userSearcherRequiresMD2U()) {
    statsTracker = 
      new StatsTracker(*this,
                       interpreterHandler->getOutputFilename("assembly.ll"),
                       userSearcherRequiresMD2U());
  }

  // Initialize the context.
  DataLayout *TD = kmodule->targetData.get();
  Context::initialize(TD->isLittleEndian(),
                      (Expr::Width)TD->getPointerSizeInBits());

  MemoryState::setKModule(kmodule.get());

  return kmodule->module.get();
}

Executor::~Executor() {
  delete memory;
  delete externalDispatcher;
  delete processTree;
  delete specialFunctionHandler;
  delete statsTracker;
  delete solver;
  while(!timers.empty()) {
    delete timers.back();
    timers.pop_back();
  }
  if (statesJSONFile) {
    (*statesJSONFile) << "\n]\n";
  }
  if (forkJSONFile) {
    (*forkJSONFile) << "\n]\n";
  }
}

/***/

void Executor::initializeGlobalObject(ExecutionState &state, ObjectState *os,
                                      const Constant *c, 
                                      unsigned offset) {
  const auto targetData = kmodule->targetData.get();
  if (const ConstantVector *cp = dyn_cast<ConstantVector>(c)) {
    unsigned elementSize =
      targetData->getTypeStoreSize(cp->getType()->getElementType());
    for (unsigned i=0, e=cp->getNumOperands(); i != e; ++i)
      initializeGlobalObject(state, os, cp->getOperand(i), 
			     offset + i*elementSize);
  } else if (isa<ConstantAggregateZero>(c)) {
    unsigned i, size = targetData->getTypeStoreSize(c->getType());
    for (i=0; i<size; i++)
      os->write8(offset+i, (uint8_t) 0);
  } else if (const ConstantArray *ca = dyn_cast<ConstantArray>(c)) {
    unsigned elementSize =
      targetData->getTypeStoreSize(ca->getType()->getElementType());
    for (unsigned i=0, e=ca->getNumOperands(); i != e; ++i)
      initializeGlobalObject(state, os, ca->getOperand(i), 
			     offset + i*elementSize);
  } else if (const ConstantStruct *cs = dyn_cast<ConstantStruct>(c)) {
    const StructLayout *sl =
      targetData->getStructLayout(cast<StructType>(cs->getType()));
    for (unsigned i=0, e=cs->getNumOperands(); i != e; ++i)
      initializeGlobalObject(state, os, cs->getOperand(i), 
			     offset + sl->getElementOffset(i));
  } else if (const ConstantDataSequential *cds =
               dyn_cast<ConstantDataSequential>(c)) {
    unsigned elementSize =
      targetData->getTypeStoreSize(cds->getElementType());
    for (unsigned i=0, e=cds->getNumElements(); i != e; ++i)
      initializeGlobalObject(state, os, cds->getElementAsConstant(i),
                             offset + i*elementSize);
  } else if (!isa<UndefValue>(c)) {
    unsigned StoreBits = targetData->getTypeStoreSizeInBits(c->getType());
    ref<ConstantExpr> C = evalConstant(c);

    // Extend the constant if necessary;
    assert(StoreBits >= C->getWidth() && "Invalid store size!");
    if (StoreBits > C->getWidth())
      C = C->ZExt(StoreBits);

    os->write(offset, C);
  }
}

MemoryObject * Executor::addExternalObject(ExecutionState &state, 
                                           void *addr, unsigned size, 
                                           bool isReadOnly) {
  Thread &thread = state.getCurrentThreadReference();
  auto mo = memory->allocateFixed(reinterpret_cast<std::uint64_t>(addr),
                                  size, nullptr, thread.stack.size()-1);
  ObjectState *os = bindObjectInState(state, mo, false);
  for(unsigned i = 0; i < size; i++)
    os->write8(i, ((uint8_t*)addr)[i]);
  if(isReadOnly)
    os->setReadOnly(true);  
  return mo;
}


extern void *__dso_handle __attribute__ ((__weak__));

void Executor::initializeGlobals(ExecutionState &state) {
  Thread &thread = state.getCurrentThreadReference();
  Module *m = kmodule->module.get();

  if (m->getModuleInlineAsm() != "")
    klee_warning("executable has module level assembly (ignoring)");
  // represent function globals using the address of the actual llvm function
  // object. given that we use malloc to allocate memory in states this also
  // ensures that we won't conflict. we don't need to allocate a memory object
  // since reading/writing via a function pointer is unsupported anyway.
  for (Module::iterator i = m->begin(), ie = m->end(); i != ie; ++i) {
    Function *f = &*i;
    ref<ConstantExpr> addr(0);

    // If the symbol has external weak linkage then it is implicitly
    // not defined in this module; if it isn't resolvable then it
    // should be null.
    if (f->hasExternalWeakLinkage() && 
        !externalDispatcher->resolveSymbol(f->getName())) {
      addr = Expr::createPointer(0);
    } else {
      addr = Expr::createPointer(reinterpret_cast<std::uint64_t>(f));
      legalFunctions.insert(reinterpret_cast<std::uint64_t>(f));
    }
    
    globalAddresses.insert(std::make_pair(f, addr));
  }

#ifndef WINDOWS
  int *errno_addr = getErrnoLocation(state);
  MemoryObject *errnoObj =
      addExternalObject(state, (void *)errno_addr, sizeof *errno_addr, false);
  // Copy values from and to program space explicitly
  errnoObj->isUserSpecified = true;
#endif

  // Disabled, we don't want to promote use of live externals.
#ifdef HAVE_CTYPE_EXTERNALS
#ifndef WINDOWS
#ifndef DARWIN
  /* from /usr/include/ctype.h:
       These point into arrays of 384, so they can be indexed by any `unsigned
       char' value [0,255]; by EOF (-1); or by any `signed char' value
       [-128,-1).  ISO C requires that the ctype functions work for `unsigned */
  const uint16_t **addr = __ctype_b_loc();
  addExternalObject(state, const_cast<uint16_t*>(*addr-128),
                    384 * sizeof **addr, true);
  addExternalObject(state, addr, sizeof(*addr), true);
    
  const int32_t **lower_addr = __ctype_tolower_loc();
  addExternalObject(state, const_cast<int32_t*>(*lower_addr-128),
                    384 * sizeof **lower_addr, true);
  addExternalObject(state, lower_addr, sizeof(*lower_addr), true);
  
  const int32_t **upper_addr = __ctype_toupper_loc();
  addExternalObject(state, const_cast<int32_t*>(*upper_addr-128),
                    384 * sizeof **upper_addr, true);
  addExternalObject(state, upper_addr, sizeof(*upper_addr), true);
#endif
#endif
#endif

  // allocate and initialize globals, done in two passes since we may
  // need address of a global in order to initialize some other one.

  // allocate memory objects for all globals
  for (Module::const_global_iterator i = m->global_begin(),
         e = m->global_end();
       i != e; ++i) {
    const GlobalVariable *v = &*i;
    size_t globalObjectAlignment = getAllocationAlignment(v);
    if (i->isDeclaration()) {
      // FIXME: We have no general way of handling unknown external
      // symbols. If we really cared about making external stuff work
      // better we could support user definition, or use the EXE style
      // hack where we check the object file information.

      Type *ty = i->getType()->getElementType();
      uint64_t size = 0;
      if (ty->isSized()) {
	size = kmodule->targetData->getTypeStoreSize(ty);
      } else {
        klee_warning("Type for %.*s is not sized", (int)i->getName().size(),
			i->getName().data());
      }

      // XXX - DWD - hardcode some things until we decide how to fix.
#ifndef WINDOWS
      if (i->getName() == "_ZTVN10__cxxabiv117__class_type_infoE") {
        size = 0x2C;
      } else if (i->getName() == "_ZTVN10__cxxabiv120__si_class_type_infoE") {
        size = 0x2C;
      } else if (i->getName() == "_ZTVN10__cxxabiv121__vmi_class_type_infoE") {
        size = 0x2C;
      }
#endif

      if (size == 0) {
        klee_warning("Unable to find size for global variable: %.*s (use will result in out of bounds access)",
			(int)i->getName().size(), i->getName().data());
      }

      MemoryObject *mo = memory->allocate(size, /*isLocal=*/false,
                                          /*isGlobal=*/true, /*allocSite=*/v,
                                          thread.stack.size()-1,
                                          /*alignment=*/globalObjectAlignment);
      ObjectState *os = bindObjectInState(state, mo, false);
      globalObjects.insert(std::make_pair(v, mo));
      globalAddresses.insert(std::make_pair(v, mo->getBaseExpr()));

      // Program already running = object already initialized.  Read
      // concrete value and write it to our copy.
      if (size) {
        void *addr;
        if (i->getName() == "__dso_handle") {
          addr = &__dso_handle; // wtf ?
        } else {
          addr = externalDispatcher->resolveSymbol(i->getName());
        }
        if (!addr)
          klee_error("unable to load symbol(%s) while initializing globals.", 
                     i->getName().data());

        for (unsigned offset=0; offset<mo->size; offset++)
          os->write8(offset, ((unsigned char*)addr)[offset]);
      }
    } else {
      Type *ty = i->getType()->getElementType();
      uint64_t size = kmodule->targetData->getTypeStoreSize(ty);
      MemoryObject *mo = memory->allocate(size, /*isLocal=*/false,
                                          /*isGlobal=*/true, /*allocSite=*/v,
                                          thread.stack.size()-1,
                                          /*alignment=*/globalObjectAlignment);
      if (!mo)
        llvm::report_fatal_error("out of memory");
      ObjectState *os = bindObjectInState(state, mo, false);
      globalObjects.insert(std::make_pair(v, mo));
      globalAddresses.insert(std::make_pair(v, mo->getBaseExpr()));

      if (!i->hasInitializer())
          os->initializeToRandom();
    }
  }
  
  // link aliases to their definitions (if bound)
  for (Module::alias_iterator i = m->alias_begin(), ie = m->alias_end(); 
       i != ie; ++i) {
    // Map the alias to its aliasee's address. This works because we have
    // addresses for everything, even undefined functions. 
    globalAddresses.insert(std::make_pair(&*i, evalConstant(i->getAliasee())));
  }

  // once all objects are allocated, do the actual initialization
  for (Module::const_global_iterator i = m->global_begin(),
         e = m->global_end();
       i != e; ++i) {
    if (i->hasInitializer()) {
      const GlobalVariable *v = &*i;
      MemoryObject *mo = globalObjects.find(v)->second;
      const ObjectState *os = state.addressSpace.findObject(mo);
      assert(os);
      ObjectState *wos = state.addressSpace.getWriteable(mo, os);
      initializeGlobalObject(state, wos, i->getInitializer(), 0);
      // if(i->isConstant()) os->setReadOnly(true);
    }
  }
}

void Executor::branch(ExecutionState &state, 
                      const std::vector< ref<Expr> > &conditions,
                      std::vector<ExecutionState*> &result) {
  TimerStatIncrementer timer(stats::forkTime);
  unsigned N = conditions.size();
  assert(N);

  if (MaxForks!=~0u && stats::forks >= MaxForks) {
    unsigned next = theRNG.getInt32() % N;
    for (unsigned i=0; i<N; ++i) {
      if (i == next) {
        result.push_back(&state);
      } else {
        result.push_back(NULL);
      }
    }
  } else {
    stats::forks += N-1;

    // XXX do proper balance or keep random?
    result.push_back(&state);
    for (unsigned i=1; i<N; ++i) {
      ExecutionState *es = result[theRNG.getInt32() % i];
      ExecutionState *ns = es->branch();
      addedStates.push_back(ns);
      result.push_back(ns);
      es->ptreeNode->data = 0;
      std::pair<PTree::Node*,PTree::Node*> res = 
        processTree->split(es->ptreeNode, ns, es);
      ns->ptreeNode = res.first;
      es->ptreeNode = res.second;

      updateForkJSON(*es, *ns, *ns);
    }
  }

  // If necessary redistribute seeds to match conditions, killing
  // states if necessary due to OnlyReplaySeeds (inefficient but
  // simple).
  
  std::map< ExecutionState*, std::vector<SeedInfo> >::iterator it = 
    seedMap.find(&state);
  if (it != seedMap.end()) {
    std::vector<SeedInfo> seeds = it->second;
    seedMap.erase(it);

    // Assume each seed only satisfies one condition (necessarily true
    // when conditions are mutually exclusive and their conjunction is
    // a tautology).
    for (std::vector<SeedInfo>::iterator siit = seeds.begin(), 
           siie = seeds.end(); siit != siie; ++siit) {
      unsigned i;
      for (i=0; i<N; ++i) {
        ref<ConstantExpr> res;
        bool success = 
          solver->getValue(state, siit->assignment.evaluate(conditions[i]), 
                           res);
        assert(success && "FIXME: Unhandled solver failure");
        (void) success;
        if (res->isTrue())
          break;
      }
      
      // If we didn't find a satisfying condition randomly pick one
      // (the seed will be patched).
      if (i==N)
        i = theRNG.getInt32() % N;

      // Extra check in case we're replaying seeds with a max-fork
      if (result[i])
        seedMap[result[i]].push_back(*siit);
    }

    if (OnlyReplaySeeds) {
      for (unsigned i=0; i<N; ++i) {
        if (result[i] && !seedMap.count(result[i])) {
          terminateState(*result[i]);
          result[i] = NULL;
        }
      } 
    }
  }

  for (unsigned i=0; i<N; ++i)
    if (result[i])
      addConstraint(*result[i], conditions[i]);
}

Executor::StatePair 
Executor::fork(ExecutionState &current, ref<Expr> condition, bool isInternal) {
  Solver::Validity res;
  std::map< ExecutionState*, std::vector<SeedInfo> >::iterator it = 
    seedMap.find(&current);
  bool isSeeding = it != seedMap.end();

  if (!isSeeding && !isa<ConstantExpr>(condition) && 
      (MaxStaticForkPct!=1. || MaxStaticSolvePct != 1. ||
       MaxStaticCPForkPct!=1. || MaxStaticCPSolvePct != 1.) &&
      statsTracker->elapsed() > time::seconds(60)) {
    StatisticManager &sm = *theStatisticManager;

    // FIXME: Just assume that we the call should return the current thread, but what is the correct behavior
    Thread& thread = current.getCurrentThreadReference();
    CallPathNode *cpn = thread.stack.back().callPathNode;

    if ((MaxStaticForkPct<1. &&
         sm.getIndexedValue(stats::forks, sm.getIndex()) > 
         stats::forks*MaxStaticForkPct) ||
        (MaxStaticCPForkPct<1. &&
         cpn && (cpn->statistics.getValue(stats::forks) > 
                 stats::forks*MaxStaticCPForkPct)) ||
        (MaxStaticSolvePct<1 &&
         sm.getIndexedValue(stats::solverTime, sm.getIndex()) > 
         stats::solverTime*MaxStaticSolvePct) ||
        (MaxStaticCPForkPct<1. &&
         cpn && (cpn->statistics.getValue(stats::solverTime) > 
                 stats::solverTime*MaxStaticCPSolvePct))) {
      ref<ConstantExpr> value; 
      bool success = solver->getValue(current, condition, value);
      assert(success && "FIXME: Unhandled solver failure");
      (void) success;
      addConstraint(current, EqExpr::create(value, condition));
      condition = value;
    }
  }

  time::Span timeout = coreSolverTimeout;
  if (isSeeding)
    timeout *= it->second.size();
  solver->setTimeout(timeout);
  bool success = solver->evaluate(current, condition, res);
  solver->setTimeout(time::Span());
  if (!success) {
    // Since we were unsuccessful, restore the previous program counter for the current thread
    Thread& thread = current.getCurrentThreadReference();
    thread.pc = thread.prevPc;

    terminateStateEarly(current, "Query timed out (fork).");
    return StatePair(0, 0);
  }

  if (!isSeeding) {
    if (replayPath && !isInternal) {
      assert(replayPosition<replayPath->size() &&
             "ran out of branches in replay path mode");
      bool branch = (*replayPath)[replayPosition++];
      
      if (res==Solver::True) {
        assert(branch && "hit invalid branch in replay path mode");
      } else if (res==Solver::False) {
        assert(!branch && "hit invalid branch in replay path mode");
      } else {
        // add constraints
        if(branch) {
          res = Solver::True;
          addConstraint(current, condition);
        } else  {
          res = Solver::False;
          addConstraint(current, Expr::createIsZero(condition));
        }
      }
    } else if (res==Solver::Unknown) {
      assert(!replayKTest && "in replay mode, only one branch can be true.");
      
      if ((MaxMemoryInhibit && atMemoryLimit) || 
          current.forkDisabled ||
          inhibitForking || 
          (MaxForks!=~0u && stats::forks >= MaxForks)) {

	if (MaxMemoryInhibit && atMemoryLimit)
	  klee_warning_once(0, "skipping fork (memory cap exceeded)");
	else if (current.forkDisabled)
	  klee_warning_once(0, "skipping fork (fork disabled on current path)");
	else if (inhibitForking)
	  klee_warning_once(0, "skipping fork (fork disabled globally)");
	else 
	  klee_warning_once(0, "skipping fork (max-forks reached)");

        TimerStatIncrementer timer(stats::forkTime);
        if (theRNG.getBool()) {
          addConstraint(current, condition);
          res = Solver::True;        
        } else {
          addConstraint(current, Expr::createIsZero(condition));
          res = Solver::False;
        }
      }
    }
  }

  // Fix branch in only-replay-seed mode, if we don't have both true
  // and false seeds.
  if (isSeeding && 
      (current.forkDisabled || OnlyReplaySeeds) && 
      res == Solver::Unknown) {
    bool trueSeed=false, falseSeed=false;
    // Is seed extension still ok here?
    for (std::vector<SeedInfo>::iterator siit = it->second.begin(), 
           siie = it->second.end(); siit != siie; ++siit) {
      ref<ConstantExpr> res;
      bool success = 
        solver->getValue(current, siit->assignment.evaluate(condition), res);
      assert(success && "FIXME: Unhandled solver failure");
      (void) success;
      if (res->isTrue()) {
        trueSeed = true;
      } else {
        falseSeed = true;
      }
      if (trueSeed && falseSeed)
        break;
    }
    if (!(trueSeed && falseSeed)) {
      assert(trueSeed || falseSeed);
      
      res = trueSeed ? Solver::True : Solver::False;
      addConstraint(current, trueSeed ? condition : Expr::createIsZero(condition));
    }
  }


  // XXX - even if the constraint is provable one way or the other we
  // can probably benefit by adding this constraint and allowing it to
  // reduce the other constraints. For example, if we do a binary
  // search on a particular value, and then see a comparison against
  // the value it has been fixed at, we should take this as a nice
  // hint to just use the single constraint instead of all the binary
  // search ones. If that makes sense.
  if (res==Solver::True) {
    if (!isInternal) {
      if (pathWriter) {
        current.pathOS << "1";
      }
    }

    return StatePair(&current, 0);
  } else if (res==Solver::False) {
    if (!isInternal) {
      if (pathWriter) {
        current.pathOS << "0";
      }
    }

    return StatePair(0, &current);
  } else {
    TimerStatIncrementer timer(stats::forkTime);
    ExecutionState *falseState, *trueState = &current;

    ++stats::forks;

    falseState = trueState->branch();
    addedStates.push_back(falseState);

    updateForkJSON(current, *trueState, *falseState);

    if (it != seedMap.end()) {
      std::vector<SeedInfo> seeds = it->second;
      it->second.clear();
      std::vector<SeedInfo> &trueSeeds = seedMap[trueState];
      std::vector<SeedInfo> &falseSeeds = seedMap[falseState];
      for (std::vector<SeedInfo>::iterator siit = seeds.begin(), 
             siie = seeds.end(); siit != siie; ++siit) {
        ref<ConstantExpr> res;
        bool success = 
          solver->getValue(current, siit->assignment.evaluate(condition), res);
        assert(success && "FIXME: Unhandled solver failure");
        (void) success;
        if (res->isTrue()) {
          trueSeeds.push_back(*siit);
        } else {
          falseSeeds.push_back(*siit);
        }
      }
      
      bool swapInfo = false;
      if (trueSeeds.empty()) {
        if (&current == trueState) swapInfo = true;
        seedMap.erase(trueState);
      }
      if (falseSeeds.empty()) {
        if (&current == falseState) swapInfo = true;
        seedMap.erase(falseState);
      }
      if (swapInfo) {
        std::swap(trueState->coveredNew, falseState->coveredNew);
        std::swap(trueState->coveredLines, falseState->coveredLines);
      }
    }

    current.ptreeNode->data = 0;
    std::pair<PTree::Node*, PTree::Node*> res =
      processTree->split(current.ptreeNode, falseState, trueState);
    falseState->ptreeNode = res.first;
    trueState->ptreeNode = res.second;

    if (pathWriter) {
      // Need to update the pathOS.id field of falseState, otherwise the same id
      // is used for both falseState and trueState.
      falseState->pathOS = pathWriter->open(current.pathOS);
      if (!isInternal) {
        trueState->pathOS << "1";
        falseState->pathOS << "0";
      }
    }
    if (symPathWriter) {
      falseState->symPathOS = symPathWriter->open(current.symPathOS);
      if (!isInternal) {
        trueState->symPathOS << "1";
        falseState->symPathOS << "0";
      }
    }

    ref<Expr> invertedCondition = Expr::createIsZero(condition);
    addConstraint(*trueState, condition);
    addConstraint(*falseState, invertedCondition);

    // Kinda gross, do we even really still want this option?
    if (MaxDepth && MaxDepth<=trueState->depth) {
      terminateStateEarly(*trueState, "max-depth exceeded.");
      terminateStateEarly(*falseState, "max-depth exceeded.");
      return StatePair(0, 0);
    }

    return StatePair(trueState, falseState);
  }
}

void Executor::addConstraint(ExecutionState &state, ref<Expr> condition) {
  if (ConstantExpr *CE = dyn_cast<ConstantExpr>(condition)) {
    if (!CE->isTrue())
      llvm::report_fatal_error("attempt to add invalid constraint");
    return;
  }

  // Check to see if this constraint violates seeds.
  std::map< ExecutionState*, std::vector<SeedInfo> >::iterator it = 
    seedMap.find(&state);
  if (it != seedMap.end()) {
    bool warn = false;
    for (std::vector<SeedInfo>::iterator siit = it->second.begin(), 
           siie = it->second.end(); siit != siie; ++siit) {
      bool res;
      bool success = 
        solver->mustBeFalse(state, siit->assignment.evaluate(condition), res);
      assert(success && "FIXME: Unhandled solver failure");
      (void) success;
      if (res) {
        siit->patchSeed(state, condition, solver);
        warn = true;
      }
    }
    if (warn)
      klee_warning("seeds patched for violating constraint"); 
  }

  state.addConstraint(condition);
  if (ivcEnabled)
    doImpliedValueConcretization(state, condition, 
                                 ConstantExpr::alloc(1, Expr::Bool));
}

const Cell& Executor::eval(KInstruction *ki, unsigned index, 
                           ExecutionState &state) const {
  assert(index < ki->inst->getNumOperands());
  int vnumber = ki->operands[index];

  assert(vnumber != -1 &&
         "Invalid operand to eval(), not a value or constant!");

  // Determine if this is a constant or not.
  if (vnumber < 0) {
    unsigned index = -vnumber - 2;
    return kmodule->constantTable[index];
  } else {
    unsigned index = vnumber;
    Thread& thread = state.getCurrentThreadReference();
    StackFrame &sf = thread.stack.back();

    if (sf.locals[index].value.get() == nullptr) {
      klee_warning("Null pointer");
    }

    return sf.locals[index];
  }
}

void Executor::bindLocal(KInstruction *target, ExecutionState &state, 
                         ref<Expr> value) {
  Cell &cell = getDestCell(state, target);
  cell.value = value;
}

void Executor::bindArgument(KFunction *kf, unsigned index, 
                            ExecutionState &state, ref<Expr> value) {
  assert(getArgumentCell(state, kf, index).value.isNull() &&
         "argument has previouly been set!");
  if (DetectInfiniteLoops) {
    // no need to unregister argument (can only be set once within the same stack frame)
    Thread &thread = state.getCurrentThreadReference();
    state.memoryState.registerArgument(thread.tid, thread.stack.size() - 1, kf, index, value);
  }
  getArgumentCell(state, kf, index).value = value;
}

ref<Expr> Executor::toUnique(const ExecutionState &state, 
                             ref<Expr> &e) {
  ref<Expr> result = e;

  if (!isa<ConstantExpr>(e)) {
    ref<ConstantExpr> value;
    bool isTrue = false;
    e = optimizer.optimizeExpr(e, true);
    solver->setTimeout(coreSolverTimeout);
    if (solver->getValue(state, e, value)) {
      ref<Expr> cond = EqExpr::create(e, value);
      cond = optimizer.optimizeExpr(cond, false);
      if (solver->mustBeTrue(state, cond, isTrue) && isTrue)
        result = value;
    }
    solver->setTimeout(time::Span());
  }
  
  return result;
}


/* Concretize the given expression, and return a possible constant value. 
   'reason' is just a documentation string stating the reason for concretization. */
ref<klee::ConstantExpr> 
Executor::toConstant(ExecutionState &state, 
                     ref<Expr> e,
                     const char *reason) {
  e = state.constraints.simplifyExpr(e);
  if (ConstantExpr *CE = dyn_cast<ConstantExpr>(e))
    return CE;

  ref<ConstantExpr> value;
  bool success = solver->getValue(state, e, value);
  assert(success && "FIXME: Unhandled solver failure");
  (void) success;

  Thread& thread = state.getCurrentThreadReference();

  std::string str;
  llvm::raw_string_ostream os(str);

  os << "silently concretizing (reason: " << reason << ") expression " << e
     << " to value " << value << " (" << (*(thread.pc)).info->file << ":"
     << (*(thread.pc)).info->line << ")";

  if (AllExternalWarnings)
    klee_warning("%s", os.str().c_str());
  else
    klee_warning_once(reason, "%s", os.str().c_str());

  addConstraint(state, EqExpr::create(e, value));
    
  return value;
}

void Executor::executeGetValue(ExecutionState &state,
                               ref<Expr> e,
                               KInstruction *target) {
  e = state.constraints.simplifyExpr(e);
  std::map< ExecutionState*, std::vector<SeedInfo> >::iterator it = 
    seedMap.find(&state);
  if (it==seedMap.end() || isa<ConstantExpr>(e)) {
    ref<ConstantExpr> value;
    e = optimizer.optimizeExpr(e, true);
    bool success = solver->getValue(state, e, value);
    assert(success && "FIXME: Unhandled solver failure");
    (void) success;
    bindLocal(target, state, value);
  } else {
    std::set< ref<Expr> > values;
    for (std::vector<SeedInfo>::iterator siit = it->second.begin(), 
           siie = it->second.end(); siit != siie; ++siit) {
      ref<Expr> cond = siit->assignment.evaluate(e);
      cond = optimizer.optimizeExpr(cond, true);
      ref<ConstantExpr> value;
      bool success = solver->getValue(state, cond, value);
      assert(success && "FIXME: Unhandled solver failure");
      (void) success;
      values.insert(value);
    }
    
    std::vector< ref<Expr> > conditions;
    for (std::set< ref<Expr> >::iterator vit = values.begin(), 
           vie = values.end(); vit != vie; ++vit)
      conditions.push_back(EqExpr::create(e, *vit));

    std::vector<ExecutionState*> branches;
    branch(state, conditions, branches);
    
    std::vector<ExecutionState*>::iterator bit = branches.begin();
    for (std::set< ref<Expr> >::iterator vit = values.begin(), 
           vie = values.end(); vit != vie; ++vit) {
      ExecutionState *es = *bit;
      if (es)
        bindLocal(target, *es, *vit);
      ++bit;
    }
  }
}

void Executor::printDebugInstructions(ExecutionState &state) {
  // check do not print
  if (DebugPrintInstructions.getBits() == 0)
	  return;

  llvm::raw_ostream *stream = 0;
  if (DebugPrintInstructions.isSet(STDERR_ALL) ||
      DebugPrintInstructions.isSet(STDERR_SRC) ||
      DebugPrintInstructions.isSet(STDERR_COMPACT))
    stream = &llvm::errs();
  else
    stream = &debugLogBuffer;

  Thread& thread = state.getCurrentThreadReference();

  if (!DebugPrintInstructions.isSet(STDERR_COMPACT) &&
      !DebugPrintInstructions.isSet(FILE_COMPACT)) {
    (*stream) << "     " << thread.pc->getSourceLocation() << ":";
  }

  (*stream) << thread.pc->info->assemblyLine;

  if (DebugPrintInstructions.isSet(STDERR_ALL) ||
      DebugPrintInstructions.isSet(FILE_ALL))
    (*stream) << ":" << *(thread.pc->inst);
  (*stream) << "\n";

  if (DebugPrintInstructions.isSet(FILE_ALL) ||
      DebugPrintInstructions.isSet(FILE_COMPACT) ||
      DebugPrintInstructions.isSet(FILE_SRC)) {
    debugLogBuffer.flush();
    (*debugInstFile) << debugLogBuffer.str();
    debugBufferString = "";
  }
}

void Executor::stepInstruction(ExecutionState &state) {
  printDebugInstructions(state);
  if (statsTracker)
    statsTracker->stepInstruction(state);

  Thread& thread = state.getCurrentThreadReference();

  ++stats::instructions;
  ++state.steppedInstructions;
  thread.prevPc = thread.pc;
  ++thread.pc;

  if (stats::instructions==StopAfterNInstructions)
    haltExecution = true;
}

void Executor::executeCall(ExecutionState &state, 
                           KInstruction *ki,
                           Function *f,
                           std::vector< ref<Expr> > &arguments) {
  if (DetectInfiniteLoops) {
    state.memoryState.registerFunctionCall(f, arguments);
  }

  Instruction *i = nullptr;
  Thread& thread = state.getCurrentThreadReference();

  if (ki)
    i = ki->inst;

  if (ki && f && f->isDeclaration()) {
    switch(f->getIntrinsicID()) {
    case Intrinsic::not_intrinsic:
      // state may be destroyed by this call, cannot touch
      callExternalFunction(state, ki, f, arguments);
      break;
        
      // va_arg is handled by caller and intrinsic lowering, see comment for
      // ExecutionState::varargs
    case Intrinsic::vastart:  {
      StackFrame &sf = thread.stack.back();

      // varargs can be zero if no varargs were provided
      if (!sf.varargs)
        return;

      // FIXME: This is really specific to the architecture, not the pointer
      // size. This happens to work for x86-32 and x86-64, however.
      Expr::Width WordSize = Context::get().getPointerWidth();
      if (WordSize == Expr::Int32) {
        executeMemoryOperation(state, true, arguments[0], 
                               sf.varargs->getBaseExpr(), 0);
      } else {
        assert(WordSize == Expr::Int64 && "Unknown word size!");

        // x86-64 has quite complicated calling convention. However,
        // instead of implementing it, we can do a simple hack: just
        // make a function believe that all varargs are on stack.
        executeMemoryOperation(state, true, arguments[0],
                               ConstantExpr::create(48, 32), 0); // gp_offset
        executeMemoryOperation(state, true,
                               AddExpr::create(arguments[0], 
                                               ConstantExpr::create(4, 64)),
                               ConstantExpr::create(304, 32), 0); // fp_offset
        executeMemoryOperation(state, true,
                               AddExpr::create(arguments[0], 
                                               ConstantExpr::create(8, 64)),
                               sf.varargs->getBaseExpr(), 0); // overflow_arg_area
        executeMemoryOperation(state, true,
                               AddExpr::create(arguments[0], 
                                               ConstantExpr::create(16, 64)),
                               ConstantExpr::create(0, 64), 0); // reg_save_area
      }
      break;
    }
    case Intrinsic::vaend:
      // va_end is a noop for the interpreter.
      //
      // FIXME: We should validate that the target didn't do something bad
      // with va_end, however (like call it twice).
      break;
        
    case Intrinsic::vacopy:
      // va_copy should have been lowered.
      //
      // FIXME: It would be nice to check for errors in the usage of this as
      // well.
    default:
      klee_error("unknown intrinsic: %s", f->getName().data());
    }

    if (InvokeInst *ii = dyn_cast<InvokeInst>(i)) {
      transferToBasicBlock(ii->getNormalDest(), i->getParent(), state);
    }
  } else {
    // Check if maximum stack size was reached.
    // We currently only count the number of stack frames
    if (RuntimeMaxStackFrames && state.stack.size() > RuntimeMaxStackFrames) {
      terminateStateEarly(state, "Maximum stack size reached.");
      klee_warning("Maximum stack size reached.");
      return;
    }

    // FIXME: I'm not really happy about this reliance on prevPC but it is ok, I
    // guess. This just done to avoid having to pass KInstIterator everywhere
    // instead of the actual instruction, since we can't make a KInstIterator
    // from just an instruction (unlike LLVM).
    KFunction *kf = kmodule->functionMap[f];
<<<<<<< HEAD
    thread.pushFrame(thread.prevPc, kf);
    thread.pc = kf->instructions;
    if (DetectInfiniteLoops) {
      state.memoryState.registerPushFrame(thread.tid, thread.stack.size() - 1,
                                          kf, thread.prevPc);
    }
=======

    state.pushFrame(state.prevPC, kf);
    state.pc = kf->instructions;
>>>>>>> 92b49c62

    if (statsTracker) {
      StackFrame* current = &thread.stack.back();
      statsTracker->framePushed(current, &thread.stack[thread.stack.size() - 2]);
    }

     // TODO: support "byval" parameter attribute
     // TODO: support zeroext, signext, sret attributes

    unsigned callingArgs = arguments.size();
    unsigned funcArgs = f->arg_size();
    if (!f->isVarArg()) {
      if (callingArgs > funcArgs) {
        klee_warning_once(f, "calling %s with extra arguments.", 
                          f->getName().data());
      } else if (callingArgs < funcArgs) {
        terminateStateOnError(state, "calling function with too few arguments",
                              User);
        return;
      }
    } else {
      Expr::Width WordSize = Context::get().getPointerWidth();

      if (callingArgs < funcArgs) {
        terminateStateOnError(state, "calling function with too few arguments",
                              User);
        return;
      }

      StackFrame &sf = thread.stack.back();
      unsigned size = 0;
      bool requires16ByteAlignment = false;
      for (unsigned i = funcArgs; i < callingArgs; i++) {
        // FIXME: This is really specific to the architecture, not the pointer
        // size. This happens to work for x86-32 and x86-64, however.
        if (WordSize == Expr::Int32) {
          size += Expr::getMinBytesForWidth(arguments[i]->getWidth());
        } else {
          Expr::Width argWidth = arguments[i]->getWidth();
          // AMD64-ABI 3.5.7p5: Step 7. Align l->overflow_arg_area upwards to a
          // 16 byte boundary if alignment needed by type exceeds 8 byte
          // boundary.
          //
          // Alignment requirements for scalar types is the same as their size
          if (argWidth > Expr::Int64) {
#if LLVM_VERSION_CODE >= LLVM_VERSION(3, 9)
             size = llvm::alignTo(size, 16);
#else
             size = llvm::RoundUpToAlignment(size, 16);
#endif
             requires16ByteAlignment = true;
          }
#if LLVM_VERSION_CODE >= LLVM_VERSION(3, 9)
          size += llvm::alignTo(argWidth, WordSize) / 8;
#else
          size += llvm::RoundUpToAlignment(argWidth, WordSize) / 8;
#endif
        }
      }

      MemoryObject *mo = sf.varargs =
          memory->allocate(size, true, false, thread.prevPc->inst,
                           thread.stack.size()-1,
                           (requires16ByteAlignment ? 16 : 8));
      if (!mo && size) {
        terminateStateOnExecError(state, "out of memory (varargs)");
        return;
      }

      if (mo) {
        processMemoryAccess(state, mo, nullptr, MemoryAccessTracker::ALLOC_ACCESS);

        if ((WordSize == Expr::Int64) && (mo->address & 15) &&
            requires16ByteAlignment) {
          // Both 64bit Linux/Glibc and 64bit MacOSX should align to 16 bytes.
          klee_warning_once(
              0, "While allocating varargs: malloc did not align to 16 bytes.");
        }

        ObjectState *os = bindObjectInState(state, mo, true);
        unsigned offset = 0;
        for (unsigned i = funcArgs; i < callingArgs; i++) {
          // FIXME: This is really specific to the architecture, not the pointer
          // size. This happens to work for x86-32 and x86-64, however.
          if (WordSize == Expr::Int32) {
            os->write(offset, arguments[i]);
            offset += Expr::getMinBytesForWidth(arguments[i]->getWidth());
          } else {
            assert(WordSize == Expr::Int64 && "Unknown word size!");

            Expr::Width argWidth = arguments[i]->getWidth();
            if (argWidth > Expr::Int64) {
#if LLVM_VERSION_CODE >= LLVM_VERSION(3, 9)
              offset = llvm::alignTo(offset, 16);
#else
              offset = llvm::RoundUpToAlignment(offset, 16);
#endif
            }
            os->write(offset, arguments[i]);
#if LLVM_VERSION_CODE >= LLVM_VERSION(3, 9)
            offset += llvm::alignTo(argWidth, WordSize) / 8;
#else
            offset += llvm::RoundUpToAlignment(argWidth, WordSize) / 8;
#endif
          }
        }
      }
    }

    unsigned numFormals = f->arg_size();
    for (unsigned i=0; i<numFormals; ++i) 
      bindArgument(kf, i, state, arguments[i]);

    if (DetectInfiniteLoops) {
      state.memoryState.enterBasicBlock(thread.tid,
                                        thread.stack.size() - 1,
                                        thread.pc->inst->getParent());
    }
  }
}

void Executor::transferToBasicBlock(BasicBlock *dst, BasicBlock *src, 
                                    ExecutionState &state) {
  // Note that in general phi nodes can reuse phi values from the same
  // block but the incoming value is the eval() result *before* the
  // execution of any phi nodes. this is pathological and doesn't
  // really seem to occur, but just in case we run the PhiCleanerPass
  // which makes sure this cannot happen and so it is safe to just
  // eval things in order. The PhiCleanerPass also makes sure that all
  // incoming blocks have the same order for each PHINode so we only
  // have to compute the index once.
  //
  // With that done we simply set an index in the state so that PHI
  // instructions know which argument to eval, set the pc, and continue.

  Thread& thread = state.getCurrentThreadReference();

  // XXX this lookup has to go ?
  KFunction *kf = thread.stack.back().kf;
  unsigned entry = kf->basicBlockEntry[dst];
  thread.pc = &kf->instructions[entry];
  if (DetectInfiniteLoops) {
    // enterBasicBlock updates live register information, thus we need to call
    // it on every BasicBlock change, not only on ones to a BasicBlock with more
    // than one predecessor
    state.memoryState.enterBasicBlock(thread.tid, thread.stack.size() - 1, dst, src);
  }
  if (thread.pc->inst->getOpcode() == Instruction::PHI) {
    PHINode *first = static_cast<PHINode*>(thread.pc->inst);
    thread.incomingBBIndex = first->getBasicBlockIndex(src);
  } else {
    phiNodeProcessingCompleted(dst, src, state);
  }
}

void Executor::phiNodeProcessingCompleted(BasicBlock *dst, BasicBlock *src,
                                          ExecutionState &state) {
  if (DetectInfiniteLoops) {
    // phiNodeProcessingCompleted updates live register information, thus we
    // need to call it on every BasicBlock change (even if it does not contain
    // any PHI nodes).
    if (state.memoryState.isEnabled()) {
      if ((dst->getSinglePredecessor() == nullptr) ||
          InfiniteLoopDetectionDisableTwoPredecessorOpt) {
        // more than one predecessor
        MemoryFingerprint::value_t fingerprint = state.memoryState.getFingerprint();
        std::string str = MemoryFingerprint::toString(fingerprint);
        if (fingerprints.count(fingerprint) != 0) {
          std::string warning = "same state found! (" + str + ") @ " + src->getName().str() + " -> " + dst->getName().str();
          klee_warning("%s", warning.c_str());

          // We can only remove a state if this state was not removed before
          auto it = std::find(removedStates.begin(), removedStates.end(), &state);
          if (it == removedStates.end()) {
            interpreterHandler->incPathsPruned();
            // silently terminate state
            terminateState(state);
          }
        } else {
          fingerprints.insert(fingerprint);
        }
      }
    }
  }
}

/// Compute the true target of a function call, resolving LLVM and KLEE aliases
/// and bitcasts.
Function* Executor::getTargetFunction(Value *calledVal, ExecutionState &state) {
  SmallPtrSet<const GlobalValue*, 3> Visited;

  Constant *c = dyn_cast<Constant>(calledVal);
  if (!c)
    return 0;

  while (true) {
    if (GlobalValue *gv = dyn_cast<GlobalValue>(c)) {
#if LLVM_VERSION_CODE >= LLVM_VERSION(3, 6)
      if (!Visited.insert(gv).second)
        return 0;
#else
      if (!Visited.insert(gv))
        return 0;
#endif
      std::string alias = state.getFnAlias(gv->getName());
      if (alias != "") {
        GlobalValue *old_gv = gv;
        gv = kmodule->module->getNamedValue(alias);
        if (!gv) {
          klee_error("Function %s(), alias for %s not found!\n", alias.c_str(),
                     old_gv->getName().str().c_str());
        }
      }
     
      if (Function *f = dyn_cast<Function>(gv))
        return f;
      else if (GlobalAlias *ga = dyn_cast<GlobalAlias>(gv))
        c = ga->getAliasee();
      else
        return 0;
    } else if (llvm::ConstantExpr *ce = dyn_cast<llvm::ConstantExpr>(c)) {
      if (ce->getOpcode()==Instruction::BitCast)
        c = ce->getOperand(0);
      else
        return 0;
    } else
      return 0;
  }
}

/// TODO remove?
static bool isDebugIntrinsic(const Function *f, KModule *KM) {
  return false;
}

static inline const llvm::fltSemantics * fpWidthToSemantics(unsigned width) {
  switch(width) {
#if LLVM_VERSION_CODE >= LLVM_VERSION(4, 0)
  case Expr::Int32:
    return &llvm::APFloat::IEEEsingle();
  case Expr::Int64:
    return &llvm::APFloat::IEEEdouble();
  case Expr::Fl80:
    return &llvm::APFloat::x87DoubleExtended();
#else
  case Expr::Int32:
    return &llvm::APFloat::IEEEsingle;
  case Expr::Int64:
    return &llvm::APFloat::IEEEdouble;
  case Expr::Fl80:
    return &llvm::APFloat::x87DoubleExtended;
#endif
  default:
    return 0;
  }
}

void Executor::executeInstruction(ExecutionState &state, KInstruction *ki) {
  Instruction *i = ki->inst;
  Thread& thread = state.getCurrentThreadReference();

  switch (i->getOpcode()) {
    // Control flow
  case Instruction::Ret: {
    ReturnInst *ri = cast<ReturnInst>(i);
    StackFrame &sf = thread.stack.back();
    KInstIterator kcaller = sf.caller;
    Instruction *caller = kcaller ? kcaller->inst : 0;
    bool isVoidReturn = (ri->getNumOperands() == 0);
    ref<Expr> result = ConstantExpr::alloc(0, Expr::Bool);

    if (DetectInfiniteLoops) {
      Function *callee = sf.kf->function;
      state.memoryState.registerFunctionRet(callee);
    }

    if (!isVoidReturn) {
      result = eval(ki, 0, state).value;
    }
    
    if (thread.stack.size() <= 1) {
      assert(!caller && "caller set on initial stack frame");
      state.exitThread(thread.getThreadId());
      scheduleThreads(state);
    } else {
      if (DetectInfiniteLoops) {
        const llvm::BasicBlock *returningBB = ki->inst->getParent();
        const llvm::BasicBlock *callerBB = caller->getParent();
        // has to be called before state.popFrame() to update live register
        // information that is only accessible within the stack frame that is to
        // be left
        state.memoryState.registerPopFrame(thread.tid, returningBB, callerBB);
      }

      // When we pop the stack frame, we free the memory regions
      // this means that we need to check these memory accesses
      std::vector<const MemoryObject*> freedAllocas = thread.stack.back().allocas;
      for (auto mo : freedAllocas) {
        processMemoryAccess(state, mo, nullptr, MemoryAccessTracker::FREE_ACCESS);
      }

      state.popFrameOfCurrentThread();

      if (statsTracker)
        statsTracker->framePopped(state);

      if (InvokeInst *ii = dyn_cast<InvokeInst>(caller)) {
        transferToBasicBlock(ii->getNormalDest(), caller->getParent(), state);
      } else {
        thread.pc = kcaller;
        ++thread.pc;
      }

      if (!isVoidReturn) {
        Type *t = caller->getType();
        if (t != Type::getVoidTy(i->getContext())) {
          // may need to do coercion due to bitcasts
          Expr::Width from = result->getWidth();
          Expr::Width to = getWidthForLLVMType(t);
            
          if (from != to) {
            CallSite cs = (isa<InvokeInst>(caller) ? CallSite(cast<InvokeInst>(caller)) : 
                           CallSite(cast<CallInst>(caller)));

            // XXX need to check other param attrs ?
#if LLVM_VERSION_CODE >= LLVM_VERSION(5, 0)
            bool isSExt = cs.hasRetAttr(llvm::Attribute::SExt);
#else
            bool isSExt = cs.paramHasAttr(0, llvm::Attribute::SExt);
#endif
            if (isSExt) {
              result = SExtExpr::create(result, to);
            } else {
              result = ZExtExpr::create(result, to);
            }
          }

          bindLocal(kcaller, state, result);
        }
      } else {
        // We check that the return value has no users instead of
        // checking the type, since C defaults to returning int for
        // undeclared functions.
        if (!caller->use_empty()) {
          terminateStateOnExecError(state, "return void when caller expected a result");
        }
      }
    }      
    break;
  }
  case Instruction::Br: {
    BranchInst *bi = cast<BranchInst>(i);
    if (bi->isUnconditional()) {
      transferToBasicBlock(bi->getSuccessor(0), bi->getParent(), state);
    } else {
      // FIXME: Find a way that we don't have this hidden dependency.
      assert(bi->getCondition() == bi->getOperand(0) &&
             "Wrong operand index!");
      ref<Expr> cond = eval(ki, 0, state).value;

      cond = optimizer.optimizeExpr(cond, false);
      Executor::StatePair branches = fork(state, cond, false);

      // NOTE: There is a hidden dependency here, markBranchVisited
      // requires that we still be in the context of the branch
      // instruction (it reuses its statistic id). Should be cleaned
      // up with convenient instruction specific data.
      if (statsTracker && thread.stack.back().kf->trackCoverage)
        statsTracker->markBranchVisited(branches.first, branches.second);

      if (branches.first)
        transferToBasicBlock(bi->getSuccessor(0), bi->getParent(), *branches.first);
      if (branches.second)
        transferToBasicBlock(bi->getSuccessor(1), bi->getParent(), *branches.second);
    }
    break;
  }
  case Instruction::IndirectBr: {
    // implements indirect branch to a label within the current function
    const auto bi = cast<IndirectBrInst>(i);
    auto address = eval(ki, 0, state).value;
    address = toUnique(state, address);

    // concrete address
    if (const auto CE = dyn_cast<ConstantExpr>(address.get())) {
      const auto bb_address = (BasicBlock *) CE->getZExtValue(Context::get().getPointerWidth());
      transferToBasicBlock(bb_address, bi->getParent(), state);
      break;
    }

    // symbolic address
    const auto numDestinations = bi->getNumDestinations();
    std::vector<BasicBlock *> targets;
    targets.reserve(numDestinations);
    std::vector<ref<Expr>> expressions;
    expressions.reserve(numDestinations);

    ref<Expr> errorCase = ConstantExpr::alloc(1, Expr::Bool);
    SmallPtrSet<BasicBlock *, 5> destinations;
    // collect and check destinations from label list
    for (unsigned k = 0; k < numDestinations; ++k) {
      // filter duplicates
      const auto d = bi->getDestination(k);
      if (destinations.count(d)) continue;
      destinations.insert(d);

      // create address expression
      const auto PE = Expr::createPointer(reinterpret_cast<std::uint64_t>(d));
      ref<Expr> e = EqExpr::create(address, PE);

      // exclude address from errorCase
      errorCase = AndExpr::create(errorCase, Expr::createIsZero(e));

      // check feasibility
      bool result;
      bool success __attribute__ ((unused)) = solver->mayBeTrue(state, e, result);
      assert(success && "FIXME: Unhandled solver failure");
      if (result) {
        targets.push_back(d);
        expressions.push_back(e);
      }
    }
    // check errorCase feasibility
    bool result;
    bool success __attribute__ ((unused)) = solver->mayBeTrue(state, errorCase, result);
    assert(success && "FIXME: Unhandled solver failure");
    if (result) {
      expressions.push_back(errorCase);
    }

    // fork states
    std::vector<ExecutionState *> branches;
    branch(state, expressions, branches);

    // terminate error state
    if (result) {
      terminateStateOnExecError(*branches.back(), "indirectbr: illegal label address");
      branches.pop_back();
    }

    // branch states to resp. target blocks
    assert(targets.size() == branches.size());
    for (std::vector<ExecutionState *>::size_type k = 0; k < branches.size(); ++k) {
      if (branches[k]) {
        transferToBasicBlock(targets[k], bi->getParent(), *branches[k]);
      }
    }

    break;
  }
  case Instruction::Switch: {
    SwitchInst *si = cast<SwitchInst>(i);
    ref<Expr> cond = eval(ki, 0, state).value;
    BasicBlock *bb = si->getParent();

    cond = toUnique(state, cond);
    if (ConstantExpr *CE = dyn_cast<ConstantExpr>(cond)) {
      // Somewhat gross to create these all the time, but fine till we
      // switch to an internal rep.
      llvm::IntegerType *Ty = cast<IntegerType>(si->getCondition()->getType());
      ConstantInt *ci = ConstantInt::get(Ty, CE->getZExtValue());
#if LLVM_VERSION_CODE >= LLVM_VERSION(5, 0)
      unsigned index = si->findCaseValue(ci)->getSuccessorIndex();
#else
      unsigned index = si->findCaseValue(ci).getSuccessorIndex();
#endif
      transferToBasicBlock(si->getSuccessor(index), si->getParent(), state);
    } else {
      // Handle possible different branch targets

      // We have the following assumptions:
      // - each case value is mutual exclusive to all other values including the
      //   default value
      // - order of case branches is based on the order of the expressions of
      //   the scase values, still default is handled last
      std::vector<BasicBlock *> bbOrder;
      std::map<BasicBlock *, ref<Expr> > branchTargets;

      std::map<ref<Expr>, BasicBlock *> expressionOrder;

      // Iterate through all non-default cases and order them by expressions
#if LLVM_VERSION_CODE > LLVM_VERSION(3, 4)
      for (auto i : si->cases()) {
#else
      for (SwitchInst::CaseIt i = si->case_begin(), e = si->case_end(); i != e;
           ++i) {
#endif
        ref<Expr> value = evalConstant(i.getCaseValue());

        BasicBlock *caseSuccessor = i.getCaseSuccessor();
        expressionOrder.insert(std::make_pair(value, caseSuccessor));
      }

      // Track default branch values
      ref<Expr> defaultValue = ConstantExpr::alloc(1, Expr::Bool);

      // iterate through all non-default cases but in order of the expressions
      for (std::map<ref<Expr>, BasicBlock *>::iterator
               it = expressionOrder.begin(),
               itE = expressionOrder.end();
           it != itE; ++it) {
        ref<Expr> match = EqExpr::create(cond, it->first);

        // Make sure that the default value does not contain this target's value
        defaultValue = AndExpr::create(defaultValue, Expr::createIsZero(match));

        // Check if control flow could take this case
        bool result;
        match = optimizer.optimizeExpr(match, false);
        bool success = solver->mayBeTrue(state, match, result);
        assert(success && "FIXME: Unhandled solver failure");
        (void) success;
        if (result) {
          BasicBlock *caseSuccessor = it->second;

          // Handle the case that a basic block might be the target of multiple
          // switch cases.
          // Currently we generate an expression containing all switch-case
          // values for the same target basic block. We spare us forking too
          // many times but we generate more complex condition expressions
          // TODO Add option to allow to choose between those behaviors
          std::pair<std::map<BasicBlock *, ref<Expr> >::iterator, bool> res =
              branchTargets.insert(std::make_pair(
                  caseSuccessor, ConstantExpr::alloc(0, Expr::Bool)));

          res.first->second = OrExpr::create(match, res.first->second);

          // Only add basic blocks which have not been target of a branch yet
          if (res.second) {
            bbOrder.push_back(caseSuccessor);
          }
        }
      }

      // Check if control could take the default case
      defaultValue = optimizer.optimizeExpr(defaultValue, false);
      bool res;
      bool success = solver->mayBeTrue(state, defaultValue, res);
      assert(success && "FIXME: Unhandled solver failure");
      (void) success;
      if (res) {
        std::pair<std::map<BasicBlock *, ref<Expr> >::iterator, bool> ret =
            branchTargets.insert(
                std::make_pair(si->getDefaultDest(), defaultValue));
        if (ret.second) {
          bbOrder.push_back(si->getDefaultDest());
        }
      }

      // Fork the current state with each state having one of the possible
      // successors of this switch
      std::vector< ref<Expr> > conditions;
      for (std::vector<BasicBlock *>::iterator it = bbOrder.begin(),
                                               ie = bbOrder.end();
           it != ie; ++it) {
        conditions.push_back(branchTargets[*it]);
      }
      std::vector<ExecutionState*> branches;
      branch(state, conditions, branches);

      std::vector<ExecutionState*>::iterator bit = branches.begin();
      for (std::vector<BasicBlock *>::iterator it = bbOrder.begin(),
                                               ie = bbOrder.end();
           it != ie; ++it) {
        ExecutionState *es = *bit;
        if (es)
          transferToBasicBlock(*it, bb, *es);
        ++bit;
      }
    }
    break;
  }
  case Instruction::Unreachable:
    // Note that this is not necessarily an internal bug, llvm will
    // generate unreachable instructions in cases where it knows the
    // program will crash. So it is effectively a SEGV or internal
    // error.
    terminateStateOnExecError(state, "reached \"unreachable\" instruction");
    break;

  case Instruction::Invoke:
  case Instruction::Call: {
    CallSite cs(i);

    unsigned numArgs = cs.arg_size();
    Value *fp = cs.getCalledValue();
    Function *f = getTargetFunction(fp, state);

    // Skip debug intrinsics, we can't evaluate their metadata arguments.
    if (f && isDebugIntrinsic(f, kmodule.get()))
      break;

    if (isa<InlineAsm>(fp)) {
      terminateStateOnExecError(state, "inline assembly is unsupported");
      break;
    }
    // evaluate arguments
    std::vector< ref<Expr> > arguments;
    arguments.reserve(numArgs);

    for (unsigned j=0; j<numArgs; ++j)
      arguments.push_back(eval(ki, j+1, state).value);

    if (f) {
      const FunctionType *fType = 
        dyn_cast<FunctionType>(cast<PointerType>(f->getType())->getElementType());
      const FunctionType *fpType =
        dyn_cast<FunctionType>(cast<PointerType>(fp->getType())->getElementType());

      // special case the call with a bitcast case
      if (fType != fpType) {
        assert(fType && fpType && "unable to get function type");

        // XXX check result coercion

        // XXX this really needs thought and validation
        unsigned i=0;
        for (std::vector< ref<Expr> >::iterator
               ai = arguments.begin(), ie = arguments.end();
             ai != ie; ++ai) {
          Expr::Width to, from = (*ai)->getWidth();
            
          if (i<fType->getNumParams()) {
            to = getWidthForLLVMType(fType->getParamType(i));

            if (from != to) {
              // XXX need to check other param attrs ?
#if LLVM_VERSION_CODE >= LLVM_VERSION(5, 0)
              bool isSExt = cs.paramHasAttr(i, llvm::Attribute::SExt);
#else
              bool isSExt = cs.paramHasAttr(i+1, llvm::Attribute::SExt);
#endif
              if (isSExt) {
                arguments[i] = SExtExpr::create(arguments[i], to);
              } else {
                arguments[i] = ZExtExpr::create(arguments[i], to);
              }
            }
          }
            
          i++;
        }
      }

      executeCall(state, ki, f, arguments);
    } else {
      ref<Expr> v = eval(ki, 0, state).value;

      ExecutionState *free = &state;
      bool hasInvalid = false, first = true;

      /* XXX This is wasteful, no need to do a full evaluate since we
         have already got a value. But in the end the caches should
         handle it for us, albeit with some overhead. */
      do {
        v = optimizer.optimizeExpr(v, true);
        ref<ConstantExpr> value;
        bool success = solver->getValue(*free, v, value);
        assert(success && "FIXME: Unhandled solver failure");
        (void) success;
        StatePair res = fork(*free, EqExpr::create(v, value), true);
        if (res.first) {
          uint64_t addr = value->getZExtValue();
          if (legalFunctions.count(addr)) {
            f = (Function*) addr;

            // Don't give warning on unique resolution
            if (res.second || !first)
              klee_warning_once(reinterpret_cast<void*>(addr),
                                "resolved symbolic function pointer to: %s",
                                f->getName().data());

            executeCall(*res.first, ki, f, arguments);
          } else {
            if (!hasInvalid) {
              terminateStateOnExecError(state, "invalid function pointer");
              hasInvalid = true;
            }
          }
        }

        first = false;
        free = res.second;
      } while (free);
    }
    break;
  }
  case Instruction::PHI: {
    ref<Expr> result = eval(ki, thread.incomingBBIndex, state).value;
    bindLocal(ki, state, result);
    assert(ki == thread.prevPc && "executing instruction different from thread.prevPc");
    if (i->getNextNode()->getOpcode() != Instruction::PHI) {
      // no more PHI nodes coming
      BasicBlock *src = cast<PHINode>(i)->getIncomingBlock(thread.incomingBBIndex);
      phiNodeProcessingCompleted(i->getParent(), src, state);
    }
    break;
  }

    // Special instructions
  case Instruction::Select: {
    // NOTE: It is not required that operands 1 and 2 be of scalar type.
    ref<Expr> cond = eval(ki, 0, state).value;
    ref<Expr> tExpr = eval(ki, 1, state).value;
    ref<Expr> fExpr = eval(ki, 2, state).value;
    ref<Expr> result = SelectExpr::create(cond, tExpr, fExpr);
    bindLocal(ki, state, result);
    break;
  }

  case Instruction::VAArg:
    terminateStateOnExecError(state, "unexpected VAArg instruction");
    break;

    // Arithmetic / logical

  case Instruction::Add: {
    ref<Expr> left = eval(ki, 0, state).value;
    ref<Expr> right = eval(ki, 1, state).value;
    bindLocal(ki, state, AddExpr::create(left, right));
    break;
  }

  case Instruction::Sub: {
    ref<Expr> left = eval(ki, 0, state).value;
    ref<Expr> right = eval(ki, 1, state).value;
    bindLocal(ki, state, SubExpr::create(left, right));
    break;
  }
 
  case Instruction::Mul: {
    ref<Expr> left = eval(ki, 0, state).value;
    ref<Expr> right = eval(ki, 1, state).value;
    bindLocal(ki, state, MulExpr::create(left, right));
    break;
  }

  case Instruction::UDiv: {
    ref<Expr> left = eval(ki, 0, state).value;
    ref<Expr> right = eval(ki, 1, state).value;
    ref<Expr> result = UDivExpr::create(left, right);
    bindLocal(ki, state, result);
    break;
  }

  case Instruction::SDiv: {
    ref<Expr> left = eval(ki, 0, state).value;
    ref<Expr> right = eval(ki, 1, state).value;
    ref<Expr> result = SDivExpr::create(left, right);
    bindLocal(ki, state, result);
    break;
  }

  case Instruction::URem: {
    ref<Expr> left = eval(ki, 0, state).value;
    ref<Expr> right = eval(ki, 1, state).value;
    ref<Expr> result = URemExpr::create(left, right);
    bindLocal(ki, state, result);
    break;
  }

  case Instruction::SRem: {
    ref<Expr> left = eval(ki, 0, state).value;
    ref<Expr> right = eval(ki, 1, state).value;
    ref<Expr> result = SRemExpr::create(left, right);
    bindLocal(ki, state, result);
    break;
  }

  case Instruction::And: {
    ref<Expr> left = eval(ki, 0, state).value;
    ref<Expr> right = eval(ki, 1, state).value;
    ref<Expr> result = AndExpr::create(left, right);
    bindLocal(ki, state, result);
    break;
  }

  case Instruction::Or: {
    ref<Expr> left = eval(ki, 0, state).value;
    ref<Expr> right = eval(ki, 1, state).value;
    ref<Expr> result = OrExpr::create(left, right);
    bindLocal(ki, state, result);
    break;
  }

  case Instruction::Xor: {
    ref<Expr> left = eval(ki, 0, state).value;
    ref<Expr> right = eval(ki, 1, state).value;
    ref<Expr> result = XorExpr::create(left, right);
    bindLocal(ki, state, result);
    break;
  }

  case Instruction::Shl: {
    ref<Expr> left = eval(ki, 0, state).value;
    ref<Expr> right = eval(ki, 1, state).value;
    ref<Expr> result = ShlExpr::create(left, right);
    bindLocal(ki, state, result);
    break;
  }

  case Instruction::LShr: {
    ref<Expr> left = eval(ki, 0, state).value;
    ref<Expr> right = eval(ki, 1, state).value;
    ref<Expr> result = LShrExpr::create(left, right);
    bindLocal(ki, state, result);
    break;
  }

  case Instruction::AShr: {
    ref<Expr> left = eval(ki, 0, state).value;
    ref<Expr> right = eval(ki, 1, state).value;
    ref<Expr> result = AShrExpr::create(left, right);
    bindLocal(ki, state, result);
    break;
  }

    // Compare

  case Instruction::ICmp: {
    CmpInst *ci = cast<CmpInst>(i);
    ICmpInst *ii = cast<ICmpInst>(ci);

    switch(ii->getPredicate()) {
    case ICmpInst::ICMP_EQ: {
      ref<Expr> left = eval(ki, 0, state).value;
      ref<Expr> right = eval(ki, 1, state).value;
      ref<Expr> result = EqExpr::create(left, right);
      bindLocal(ki, state, result);
      break;
    }

    case ICmpInst::ICMP_NE: {
      ref<Expr> left = eval(ki, 0, state).value;
      ref<Expr> right = eval(ki, 1, state).value;
      ref<Expr> result = NeExpr::create(left, right);
      bindLocal(ki, state, result);
      break;
    }

    case ICmpInst::ICMP_UGT: {
      ref<Expr> left = eval(ki, 0, state).value;
      ref<Expr> right = eval(ki, 1, state).value;
      ref<Expr> result = UgtExpr::create(left, right);
      bindLocal(ki, state,result);
      break;
    }

    case ICmpInst::ICMP_UGE: {
      ref<Expr> left = eval(ki, 0, state).value;
      ref<Expr> right = eval(ki, 1, state).value;
      ref<Expr> result = UgeExpr::create(left, right);
      bindLocal(ki, state, result);
      break;
    }

    case ICmpInst::ICMP_ULT: {
      ref<Expr> left = eval(ki, 0, state).value;
      ref<Expr> right = eval(ki, 1, state).value;
      ref<Expr> result = UltExpr::create(left, right);
      bindLocal(ki, state, result);
      break;
    }

    case ICmpInst::ICMP_ULE: {
      ref<Expr> left = eval(ki, 0, state).value;
      ref<Expr> right = eval(ki, 1, state).value;
      ref<Expr> result = UleExpr::create(left, right);
      bindLocal(ki, state, result);
      break;
    }

    case ICmpInst::ICMP_SGT: {
      ref<Expr> left = eval(ki, 0, state).value;
      ref<Expr> right = eval(ki, 1, state).value;
      ref<Expr> result = SgtExpr::create(left, right);
      bindLocal(ki, state, result);
      break;
    }

    case ICmpInst::ICMP_SGE: {
      ref<Expr> left = eval(ki, 0, state).value;
      ref<Expr> right = eval(ki, 1, state).value;
      ref<Expr> result = SgeExpr::create(left, right);
      bindLocal(ki, state, result);
      break;
    }

    case ICmpInst::ICMP_SLT: {
      ref<Expr> left = eval(ki, 0, state).value;
      ref<Expr> right = eval(ki, 1, state).value;
      ref<Expr> result = SltExpr::create(left, right);
      bindLocal(ki, state, result);
      break;
    }

    case ICmpInst::ICMP_SLE: {
      ref<Expr> left = eval(ki, 0, state).value;
      ref<Expr> right = eval(ki, 1, state).value;
      ref<Expr> result = SleExpr::create(left, right);
      bindLocal(ki, state, result);
      break;
    }

    default:
      terminateStateOnExecError(state, "invalid ICmp predicate");
    }
    break;
  }
 
    // Memory instructions...
  case Instruction::Alloca: {
    AllocaInst *ai = cast<AllocaInst>(i);
    unsigned elementSize = 
      kmodule->targetData->getTypeStoreSize(ai->getAllocatedType());
    ref<Expr> size = Expr::createPointer(elementSize);
    if (ai->isArrayAllocation()) {
      ref<Expr> count = eval(ki, 0, state).value;
      count = Expr::createZExtToPointerWidth(count);
      size = MulExpr::create(size, count);
    }
    executeAlloc(state, size, true, ki);
    break;
  }

  case Instruction::Load: {
    ref<Expr> base = eval(ki, 0, state).value;
    executeMemoryOperation(state, false, base, 0, ki);
    break;
  }
  case Instruction::Store: {
    ref<Expr> base = eval(ki, 1, state).value;
    ref<Expr> value = eval(ki, 0, state).value;
    executeMemoryOperation(state, true, base, value, 0);
    break;
  }

  case Instruction::GetElementPtr: {
    KGEPInstruction *kgepi = static_cast<KGEPInstruction*>(ki);
    ref<Expr> base = eval(ki, 0, state).value;

    for (std::vector< std::pair<unsigned, uint64_t> >::iterator 
           it = kgepi->indices.begin(), ie = kgepi->indices.end(); 
         it != ie; ++it) {
      uint64_t elementSize = it->second;
      ref<Expr> index = eval(ki, it->first, state).value;
      base = AddExpr::create(base,
                             MulExpr::create(Expr::createSExtToPointerWidth(index),
                                             Expr::createPointer(elementSize)));
    }
    if (kgepi->offset)
      base = AddExpr::create(base,
                             Expr::createPointer(kgepi->offset));
    bindLocal(ki, state, base);
    break;
  }

    // Conversion
  case Instruction::Trunc: {
    CastInst *ci = cast<CastInst>(i);
    ref<Expr> result = ExtractExpr::create(eval(ki, 0, state).value,
                                           0,
                                           getWidthForLLVMType(ci->getType()));
    bindLocal(ki, state, result);
    break;
  }
  case Instruction::ZExt: {
    CastInst *ci = cast<CastInst>(i);
    ref<Expr> result = ZExtExpr::create(eval(ki, 0, state).value,
                                        getWidthForLLVMType(ci->getType()));
    bindLocal(ki, state, result);
    break;
  }
  case Instruction::SExt: {
    CastInst *ci = cast<CastInst>(i);
    ref<Expr> result = SExtExpr::create(eval(ki, 0, state).value,
                                        getWidthForLLVMType(ci->getType()));
    bindLocal(ki, state, result);
    break;
  }

  case Instruction::IntToPtr: {
    CastInst *ci = cast<CastInst>(i);
    Expr::Width pType = getWidthForLLVMType(ci->getType());
    ref<Expr> arg = eval(ki, 0, state).value;
    bindLocal(ki, state, ZExtExpr::create(arg, pType));
    break;
  }
  case Instruction::PtrToInt: {
    CastInst *ci = cast<CastInst>(i);
    Expr::Width iType = getWidthForLLVMType(ci->getType());
    ref<Expr> arg = eval(ki, 0, state).value;
    bindLocal(ki, state, ZExtExpr::create(arg, iType));
    break;
  }

  case Instruction::BitCast: {
    ref<Expr> result = eval(ki, 0, state).value;
    bindLocal(ki, state, result);
    break;
  }

    // Floating point instructions

  case Instruction::FAdd: {
    ref<ConstantExpr> left = toConstant(state, eval(ki, 0, state).value,
                                        "floating point");
    ref<ConstantExpr> right = toConstant(state, eval(ki, 1, state).value,
                                         "floating point");
    if (!fpWidthToSemantics(left->getWidth()) ||
        !fpWidthToSemantics(right->getWidth()))
      return terminateStateOnExecError(state, "Unsupported FAdd operation");

    llvm::APFloat Res(*fpWidthToSemantics(left->getWidth()), left->getAPValue());
    Res.add(APFloat(*fpWidthToSemantics(right->getWidth()),right->getAPValue()), APFloat::rmNearestTiesToEven);
    bindLocal(ki, state, ConstantExpr::alloc(Res.bitcastToAPInt()));
    break;
  }

  case Instruction::FSub: {
    ref<ConstantExpr> left = toConstant(state, eval(ki, 0, state).value,
                                        "floating point");
    ref<ConstantExpr> right = toConstant(state, eval(ki, 1, state).value,
                                         "floating point");
    if (!fpWidthToSemantics(left->getWidth()) ||
        !fpWidthToSemantics(right->getWidth()))
      return terminateStateOnExecError(state, "Unsupported FSub operation");
    llvm::APFloat Res(*fpWidthToSemantics(left->getWidth()), left->getAPValue());
    Res.subtract(APFloat(*fpWidthToSemantics(right->getWidth()), right->getAPValue()), APFloat::rmNearestTiesToEven);
    bindLocal(ki, state, ConstantExpr::alloc(Res.bitcastToAPInt()));
    break;
  }

  case Instruction::FMul: {
    ref<ConstantExpr> left = toConstant(state, eval(ki, 0, state).value,
                                        "floating point");
    ref<ConstantExpr> right = toConstant(state, eval(ki, 1, state).value,
                                         "floating point");
    if (!fpWidthToSemantics(left->getWidth()) ||
        !fpWidthToSemantics(right->getWidth()))
      return terminateStateOnExecError(state, "Unsupported FMul operation");

    llvm::APFloat Res(*fpWidthToSemantics(left->getWidth()), left->getAPValue());
    Res.multiply(APFloat(*fpWidthToSemantics(right->getWidth()), right->getAPValue()), APFloat::rmNearestTiesToEven);
    bindLocal(ki, state, ConstantExpr::alloc(Res.bitcastToAPInt()));
    break;
  }

  case Instruction::FDiv: {
    ref<ConstantExpr> left = toConstant(state, eval(ki, 0, state).value,
                                        "floating point");
    ref<ConstantExpr> right = toConstant(state, eval(ki, 1, state).value,
                                         "floating point");
    if (!fpWidthToSemantics(left->getWidth()) ||
        !fpWidthToSemantics(right->getWidth()))
      return terminateStateOnExecError(state, "Unsupported FDiv operation");

    llvm::APFloat Res(*fpWidthToSemantics(left->getWidth()), left->getAPValue());
    Res.divide(APFloat(*fpWidthToSemantics(right->getWidth()), right->getAPValue()), APFloat::rmNearestTiesToEven);
    bindLocal(ki, state, ConstantExpr::alloc(Res.bitcastToAPInt()));
    break;
  }

  case Instruction::FRem: {
    ref<ConstantExpr> left = toConstant(state, eval(ki, 0, state).value,
                                        "floating point");
    ref<ConstantExpr> right = toConstant(state, eval(ki, 1, state).value,
                                         "floating point");
    if (!fpWidthToSemantics(left->getWidth()) ||
        !fpWidthToSemantics(right->getWidth()))
      return terminateStateOnExecError(state, "Unsupported FRem operation");
    llvm::APFloat Res(*fpWidthToSemantics(left->getWidth()), left->getAPValue());
#if LLVM_VERSION_CODE >= LLVM_VERSION(3, 8)
    Res.mod(
        APFloat(*fpWidthToSemantics(right->getWidth()), right->getAPValue()));
#else
    Res.mod(APFloat(*fpWidthToSemantics(right->getWidth()),right->getAPValue()),
            APFloat::rmNearestTiesToEven);
#endif
    bindLocal(ki, state, ConstantExpr::alloc(Res.bitcastToAPInt()));
    break;
  }

  case Instruction::FPTrunc: {
    FPTruncInst *fi = cast<FPTruncInst>(i);
    Expr::Width resultType = getWidthForLLVMType(fi->getType());
    ref<ConstantExpr> arg = toConstant(state, eval(ki, 0, state).value,
                                       "floating point");
    if (!fpWidthToSemantics(arg->getWidth()) || resultType > arg->getWidth())
      return terminateStateOnExecError(state, "Unsupported FPTrunc operation");

    llvm::APFloat Res(*fpWidthToSemantics(arg->getWidth()), arg->getAPValue());
    bool losesInfo = false;
    Res.convert(*fpWidthToSemantics(resultType),
                llvm::APFloat::rmNearestTiesToEven,
                &losesInfo);
    bindLocal(ki, state, ConstantExpr::alloc(Res));
    break;
  }

  case Instruction::FPExt: {
    FPExtInst *fi = cast<FPExtInst>(i);
    Expr::Width resultType = getWidthForLLVMType(fi->getType());
    ref<ConstantExpr> arg = toConstant(state, eval(ki, 0, state).value,
                                        "floating point");
    if (!fpWidthToSemantics(arg->getWidth()) || arg->getWidth() > resultType)
      return terminateStateOnExecError(state, "Unsupported FPExt operation");
    llvm::APFloat Res(*fpWidthToSemantics(arg->getWidth()), arg->getAPValue());
    bool losesInfo = false;
    Res.convert(*fpWidthToSemantics(resultType),
                llvm::APFloat::rmNearestTiesToEven,
                &losesInfo);
    bindLocal(ki, state, ConstantExpr::alloc(Res));
    break;
  }

  case Instruction::FPToUI: {
    FPToUIInst *fi = cast<FPToUIInst>(i);
    Expr::Width resultType = getWidthForLLVMType(fi->getType());
    ref<ConstantExpr> arg = toConstant(state, eval(ki, 0, state).value,
                                       "floating point");
    if (!fpWidthToSemantics(arg->getWidth()) || resultType > 64)
      return terminateStateOnExecError(state, "Unsupported FPToUI operation");

    llvm::APFloat Arg(*fpWidthToSemantics(arg->getWidth()), arg->getAPValue());
    uint64_t value = 0;
    bool isExact = true;
#if LLVM_VERSION_CODE >= LLVM_VERSION(5, 0)
    auto valueRef = makeMutableArrayRef(value);
#else
    uint64_t *valueRef = &value;
#endif
    Arg.convertToInteger(valueRef, resultType, false,
                         llvm::APFloat::rmTowardZero, &isExact);
    bindLocal(ki, state, ConstantExpr::alloc(value, resultType));
    break;
  }

  case Instruction::FPToSI: {
    FPToSIInst *fi = cast<FPToSIInst>(i);
    Expr::Width resultType = getWidthForLLVMType(fi->getType());
    ref<ConstantExpr> arg = toConstant(state, eval(ki, 0, state).value,
                                       "floating point");
    if (!fpWidthToSemantics(arg->getWidth()) || resultType > 64)
      return terminateStateOnExecError(state, "Unsupported FPToSI operation");
    llvm::APFloat Arg(*fpWidthToSemantics(arg->getWidth()), arg->getAPValue());

    uint64_t value = 0;
    bool isExact = true;
#if LLVM_VERSION_CODE >= LLVM_VERSION(5, 0)
    auto valueRef = makeMutableArrayRef(value);
#else
    uint64_t *valueRef = &value;
#endif
    Arg.convertToInteger(valueRef, resultType, true,
                         llvm::APFloat::rmTowardZero, &isExact);
    bindLocal(ki, state, ConstantExpr::alloc(value, resultType));
    break;
  }

  case Instruction::UIToFP: {
    UIToFPInst *fi = cast<UIToFPInst>(i);
    Expr::Width resultType = getWidthForLLVMType(fi->getType());
    ref<ConstantExpr> arg = toConstant(state, eval(ki, 0, state).value,
                                       "floating point");
    const llvm::fltSemantics *semantics = fpWidthToSemantics(resultType);
    if (!semantics)
      return terminateStateOnExecError(state, "Unsupported UIToFP operation");
    llvm::APFloat f(*semantics, 0);
    f.convertFromAPInt(arg->getAPValue(), false,
                       llvm::APFloat::rmNearestTiesToEven);

    bindLocal(ki, state, ConstantExpr::alloc(f));
    break;
  }

  case Instruction::SIToFP: {
    SIToFPInst *fi = cast<SIToFPInst>(i);
    Expr::Width resultType = getWidthForLLVMType(fi->getType());
    ref<ConstantExpr> arg = toConstant(state, eval(ki, 0, state).value,
                                       "floating point");
    const llvm::fltSemantics *semantics = fpWidthToSemantics(resultType);
    if (!semantics)
      return terminateStateOnExecError(state, "Unsupported SIToFP operation");
    llvm::APFloat f(*semantics, 0);
    f.convertFromAPInt(arg->getAPValue(), true,
                       llvm::APFloat::rmNearestTiesToEven);

    bindLocal(ki, state, ConstantExpr::alloc(f));
    break;
  }

  case Instruction::FCmp: {
    FCmpInst *fi = cast<FCmpInst>(i);
    ref<ConstantExpr> left = toConstant(state, eval(ki, 0, state).value,
                                        "floating point");
    ref<ConstantExpr> right = toConstant(state, eval(ki, 1, state).value,
                                         "floating point");
    if (!fpWidthToSemantics(left->getWidth()) ||
        !fpWidthToSemantics(right->getWidth()))
      return terminateStateOnExecError(state, "Unsupported FCmp operation");

    APFloat LHS(*fpWidthToSemantics(left->getWidth()),left->getAPValue());
    APFloat RHS(*fpWidthToSemantics(right->getWidth()),right->getAPValue());
    APFloat::cmpResult CmpRes = LHS.compare(RHS);

    bool Result = false;
    switch( fi->getPredicate() ) {
      // Predicates which only care about whether or not the operands are NaNs.
    case FCmpInst::FCMP_ORD:
      Result = (CmpRes != APFloat::cmpUnordered);
      break;

    case FCmpInst::FCMP_UNO:
      Result = (CmpRes == APFloat::cmpUnordered);
      break;

      // Ordered comparisons return false if either operand is NaN.  Unordered
      // comparisons return true if either operand is NaN.
    case FCmpInst::FCMP_UEQ:
      Result = (CmpRes == APFloat::cmpUnordered || CmpRes == APFloat::cmpEqual);
      break;
    case FCmpInst::FCMP_OEQ:
      Result = (CmpRes != APFloat::cmpUnordered && CmpRes == APFloat::cmpEqual);
      break;

    case FCmpInst::FCMP_UGT:
      Result = (CmpRes == APFloat::cmpUnordered || CmpRes == APFloat::cmpGreaterThan);
      break;
    case FCmpInst::FCMP_OGT:
      Result = (CmpRes != APFloat::cmpUnordered && CmpRes == APFloat::cmpGreaterThan);
      break;

    case FCmpInst::FCMP_UGE:
      Result = (CmpRes == APFloat::cmpUnordered || (CmpRes == APFloat::cmpGreaterThan || CmpRes == APFloat::cmpEqual));
      break;
    case FCmpInst::FCMP_OGE:
      Result = (CmpRes != APFloat::cmpUnordered && (CmpRes == APFloat::cmpGreaterThan || CmpRes == APFloat::cmpEqual));
      break;

    case FCmpInst::FCMP_ULT:
      Result = (CmpRes == APFloat::cmpUnordered || CmpRes == APFloat::cmpLessThan);
      break;
    case FCmpInst::FCMP_OLT:
      Result = (CmpRes != APFloat::cmpUnordered && CmpRes == APFloat::cmpLessThan);
      break;

    case FCmpInst::FCMP_ULE:
      Result = (CmpRes == APFloat::cmpUnordered || (CmpRes == APFloat::cmpLessThan || CmpRes == APFloat::cmpEqual));
      break;
    case FCmpInst::FCMP_OLE:
      Result = (CmpRes != APFloat::cmpUnordered && (CmpRes == APFloat::cmpLessThan || CmpRes == APFloat::cmpEqual));
      break;

    case FCmpInst::FCMP_UNE:
      Result = (CmpRes == APFloat::cmpUnordered || CmpRes != APFloat::cmpEqual);
      break;
    case FCmpInst::FCMP_ONE:
      Result = (CmpRes != APFloat::cmpUnordered && CmpRes != APFloat::cmpEqual);
      break;

    default:
      assert(0 && "Invalid FCMP predicate!");
      break;
    case FCmpInst::FCMP_FALSE:
      Result = false;
      break;
    case FCmpInst::FCMP_TRUE:
      Result = true;
      break;
    }

    bindLocal(ki, state, ConstantExpr::alloc(Result, Expr::Bool));
    break;
  }
  case Instruction::InsertValue: {
    KGEPInstruction *kgepi = static_cast<KGEPInstruction*>(ki);

    ref<Expr> agg = eval(ki, 0, state).value;
    ref<Expr> val = eval(ki, 1, state).value;

    ref<Expr> l = NULL, r = NULL;
    unsigned lOffset = kgepi->offset*8, rOffset = kgepi->offset*8 + val->getWidth();

    if (lOffset > 0)
      l = ExtractExpr::create(agg, 0, lOffset);
    if (rOffset < agg->getWidth())
      r = ExtractExpr::create(agg, rOffset, agg->getWidth() - rOffset);

    ref<Expr> result;
    if (!l.isNull() && !r.isNull())
      result = ConcatExpr::create(r, ConcatExpr::create(val, l));
    else if (!l.isNull())
      result = ConcatExpr::create(val, l);
    else if (!r.isNull())
      result = ConcatExpr::create(r, val);
    else
      result = val;

    bindLocal(ki, state, result);
    break;
  }
  case Instruction::ExtractValue: {
    KGEPInstruction *kgepi = static_cast<KGEPInstruction*>(ki);

    ref<Expr> agg = eval(ki, 0, state).value;

    ref<Expr> result = ExtractExpr::create(agg, kgepi->offset*8, getWidthForLLVMType(i->getType()));

    bindLocal(ki, state, result);
    break;
  }
  case Instruction::Fence: {
    // Ignore for now
    break;
  }
  case Instruction::InsertElement: {
    InsertElementInst *iei = cast<InsertElementInst>(i);
    ref<Expr> vec = eval(ki, 0, state).value;
    ref<Expr> newElt = eval(ki, 1, state).value;
    ref<Expr> idx = eval(ki, 2, state).value;

    ConstantExpr *cIdx = dyn_cast<ConstantExpr>(idx);
    if (cIdx == NULL) {
      terminateStateOnError(
          state, "InsertElement, support for symbolic index not implemented",
          Unhandled);
      return;
    }
    uint64_t iIdx = cIdx->getZExtValue();
    const llvm::VectorType *vt = iei->getType();
    unsigned EltBits = getWidthForLLVMType(vt->getElementType());

    if (iIdx >= vt->getNumElements()) {
      // Out of bounds write
      terminateStateOnError(state, "Out of bounds write when inserting element",
                            BadVectorAccess);
      return;
    }

    const unsigned elementCount = vt->getNumElements();
    llvm::SmallVector<ref<Expr>, 8> elems;
    elems.reserve(elementCount);
    for (unsigned i = elementCount; i != 0; --i) {
      auto of = i - 1;
      unsigned bitOffset = EltBits * of;
      elems.push_back(
          of == iIdx ? newElt : ExtractExpr::create(vec, bitOffset, EltBits));
    }

    assert(Context::get().isLittleEndian() && "FIXME:Broken for big endian");
    ref<Expr> Result = ConcatExpr::createN(elementCount, elems.data());
    bindLocal(ki, state, Result);
    break;
  }
  case Instruction::ExtractElement: {
    ExtractElementInst *eei = cast<ExtractElementInst>(i);
    ref<Expr> vec = eval(ki, 0, state).value;
    ref<Expr> idx = eval(ki, 1, state).value;

    ConstantExpr *cIdx = dyn_cast<ConstantExpr>(idx);
    if (cIdx == NULL) {
      terminateStateOnError(
          state, "ExtractElement, support for symbolic index not implemented",
          Unhandled);
      return;
    }
    uint64_t iIdx = cIdx->getZExtValue();
    const llvm::VectorType *vt = eei->getVectorOperandType();
    unsigned EltBits = getWidthForLLVMType(vt->getElementType());

    if (iIdx >= vt->getNumElements()) {
      // Out of bounds read
      terminateStateOnError(state, "Out of bounds read when extracting element",
                            BadVectorAccess);
      return;
    }

    unsigned bitOffset = EltBits * iIdx;
    ref<Expr> Result = ExtractExpr::create(vec, bitOffset, EltBits);
    bindLocal(ki, state, Result);
    break;
  }
  case Instruction::ShuffleVector:
    // Should never happen due to Scalarizer pass removing ShuffleVector
    // instructions.
    terminateStateOnExecError(state, "Unexpected ShuffleVector instruction");
    break;
  case Instruction::AtomicRMW: {
    // An atomic instruction gets a pointer and a value. It reads the value at the pointer, perfoms its operation, stores the result and returns the value that was originally at the pointer.
    AtomicRMWInst *ai = cast<AtomicRMWInst>(i);

    bool wasAtomicPhase = state.atomicPhase;
    state.atomicPhase = true;

    switch (ai->getOperation()) {
    case AtomicRMWInst::Xchg: {
      ref<Expr> pointer = eval(ki, 0, state).value;
      ref<Expr> value = eval(ki, 1, state).value;

      executeMemoryOperation(state, false, pointer, 0, ki);

      executeMemoryOperation(state, true, pointer, value, 0);
      break;
    }
    case AtomicRMWInst::Add: {
      ref<Expr> pointer = eval(ki, 0, state).value;
      ref<Expr> value = eval(ki, 1, state).value;

      executeMemoryOperation(state, false, pointer, 0, ki);
      ref<Expr> oldValue = getDestCell(state, ki).value;

      ref<Expr> result = AddExpr::create(oldValue, value);

      executeMemoryOperation(state, true, pointer, result, 0);
      break;
    }
    case AtomicRMWInst::Sub: {
      ref<Expr> pointer = eval(ki, 0, state).value;
      ref<Expr> value = eval(ki, 1, state).value;

      executeMemoryOperation(state, false, pointer, 0, ki);
      ref<Expr> oldValue = getDestCell(state, ki).value;

      ref<Expr> result = SubExpr::create(oldValue, value);

      executeMemoryOperation(state, true, pointer, result, 0);
      break;
    }
    case AtomicRMWInst::And: {
      ref<Expr> pointer = eval(ki, 0, state).value;
      ref<Expr> value = eval(ki, 1, state).value;

      executeMemoryOperation(state, false, pointer, 0, ki);
      ref<Expr> oldValue = getDestCell(state, ki).value;

      ref<Expr> result = AndExpr::create(oldValue, value);

      executeMemoryOperation(state, true, pointer, result, 0);
      break;
    }
    case AtomicRMWInst::Nand: {
      ref<Expr> pointer = eval(ki, 0, state).value;
      ref<Expr> value = eval(ki, 1, state).value;

      executeMemoryOperation(state, false, pointer, 0, ki);
      ref<Expr> oldValue = getDestCell(state, ki).value;

      ref<Expr> result = XorExpr::create(AndExpr::create(oldValue, value), ConstantExpr::create(-1, value->getWidth()));

      executeMemoryOperation(state, true, pointer, result, 0);
      break;
    }
    case AtomicRMWInst::Or: {
      ref<Expr> pointer = eval(ki, 0, state).value;
      ref<Expr> value = eval(ki, 1, state).value;

      executeMemoryOperation(state, false, pointer, 0, ki);
      ref<Expr> oldValue = getDestCell(state, ki).value;

      ref<Expr> result = OrExpr::create(oldValue, value);

      executeMemoryOperation(state, true, pointer, result, 0);
      break;
    }
    case AtomicRMWInst::Xor: {
      ref<Expr> pointer = eval(ki, 0, state).value;
      ref<Expr> value = eval(ki, 1, state).value;

      executeMemoryOperation(state, false, pointer, 0, ki);
      ref<Expr> oldValue = getDestCell(state, ki).value;

      ref<Expr> result = XorExpr::create(oldValue, value);

      executeMemoryOperation(state, true, pointer, result, 0);
      break;
    }
    case AtomicRMWInst::Max: {
      ref<Expr> pointer = eval(ki, 0, state).value;
      ref<Expr> value = eval(ki, 1, state).value;

      executeMemoryOperation(state, false, pointer, 0, ki);
      ref<Expr> oldValue = getDestCell(state, ki).value;

      ref<Expr> result = SelectExpr::create(SgtExpr::create(oldValue, value), oldValue, value);

      executeMemoryOperation(state, true, pointer, result, 0);
      break;
    }
    case AtomicRMWInst::Min: {
      ref<Expr> pointer = eval(ki, 0, state).value;
      ref<Expr> value = eval(ki, 1, state).value;

      executeMemoryOperation(state, false, pointer, 0, ki);
      ref<Expr> oldValue = getDestCell(state, ki).value;

      ref<Expr> result = SelectExpr::create(SltExpr::create(oldValue, value), oldValue, value);

      executeMemoryOperation(state, true, pointer, result, 0);
      break;
    }
    case AtomicRMWInst::UMax: {
      ref<Expr> pointer = eval(ki, 0, state).value;
      ref<Expr> value = eval(ki, 1, state).value;

      executeMemoryOperation(state, false, pointer, 0, ki);
      ref<Expr> oldValue = getDestCell(state, ki).value;

      ref<Expr> result = SelectExpr::create(UgtExpr::create(oldValue, value), oldValue, value);

      executeMemoryOperation(state, true, pointer, result, 0);
      break;
    }
    case AtomicRMWInst::UMin: {
      ref<Expr> pointer = eval(ki, 0, state).value;
      ref<Expr> value = eval(ki, 1, state).value;

      executeMemoryOperation(state, false, pointer, 0, ki);
      ref<Expr> oldValue = getDestCell(state, ki).value;

      ref<Expr> result = SelectExpr::create(UltExpr::create(oldValue, value), oldValue, value);

      executeMemoryOperation(state, true, pointer, result, 0);
      break;
    }
    case AtomicRMWInst::BAD_BINOP: terminateStateOnExecError(state, "Bad atomicrmw operation"); break;
    }

    state.atomicPhase = wasAtomicPhase;

    break;
  }

  case Instruction::AtomicCmpXchg: {
    bool wasAtomicPhase = state.atomicPhase;
    state.atomicPhase = true;

    ref<Expr> pointer = eval(ki, 0, state).value;
    ref<Expr> compare = eval(ki, 1, state).value;
    ref<Expr> newValue = eval(ki, 2, state).value;

    executeMemoryOperation(state, false, pointer, 0, ki);
    ref<Expr> oldValue = getDestCell(state, ki).value;

    ref<Expr> write = SelectExpr::create(EqExpr::create(oldValue, compare), newValue, oldValue);

    executeMemoryOperation(state, true, pointer, write, 0);

    state.atomicPhase = wasAtomicPhase;
    break;
  }

  // Other instructions...
  // Unhandled
  default:
    terminateStateOnExecError(state, "illegal instruction");
    break;
  }
}

void Executor::updateStates(ExecutionState *current) {
  if (searcher) {
    searcher->update(current, addedStates, removedStates);
  }
  
  states.insert(addedStates.begin(), addedStates.end());
  addedStates.clear();

  for (std::vector<ExecutionState *>::iterator it = removedStates.begin(),
                                               ie = removedStates.end();
       it != ie; ++it) {
    ExecutionState *es = *it;
    std::set<ExecutionState*>::iterator it2 = states.find(es);
    assert(it2!=states.end());
    states.erase(it2);
    std::map<ExecutionState*, std::vector<SeedInfo> >::iterator it3 = 
      seedMap.find(es);
    if (it3 != seedMap.end())
      seedMap.erase(it3);
    processTree->remove(es->ptreeNode);
    delete es;
  }
  removedStates.clear();

  if (searcher) {
    searcher->update(nullptr, continuedStates, pausedStates);
    pausedStates.clear();
    continuedStates.clear();
  }
}

template <typename TypeIt>
void Executor::computeOffsets(KGEPInstruction *kgepi, TypeIt ib, TypeIt ie) {
  ref<ConstantExpr> constantOffset =
    ConstantExpr::alloc(0, Context::get().getPointerWidth());
  uint64_t index = 1;
  for (TypeIt ii = ib; ii != ie; ++ii) {
    if (StructType *st = dyn_cast<StructType>(*ii)) {
      const StructLayout *sl = kmodule->targetData->getStructLayout(st);
      const ConstantInt *ci = cast<ConstantInt>(ii.getOperand());
      uint64_t addend = sl->getElementOffset((unsigned) ci->getZExtValue());
      constantOffset = constantOffset->Add(ConstantExpr::alloc(addend,
                                                               Context::get().getPointerWidth()));
    } else if (const auto set = dyn_cast<SequentialType>(*ii)) {
      uint64_t elementSize = 
        kmodule->targetData->getTypeStoreSize(set->getElementType());
      Value *operand = ii.getOperand();
      if (Constant *c = dyn_cast<Constant>(operand)) {
        ref<ConstantExpr> index = 
          evalConstant(c)->SExt(Context::get().getPointerWidth());
        ref<ConstantExpr> addend = 
          index->Mul(ConstantExpr::alloc(elementSize,
                                         Context::get().getPointerWidth()));
        constantOffset = constantOffset->Add(addend);
      } else {
        kgepi->indices.push_back(std::make_pair(index, elementSize));
      }
#if LLVM_VERSION_CODE >= LLVM_VERSION(4, 0)
    } else if (const auto ptr = dyn_cast<PointerType>(*ii)) {
      auto elementSize =
        kmodule->targetData->getTypeStoreSize(ptr->getElementType());
      auto operand = ii.getOperand();
      if (auto c = dyn_cast<Constant>(operand)) {
        auto index = evalConstant(c)->SExt(Context::get().getPointerWidth());
        auto addend = index->Mul(ConstantExpr::alloc(elementSize,
                                         Context::get().getPointerWidth()));
        constantOffset = constantOffset->Add(addend);
      } else {
        kgepi->indices.push_back(std::make_pair(index, elementSize));
      }
#endif
    } else
      assert("invalid type" && 0);
    index++;
  }
  kgepi->offset = constantOffset->getZExtValue();
}

void Executor::bindInstructionConstants(KInstruction *KI) {
  KGEPInstruction *kgepi = static_cast<KGEPInstruction*>(KI);

  if (GetElementPtrInst *gepi = dyn_cast<GetElementPtrInst>(KI->inst)) {
    computeOffsets(kgepi, gep_type_begin(gepi), gep_type_end(gepi));
  } else if (InsertValueInst *ivi = dyn_cast<InsertValueInst>(KI->inst)) {
    computeOffsets(kgepi, iv_type_begin(ivi), iv_type_end(ivi));
    assert(kgepi->indices.empty() && "InsertValue constant offset expected");
  } else if (ExtractValueInst *evi = dyn_cast<ExtractValueInst>(KI->inst)) {
    computeOffsets(kgepi, ev_type_begin(evi), ev_type_end(evi));
    assert(kgepi->indices.empty() && "ExtractValue constant offset expected");
  }
}

void Executor::bindModuleConstants() {
  for (auto &kfp : kmodule->functions) {
    KFunction *kf = kfp.get();
    for (unsigned i=0; i<kf->numInstructions; ++i)
      bindInstructionConstants(kf->instructions[i]);
  }

  kmodule->constantTable =
      std::unique_ptr<Cell[]>(new Cell[kmodule->constants.size()]);
  for (unsigned i=0; i<kmodule->constants.size(); ++i) {
    Cell &c = kmodule->constantTable[i];
    c.value = evalConstant(kmodule->constants[i]);
  }
}

void Executor::checkMemoryUsage() {
  if (!MaxMemory)
    return;
  if ((stats::instructions & 0xFFFF) == 0) {
    // We need to avoid calling GetTotalMallocUsage() often because it
    // is O(elts on freelist). This is really bad since we start
    // to pummel the freelist once we hit the memory cap.
    unsigned mbs = (util::GetTotalMallocUsage() >> 20) +
                   (memory->getUsedDeterministicSize() >> 20);

    if (mbs > MaxMemory) {
      if (mbs > MaxMemory + 100) {
        // just guess at how many to kill
        unsigned numStates = states.size();
        unsigned toKill = std::max(1U, numStates - numStates * MaxMemory / mbs);
        klee_warning("killing %d states (over memory cap)", toKill);
        std::vector<ExecutionState *> arr(states.begin(), states.end());
        for (unsigned i = 0, N = arr.size(); N && i < toKill; ++i, --N) {
          unsigned idx = rand() % N;
          // Make two pulls to try and not hit a state that
          // covered new code.
          if (arr[idx]->coveredNew)
            idx = rand() % N;

          std::swap(arr[idx], arr[N - 1]);
          terminateStateEarly(*arr[N - 1], "Memory limit exceeded.");
        }
      }
      atMemoryLimit = true;
    } else {
      atMemoryLimit = false;
    }
  }
}

void Executor::doDumpStates() {
  if (!DumpStatesOnHalt || states.empty())
    return;

  klee_message("halting execution, dumping remaining states");
  for (const auto &state : states)
    terminateStateEarly(*state, "Execution halting.");
  updateStates(nullptr);
}

void Executor::run(ExecutionState &initialState) {
  bindModuleConstants();

  // Delay init till now so that ticks don't accrue during
  // optimization and such.
  initTimers();

  states.insert(&initialState);

  if (usingSeeds) {
    std::vector<SeedInfo> &v = seedMap[&initialState];
    
    for (std::vector<KTest*>::const_iterator it = usingSeeds->begin(), 
           ie = usingSeeds->end(); it != ie; ++it)
      v.push_back(SeedInfo(*it));

    int lastNumSeeds = usingSeeds->size()+10;
    time::Point lastTime, startTime = lastTime = time::getWallTime();
    ExecutionState *lastState = 0;
    while (!seedMap.empty()) {
      if (haltExecution) {
        doDumpStates();
        return;
      }

      std::map<ExecutionState*, std::vector<SeedInfo> >::iterator it = 
        seedMap.upper_bound(lastState);
      if (it == seedMap.end())
        it = seedMap.begin();
      lastState = it->first;
      unsigned numSeeds = it->second.size();
      ExecutionState &state = *lastState;
      Thread& thread = state.getCurrentThreadReference();
      KInstruction *ki = thread.pc;
      stepInstruction(state);

      executeInstruction(state, ki);
      processTimers(&state, maxInstructionTime * numSeeds);
      updateStates(&state);

      if ((stats::instructions % 1000) == 0) {
        int numSeeds = 0, numStates = 0;
        for (std::map<ExecutionState*, std::vector<SeedInfo> >::iterator
               it = seedMap.begin(), ie = seedMap.end();
             it != ie; ++it) {
          numSeeds += it->second.size();
          numStates++;
        }
        const auto time = time::getWallTime();
        const time::Span seedTime(SeedTime);
        if (seedTime && time > startTime + seedTime) {
          klee_warning("seed time expired, %d seeds remain over %d states",
                       numSeeds, numStates);
          break;
        } else if (numSeeds<=lastNumSeeds-10 ||
                   time - lastTime >= time::seconds(10)) {
          lastTime = time;
          lastNumSeeds = numSeeds;          
          klee_message("%d seeds remaining over: %d states", 
                       numSeeds, numStates);
        }
      }
    }

    klee_message("seeding done (%d states remain)", (int) states.size());

    // XXX total hack, just because I like non uniform better but want
    // seed results to be equally weighted.
    for (std::set<ExecutionState*>::iterator
           it = states.begin(), ie = states.end();
         it != ie; ++it) {
      (*it)->weight = 1.;
    }

    if (OnlySeed) {
      doDumpStates();
      return;
    }
  }

  searcher = constructUserSearcher(*this);

  std::vector<ExecutionState *> newStates(states.begin(), states.end());
  searcher->update(0, newStates, std::vector<ExecutionState *>());

  bool firstInstruction = true;

  while (!states.empty() && !haltExecution) {
    ExecutionState &state = searcher->selectState();
    Thread& thread = state.getCurrentThreadReference();
    KInstruction *ki = thread.pc;

    // we will execute a new instruction and therefore we have to reset the flag
    stepInstruction(state);

    executeInstruction(state, ki);
    processTimers(&state, maxInstructionTime);
    if (firstInstruction && statesJSONFile) {
      (*statesJSONFile) << "    \"functionlists_length\": "
                        << state.memoryState.getFunctionListsLength() << ",\n";
      (*statesJSONFile) << "    \"functionlists_capacity\": "
                        << state.memoryState.getFunctionListsCapacity() << "\n";
      (*statesJSONFile) << "  }";
    }
    updateStatesJSON(ki, state);

    checkMemoryUsage();

    updateStates(&state);
    firstInstruction = false;
  }

  delete searcher;
  searcher = nullptr;

  doDumpStates();
}

void Executor::updateStatesJSON(KInstruction *ki, const ExecutionState &state,
                                std::string ktest, std::string error) {
  if (statesJSONFile) {
    auto time = std::chrono::steady_clock::now() - executorStartTime;
    auto seconds = std::chrono::duration_cast<std::chrono::seconds>(time);
    auto milliseconds =
      std::chrono::duration_cast<std::chrono::milliseconds>(time) - seconds;

    static size_t lastStateId = 0;

    if (lastStateId != state.id
        || !ktest.empty()
        || !error.empty()
    ) {
      (*statesJSONFile) << ",\n  {\n";
      (*statesJSONFile) << "    \"state_id\": " << state.id << ",\n";
      if (!ktest.empty()) {
        (*statesJSONFile) << "    \"ktest\": \"" << ktest << "\",\n";
      }
      if (!error.empty()) {
        (*statesJSONFile) << "    \"error\": \"" << error << "\",\n";
      }
      (*statesJSONFile) << "    \"heap\": " << util::GetTotalMallocUsage()
                        << ",\n";
      (*statesJSONFile) << "    \"timestamp\": " << seconds.count()
                        << "." << milliseconds.count() << ",\n";
      if (ki != nullptr) {
        (*statesJSONFile) << "    \"instructions\": " << stats::instructions
                          << ",\n";
        (*statesJSONFile) << "    \"instruction_id\": " << ki->info->id << "\n";
      } else {
        (*statesJSONFile) << "    \"instructions\": " << stats::instructions
                          << "\n";
      }
      (*statesJSONFile) << "  }";

      lastStateId = state.id;
    }
  }
}

void Executor::updateForkJSON(const ExecutionState &current,
                              const ExecutionState &trueState,
                              const ExecutionState &falseState) {
  static bool started = false;

  if (forkJSONFile) {
    auto time = std::chrono::steady_clock::now() - executorStartTime;
    auto seconds = std::chrono::duration_cast<std::chrono::seconds>(time);
    auto milliseconds =
      std::chrono::duration_cast<std::chrono::milliseconds>(time) - seconds;

    if (!started) {
      (*forkJSONFile) << "[\n";
      (*forkJSONFile) << "  {\n";
      started = true;
    } else {
      (*forkJSONFile) << ",\n  {\n";
    }
    (*forkJSONFile) << "    \"state_id\": " << current.id << ",\n";
    if (trueState.id == falseState.id) {
      (*forkJSONFile) << "    \"new_id\": " << trueState.id << ",\n";
    } else {
      (*forkJSONFile) << "    \"true_id\": " << trueState.id << ",\n";
      (*forkJSONFile) << "    \"false_id\": " << falseState.id << ",\n";
    }
    (*forkJSONFile) << "    \"timestamp\": " << seconds.count()
                    << "." << milliseconds.count() << ",\n";
    (*forkJSONFile) << "    \"instructions\": " << stats::instructions << "\n";
    (*forkJSONFile) << "  }";
  }
}

std::string Executor::getAddressInfo(ExecutionState &state, 
                                     ref<Expr> address) const{
  std::string Str;
  llvm::raw_string_ostream info(Str);
  info << "\taddress: " << address << "\n";
  uint64_t example;
  if (ConstantExpr *CE = dyn_cast<ConstantExpr>(address)) {
    example = CE->getZExtValue();
  } else {
    ref<ConstantExpr> value;
    bool success = solver->getValue(state, address, value);
    assert(success && "FIXME: Unhandled solver failure");
    (void) success;
    example = value->getZExtValue();
    info << "\texample: " << example << "\n";
    std::pair< ref<Expr>, ref<Expr> > res = solver->getRange(state, address);
    info << "\trange: [" << res.first << ", " << res.second <<"]\n";
  }
  
  MemoryObject hack((unsigned) example);    
  MemoryMap::iterator lower = state.addressSpace.objects.upper_bound(&hack);
  info << "\tnext: ";
  if (lower==state.addressSpace.objects.end()) {
    info << "none\n";
  } else {
    const MemoryObject *mo = lower->first;
    std::string alloc_info;
    mo->getAllocInfo(alloc_info);
    info << "object at " << mo->address
         << " of size " << mo->size << "\n"
         << "\t\t" << alloc_info << "\n";
  }
  if (lower!=state.addressSpace.objects.begin()) {
    --lower;
    info << "\tprev: ";
    if (lower==state.addressSpace.objects.end()) {
      info << "none\n";
    } else {
      const MemoryObject *mo = lower->first;
      std::string alloc_info;
      mo->getAllocInfo(alloc_info);
      info << "object at " << mo->address 
           << " of size " << mo->size << "\n"
           << "\t\t" << alloc_info << "\n";
    }
  }

  return info.str();
}

void Executor::pauseState(ExecutionState &state){
  auto it = std::find(continuedStates.begin(), continuedStates.end(), &state);
  // If the state was to be continued, but now gets paused again
  if (it != continuedStates.end()){
    // ...just don't continue it
    std::swap(*it, continuedStates.back());
    continuedStates.pop_back();
  } else {
    pausedStates.push_back(&state);
  }
}

void Executor::continueState(ExecutionState &state){
  auto it = std::find(pausedStates.begin(), pausedStates.end(), &state);
  // If the state was to be paused, but now gets continued again
  if (it != pausedStates.end()){
    // ...don't pause it
    std::swap(*it, pausedStates.back());
    pausedStates.pop_back();
  } else {
    continuedStates.push_back(&state);
  }
}

template<class T>
static bool isInVector(std::vector<T> list, T tid) {
  return std::find(list.begin(), list.end(), tid) != list.end();
}

void Executor::terminateStateSilently(ExecutionState &state) {
  auto it = std::find(addedStates.begin(), addedStates.end(), &state);

  if (it == addedStates.end()) {
    Thread& thread = state.getCurrentThreadReference();
    thread.pc = thread.prevPc;

    assert(!isInVector(removedStates, &state) && "May not add a state double times");

    removedStates.push_back(&state);
  } else {
    // never reached searcher, just delete immediately
    std::map< ExecutionState*, std::vector<SeedInfo> >::iterator it3 =
            seedMap.find(&state);
    if (it3 != seedMap.end())
      seedMap.erase(it3);
    addedStates.erase(it);
    processTree->remove(state.ptreeNode);
    delete &state;
  }
}

void Executor::terminateState(ExecutionState &state) {
  if (replayKTest && replayPosition!=replayKTest->numObjects) {
    klee_warning_once(replayKTest,
                      "replay did not consume all objects in test input.");
  }

  interpreterHandler->incPathsExplored();

  terminateStateSilently(state);
}

void Executor::terminateStateEarly(ExecutionState &state, 
                                   const Twine &message) {
  std::string ktest = "";
  if (!OnlyOutputStatesCoveringNew || state.coveredNew ||
      (AlwaysOutputSeeds && seedMap.count(&state)))
    ktest = interpreterHandler->processTestCase(state,
                                                (message + "\n").str().c_str(),
                                                "early");
  updateStatesJSON(nullptr, state, ktest, "early");
  terminateState(state);
}

void Executor::terminateStateOnExit(ExecutionState &state) {
  std::string ktest = "";
  if (!OnlyOutputStatesCoveringNew || state.coveredNew || 
      (AlwaysOutputSeeds && seedMap.count(&state)))
    ktest = interpreterHandler->processTestCase(state, 0, 0);

  updateStatesJSON(nullptr, state, ktest);
  terminateState(state);
}

const InstructionInfo & Executor::getLastNonKleeInternalInstruction(const ExecutionState &state,
    Instruction ** lastInstruction) {
  Thread& thread = state.getCurrentThreadReference();

  // unroll the stack of the applications state and find
  // the last instruction which is not inside a KLEE internal function
  ExecutionState::stack_ty::const_reverse_iterator it = thread.stack.rbegin(),
      itE = thread.stack.rend();

  // don't check beyond the outermost function (i.e. main())
  itE--;

  const InstructionInfo * ii = 0;
  if (kmodule->internalFunctions.count(it->kf->function) == 0){
    ii = thread.prevPc->info;
    *lastInstruction = thread.prevPc->inst;
    //  Cannot return yet because even though
    //  it->function is not an internal function it might of
    //  been called from an internal function.
  }

  // Wind up the stack and check if we are in a KLEE internal function.
  // We visit the entire stack because we want to return a CallInstruction
  // that was not reached via any KLEE internal functions.
  for (;it != itE; ++it) {
    // check calling instruction and if it is contained in a KLEE internal function
    const Function * f = (*it->caller).inst->getParent()->getParent();
    if (kmodule->internalFunctions.count(f)){
      ii = 0;
      continue;
    }
    if (!ii){
      ii = (*it->caller).info;
      *lastInstruction = (*it->caller).inst;
    }
  }

  if (!ii) {
    // something went wrong, play safe and return the current instruction info
    *lastInstruction = thread.prevPc->inst;
    return *thread.prevPc->info;
  }
  return *ii;
}

bool Executor::shouldExitOn(enum TerminateReason termReason) {
  std::vector<TerminateReason>::iterator s = ExitOnErrorType.begin();
  std::vector<TerminateReason>::iterator e = ExitOnErrorType.end();

  for (; s != e; ++s)
    if (termReason == *s)
      return true;

  return false;
}

void Executor::terminateStateOnError(ExecutionState &state,
                                     const llvm::Twine &messaget,
                                     enum TerminateReason termReason,
                                     const char *suffix,
                                     const llvm::Twine &info) {
  auto timeToError = std::chrono::steady_clock::now() - executorStartTime;

  std::string message = messaget.str();
  static std::set< std::pair<Instruction*, std::string> > emittedErrors;
  Instruction * lastInst;
  const InstructionInfo &ii = getLastNonKleeInternalInstruction(state, &lastInst);
  std::string ktest = "";
  
  if (EmitAllErrors ||
      emittedErrors.insert(std::make_pair(lastInst, message)).second) {
    if (ii.file != "") {
      klee_message("ERROR: %s:%d: %s", ii.file.c_str(), ii.line, message.c_str());
    } else {
      klee_message("ERROR: (location information missing) %s", message.c_str());
    }
    if (!EmitAllErrors)
      klee_message("NOTE: now ignoring this error at this location");

    std::string MsgString;
    llvm::raw_string_ostream msg(MsgString);
    msg << "Error: " << message << "\n";
    if (ii.file != "") {
      msg << "File: " << ii.file << "\n";
      msg << "Line: " << ii.line << "\n";
      msg << "assembly.ll line: " << ii.assemblyLine << "\n";
    }
    auto seconds = std::chrono::duration_cast<std::chrono::seconds>(timeToError);
    auto milliseconds = std::chrono::duration_cast<std::chrono::milliseconds>(timeToError) - seconds;
    msg << "Time to error: " << seconds.count() << "." << milliseconds.count() << " seconds\n";
    msg << "Stack: \n";
    state.dumpStack(msg);

    std::string info_str = info.str();
    if (!info_str.empty())
      msg << "Info: \n" << info_str;

    std::string suffix_buf;
    if (!suffix) {
      suffix_buf = TerminateReasonNames[termReason];
      suffix_buf += ".err";
      suffix = suffix_buf.c_str();
    }

    ktest = interpreterHandler->processTestCase(state,
                                                msg.str().c_str(),
                                                suffix);
  }

  updateStatesJSON(nullptr, state, ktest, TerminateReasonNames[termReason]);
  terminateState(state);

  if (shouldExitOn(termReason))
    haltExecution = true;
}

// XXX shoot me
static const char *okExternalsList[] = { "printf", 
                                         "fprintf", 
                                         "puts",
                                         "getpid" };
static std::set<std::string> okExternals(okExternalsList,
                                         okExternalsList + 
                                         (sizeof(okExternalsList)/sizeof(okExternalsList[0])));

void Executor::callExternalFunction(ExecutionState &state,
                                    KInstruction *target,
                                    Function *function,
                                    std::vector< ref<Expr> > &arguments) {


  // check if specialFunctionHandler wants it
  if (specialFunctionHandler->handle(state, function, target, arguments))
    return;

  if (DetectInfiniteLoops) {
    state.memoryState.registerExternalFunctionCall();
  }

  if (ExternalCalls == ExternalCallPolicy::None
      && !okExternals.count(function->getName())) {
    klee_warning("Disallowed call to external function: %s\n",
               function->getName().str().c_str());
    terminateStateOnError(state, "external calls disallowed", User);
    return;
  }

  // normal external function handling path
  // allocate 128 bits for each argument (+return value) to support fp80's;
  // we could iterate through all the arguments first and determine the exact
  // size we need, but this is faster, and the memory usage isn't significant.
  uint64_t *args = (uint64_t*) alloca(2*sizeof(*args) * (arguments.size() + 1));
  memset(args, 0, 2 * sizeof(*args) * (arguments.size() + 1));
  unsigned wordIndex = 2;
  for (std::vector<ref<Expr> >::iterator ai = arguments.begin(), 
       ae = arguments.end(); ai!=ae; ++ai) {
    if (ExternalCalls == ExternalCallPolicy::All) { // don't bother checking uniqueness
      *ai = optimizer.optimizeExpr(*ai, true);
      ref<ConstantExpr> ce;
      bool success = solver->getValue(state, *ai, ce);
      assert(success && "FIXME: Unhandled solver failure");
      (void) success;
      ce->toMemory(&args[wordIndex]);
      ObjectPair op;
      // Checking to see if the argument is a pointer to something
      if (ce->getWidth() == Context::get().getPointerWidth() &&
          state.addressSpace.resolveOne(ce, op)) {
        op.second->flushToConcreteStore(solver, state);
      }
      wordIndex += (ce->getWidth()+63)/64;
    } else {
      ref<Expr> arg = toUnique(state, *ai);
      if (ConstantExpr *ce = dyn_cast<ConstantExpr>(arg)) {
        // XXX kick toMemory functions from here
        ce->toMemory(&args[wordIndex]);
        wordIndex += (ce->getWidth()+63)/64;
      } else {
        terminateStateOnExecError(state, 
                                  "external call with symbolic argument: " + 
                                  function->getName());
        return;
      }
    }
  }

  // Prepare external memory for invoking the function
  state.addressSpace.copyOutConcretes();
#ifndef WINDOWS
  // Update external errno state with local state value
  int *errno_addr = getErrnoLocation(state);
  ObjectPair result;
  bool resolved = state.addressSpace.resolveOne(
      ConstantExpr::create((uint64_t)errno_addr, Expr::Int64), result);
  if (!resolved)
    klee_error("Could not resolve memory object for errno");
  ref<Expr> errValueExpr = result.second->read(0, sizeof(*errno_addr) * 8);
  ConstantExpr *errnoValue = dyn_cast<ConstantExpr>(errValueExpr);
  if (!errnoValue) {
    terminateStateOnExecError(state,
                              "external call with errno value symbolic: " +
                                  function->getName());
    return;
  }

  externalDispatcher->setLastErrno(
      errnoValue->getZExtValue(sizeof(*errno_addr) * 8));
#endif

  if (!SuppressExternalWarnings) {

    std::string TmpStr;
    llvm::raw_string_ostream os(TmpStr);
    os << "calling external: " << function->getName().str() << "(";
    for (unsigned i=0; i<arguments.size(); i++) {
      os << arguments[i];
      if (i != arguments.size()-1)
        os << ", ";
    }

    Thread& thread = state.getCurrentThreadReference();
    os << ") at " << thread.pc->getSourceLocation();
    
    if (AllExternalWarnings)
      klee_warning("%s", os.str().c_str());
    else
      klee_warning_once(function, "%s", os.str().c_str());
  }

  bool success = externalDispatcher->executeCall(function, target->inst, args);
  if (!success) {
    terminateStateOnError(state, "failed external call: " + function->getName(),
                          External);
    return;
  }

  if (!state.addressSpace.copyInConcretes()) {
    terminateStateOnError(state, "external modified read-only object",
                          External);
    return;
  }

#ifndef WINDOWS
  // Update errno memory object with the errno value from the call
  int error = externalDispatcher->getLastErrno();
  state.addressSpace.copyInConcrete(result.first, result.second,
                                    (uint64_t)&error);
#endif

  // there is no new stack frame for external functions and thus no return
  // hence we have to immediately leave any function that is external call
  if (DetectInfiniteLoops) {
    state.memoryState.registerFunctionRet(function);
  }

  Type *resultType = target->inst->getType();
  if (resultType != Type::getVoidTy(function->getContext())) {
    ref<Expr> e = ConstantExpr::fromMemory((void*) args, 
                                           getWidthForLLVMType(resultType));
    bindLocal(target, state, e);
  }
}

/***/

ref<Expr> Executor::replaceReadWithSymbolic(ExecutionState &state, 
                                            ref<Expr> e) {
  unsigned n = interpreterOpts.MakeConcreteSymbolic;
  if (!n || replayKTest || replayPath)
    return e;

  // right now, we don't replace symbolics (is there any reason to?)
  if (!isa<ConstantExpr>(e))
    return e;

  if (n != 1 && random() % n)
    return e;

  // create a new fresh location, assert it is equal to concrete value in e
  // and return it.
  
  static unsigned id;
  const Array *array =
      arrayCache.CreateArray("rrws_arr" + llvm::utostr(++id),
                             Expr::getMinBytesForWidth(e->getWidth()));
  ref<Expr> res = Expr::createTempRead(array, e->getWidth());
  ref<Expr> eq = NotOptimizedExpr::create(EqExpr::create(e, res));
  llvm::errs() << "Making symbolic: " << eq << "\n";
  state.addConstraint(eq);
  return res;
}

ObjectState *Executor::bindObjectInState(ExecutionState &state, 
                                         const MemoryObject *mo,
                                         bool isLocal,
                                         const Array *array) {
  ObjectState *os = array ? new ObjectState(mo, array) : new ObjectState(mo);
  state.addressSpace.bindObject(mo, os);

  // Its possible that multiple bindings of the same mo in the state
  // will put multiple copies on this list, but it doesn't really
  // matter because all we use this list for is to unbind the object
  // on function return.
  if (isLocal) {
    Thread& thread = state.getCurrentThreadReference();
    thread.stack.back().allocas.push_back(mo);
  }

  return os;
}

void Executor::executeAlloc(ExecutionState &state,
                            ref<Expr> size,
                            bool isLocal,
                            KInstruction *target,
                            bool zeroMemory,
                            const ObjectState *reallocFrom) {
  // TODO: Here we should assign the ownership over the memory region to the
  //       current thread
  Thread& thread = state.getCurrentThreadReference();

  size = toUnique(state, size);
  if (ConstantExpr *CE = dyn_cast<ConstantExpr>(size)) {
    const llvm::Value *allocSite = thread.prevPc->inst;
    size_t allocationAlignment = getAllocationAlignment(allocSite);
    MemoryObject *mo =
        memory->allocate(CE->getZExtValue(), isLocal, /*isGlobal=*/false,
                         allocSite, thread.stack.size()-1, allocationAlignment);
    if (!mo) {
      bindLocal(target, state, 
                ConstantExpr::alloc(0, Context::get().getPointerWidth()));
    } else {
      // A free operation should be tracked as well
      processMemoryAccess(state, mo, nullptr, MemoryAccessTracker::ALLOC_ACCESS);

      ObjectState *os = bindObjectInState(state, mo, isLocal);
      if (zeroMemory) {
        os->initializeToZero();
      } else {
        os->initializeToRandom();
      }

      if (DetectInfiniteLoops) {
        state.memoryState.registerWrite(mo->getBaseExpr(), *mo, *os);
      }
      bindLocal(target, state, mo->getBaseExpr());
      
      if (reallocFrom) {
        unsigned count = std::min(reallocFrom->size, os->size);
        for (unsigned i=0; i<count; i++)
          os->write(i, reallocFrom->read8(i));
        const MemoryObject *reallocatedObject = reallocFrom->getObject();
        state.addressSpace.unbindObject(reallocatedObject);
      }
    }
  } else {
    // XXX For now we just pick a size. Ideally we would support
    // symbolic sizes fully but even if we don't it would be better to
    // "smartly" pick a value, for example we could fork and pick the
    // min and max values and perhaps some intermediate (reasonable
    // value).
    // 
    // It would also be nice to recognize the case when size has
    // exactly two values and just fork (but we need to get rid of
    // return argument first). This shows up in pcre when llvm
    // collapses the size expression with a select.

    size = optimizer.optimizeExpr(size, true);

    ref<ConstantExpr> example;
    bool success = solver->getValue(state, size, example);
    assert(success && "FIXME: Unhandled solver failure");
    (void) success;
    
    // Try and start with a small example.
    Expr::Width W = example->getWidth();
    while (example->Ugt(ConstantExpr::alloc(128, W))->isTrue()) {
      ref<ConstantExpr> tmp = example->LShr(ConstantExpr::alloc(1, W));
      bool res;
      bool success = solver->mayBeTrue(state, EqExpr::create(tmp, size), res);
      assert(success && "FIXME: Unhandled solver failure");      
      (void) success;
      if (!res)
        break;
      example = tmp;
    }

    StatePair fixedSize = fork(state, EqExpr::create(example, size), true);
    
    if (fixedSize.second) { 
      // Check for exactly two values
      ref<ConstantExpr> tmp;
      bool success = solver->getValue(*fixedSize.second, size, tmp);
      assert(success && "FIXME: Unhandled solver failure");      
      (void) success;
      bool res;
      success = solver->mustBeTrue(*fixedSize.second, 
                                   EqExpr::create(tmp, size),
                                   res);
      assert(success && "FIXME: Unhandled solver failure");      
      (void) success;
      if (res) {
        executeAlloc(*fixedSize.second, tmp, isLocal,
                     target, zeroMemory, reallocFrom);
      } else {
        // See if a *really* big value is possible. If so assume
        // malloc will fail for it, so lets fork and return 0.
        StatePair hugeSize = 
          fork(*fixedSize.second, 
               UltExpr::create(ConstantExpr::alloc(1U<<31, W), size),
               true);
        if (hugeSize.first) {
          klee_message("NOTE: found huge malloc, returning 0");
          bindLocal(target, *hugeSize.first, 
                    ConstantExpr::alloc(0, Context::get().getPointerWidth()));
        }
        
        if (hugeSize.second) {

          std::string Str;
          llvm::raw_string_ostream info(Str);
          ExprPPrinter::printOne(info, "  size expr", size);
          info << "  concretization : " << example << "\n";
          info << "  unbound example: " << tmp << "\n";
          terminateStateOnError(*hugeSize.second, "concretized symbolic size",
                                Model, NULL, info.str());
        }
      }
    }

    if (fixedSize.first) // can be zero when fork fails
      executeAlloc(*fixedSize.first, example, isLocal, 
                   target, zeroMemory, reallocFrom);
  }
}

void Executor::executeFree(ExecutionState &state,
                           ref<Expr> address,
                           KInstruction *target) {
  address = optimizer.optimizeExpr(address, true);
  StatePair zeroPointer = fork(state, Expr::createIsZero(address), true);
  if (zeroPointer.first) {
    if (target)
      bindLocal(target, *zeroPointer.first, Expr::createPointer(0));
  }
  if (zeroPointer.second) { // address != 0
    ExactResolutionList rl;
    resolveExact(*zeroPointer.second, address, rl, "free");
    
    for (Executor::ExactResolutionList::iterator it = rl.begin(), 
           ie = rl.end(); it != ie; ++it) {
      const MemoryObject *mo = it->first.first;
      const ObjectState *os = it->first.second;
      if (mo->isLocal) {
        terminateStateOnError(*it->second, "free of alloca", Free, NULL,
                              getAddressInfo(*it->second, address));
      } else if (mo->isGlobal) {
        terminateStateOnError(*it->second, "free of global", Free, NULL,
                              getAddressInfo(*it->second, address));
      } else {

        it->second->memoryState.unregisterWrite(*mo, *os);

        // A free operation should be tracked as well
        processMemoryAccess(*it->second, mo, nullptr, MemoryAccessTracker::FREE_ACCESS);

        it->second->addressSpace.unbindObject(mo);
        if (target)
          bindLocal(target, *it->second, Expr::createPointer(0));
      }
    }
  }
}

void Executor::resolveExact(ExecutionState &state,
                            ref<Expr> p,
                            ExactResolutionList &results, 
                            const std::string &name) {
  p = optimizer.optimizeExpr(p, true);
  // XXX we may want to be capping this?
  ResolutionList rl;
  state.addressSpace.resolve(state, solver, p, rl);
  
  ExecutionState *unbound = &state;
  for (ResolutionList::iterator it = rl.begin(), ie = rl.end(); 
       it != ie; ++it) {
    ref<Expr> inBounds = EqExpr::create(p, it->first->getBaseExpr());
    
    StatePair branches = fork(*unbound, inBounds, true);
    
    if (branches.first)
      results.push_back(std::make_pair(*it, branches.first));

    unbound = branches.second;
    if (!unbound) // Fork failure
      break;
  }

  if (unbound) {
    terminateStateOnError(*unbound, "memory error: invalid pointer: " + name,
                          Ptr, NULL, getAddressInfo(*unbound, p));
  }
}

void Executor::executeMemoryOperation(ExecutionState &state,
                                      bool isWrite,
                                      ref<Expr> address,
                                      ref<Expr> value /* undef if read */,
                                      KInstruction *target /* undef if write */) {

  Thread& thread = state.getCurrentThreadReference();
  Expr::Width type = (isWrite ? value->getWidth() : 
                     getWidthForLLVMType(target->inst->getType()));
  unsigned bytes = Expr::getMinBytesForWidth(type);

  if (SimplifySymIndices) {
    if (!isa<ConstantExpr>(address))
      address = state.constraints.simplifyExpr(address);
    if (isWrite && !isa<ConstantExpr>(value))
      value = state.constraints.simplifyExpr(value);
  }

  address = optimizer.optimizeExpr(address, true);

  // fast path: single in-bounds resolution
  ObjectPair op;
  bool success;
  solver->setTimeout(coreSolverTimeout);
  if (!state.addressSpace.resolveOne(state, solver, address, op, success)) {
    address = toConstant(state, address, "resolveOne failure");
    success = state.addressSpace.resolveOne(cast<ConstantExpr>(address), op);
  }
  solver->setTimeout(time::Span());

  if (success) {
    const MemoryObject *mo = op.first;

    if (MaxSymArraySize && mo->size>=MaxSymArraySize) {
      address = toConstant(state, address, "max-sym-array-size");
    }
    
    ref<Expr> offset = mo->getOffsetExpr(address);
    ref<Expr> check = mo->getBoundsCheckOffset(offset, bytes);
    check = optimizer.optimizeExpr(check, true);

    bool inBounds;
    solver->setTimeout(coreSolverTimeout);
    bool success = solver->mustBeTrue(state, check, inBounds);
    solver->setTimeout(time::Span());
    if (!success) {
      thread.pc = thread.prevPc;
      terminateStateEarly(state, "Query timed out (bounds check).");
      return;
    }

    if (inBounds) {
      const ObjectState *os = op.second;
      if (isWrite) {
        if (os->readOnly) {
          terminateStateOnError(state, "memory error: object read only",
                                ReadOnly);
        } else {
          ObjectState *wos = state.addressSpace.getWriteable(mo, os);
          if (DetectInfiniteLoops) {
            // unregister previous value to avoid cancellation
            state.memoryState.unregisterWrite(address, *mo, *wos, bytes);
          }
          wos->write(offset, value);
          if (DetectInfiniteLoops) {
            state.memoryState.registerWrite(address, *mo, *wos, bytes);
          }
          processMemoryAccess(state, mo, offset, MemoryAccessTracker::WRITE_ACCESS);
        }          
      } else {
        ref<Expr> result = os->read(offset, type);

        processMemoryAccess(state, mo, offset, MemoryAccessTracker::READ_ACCESS);
        
        if (interpreterOpts.MakeConcreteSymbolic)
          result = replaceReadWithSymbolic(state, result);

        bindLocal(target, state, result);
      }

      return;
    }
  } 

  // we are on an error path (no resolution, multiple resolution, one
  // resolution with out of bounds)

  address = optimizer.optimizeExpr(address, true);
  ResolutionList rl;  
  solver->setTimeout(coreSolverTimeout);
  bool incomplete = state.addressSpace.resolve(state, solver, address, rl,
                                               0, coreSolverTimeout);
  solver->setTimeout(time::Span());
  
  // XXX there is some query wasteage here. who cares?
  ExecutionState *unbound = &state;
  
  for (ResolutionList::iterator i = rl.begin(), ie = rl.end(); i != ie; ++i) {
    const MemoryObject *mo = i->first;
    const ObjectState *os = i->second;
    ref<Expr> inBounds = mo->getBoundsCheckPointer(address, bytes);
    
    StatePair branches = fork(*unbound, inBounds, true);
    ExecutionState *bound = branches.first;

    // bound can be 0 on failure or overlapped 
    if (bound) {
      if (isWrite) {
        if (os->readOnly) {
          terminateStateOnError(*bound, "memory error: object read only",
                                ReadOnly);
        } else {
          ObjectState *wos = bound->addressSpace.getWriteable(mo, os);
          if (DetectInfiniteLoops) {
            // unregister previous value to avoid cancellation
            bound->memoryState.unregisterWrite(address, *mo, *wos, bytes);
          }
          ref<Expr> offset = mo->getOffsetExpr(address);
          wos->write(offset, value);
          if (DetectInfiniteLoops) {
            bound->memoryState.registerWrite(address, *mo, *wos, bytes);
          }
          processMemoryAccess(state, mo, offset, MemoryAccessTracker::WRITE_ACCESS);
        }
      } else {
        ref<Expr> offset = mo->getOffsetExpr(address);
        ref<Expr> result = os->read(offset, type);
        bindLocal(target, *bound, result);

        processMemoryAccess(state, mo, offset, MemoryAccessTracker::READ_ACCESS);
      }
    }

    unbound = branches.second;
    if (!unbound)
      break;
  }
  
  // XXX should we distinguish out of bounds and overlapped cases?
  if (unbound) {
    if (incomplete) {
      terminateStateEarly(*unbound, "Query timed out (resolve).");
    } else {
      terminateStateOnError(*unbound, "memory error: out of bound pointer", Ptr,
                            NULL, getAddressInfo(*unbound, address));
    }
  }
}

void Executor::executeMakeSymbolic(ExecutionState &state,
                                   ref<Expr> address,
                                   const MemoryObject *mo,
                                   const ObjectState *os,
                                   const std::string &name) {
  // Create a new object state for the memory object (instead of a copy).
  if (!replayKTest) {
    if (DetectInfiniteLoops)
      state.memoryState.unregisterWrite(address, *mo, *os);

    // Find a unique name for this array.  First try the original name,
    // or if that fails try adding a unique identifier.
    unsigned id = 0;
    std::string uniqueName = name;
    while (!state.arrayNames.insert(uniqueName).second) {
      uniqueName = name + "_" + llvm::utostr(++id);
    }
    const Array *array = arrayCache.CreateArray(uniqueName, mo->size);
    os = bindObjectInState(state, mo, false, array);
    state.addSymbolic(mo, array);

    if (DetectInfiniteLoops)
      state.memoryState.registerWrite(address, *mo, *os);
    
    std::map< ExecutionState*, std::vector<SeedInfo> >::iterator it = 
      seedMap.find(&state);
    if (it!=seedMap.end()) { // In seed mode we need to add this as a
                             // binding.
      for (std::vector<SeedInfo>::iterator siit = it->second.begin(), 
             siie = it->second.end(); siit != siie; ++siit) {
        SeedInfo &si = *siit;
        KTestObject *obj = si.getNextInput(mo, NamedSeedMatching);

        if (!obj) {
          if (ZeroSeedExtension) {
            std::vector<unsigned char> &values = si.assignment.bindings[array];
            values = std::vector<unsigned char>(mo->size, '\0');
          } else if (!AllowSeedExtension) {
            terminateStateOnError(state, "ran out of inputs during seeding",
                                  User);
            break;
          }
        } else {
          if (obj->numBytes != mo->size &&
              ((!(AllowSeedExtension || ZeroSeedExtension)
                && obj->numBytes < mo->size) ||
               (!AllowSeedTruncation && obj->numBytes > mo->size))) {
	    std::stringstream msg;
	    msg << "replace size mismatch: "
		<< mo->name << "[" << mo->size << "]"
		<< " vs " << obj->name << "[" << obj->numBytes << "]"
		<< " in test\n";

            terminateStateOnError(state, msg.str(), User);
            break;
          } else {
            std::vector<unsigned char> &values = si.assignment.bindings[array];
            values.insert(values.begin(), obj->bytes, 
                          obj->bytes + std::min(obj->numBytes, mo->size));
            if (ZeroSeedExtension) {
              for (unsigned i=obj->numBytes; i<mo->size; ++i)
                values.push_back('\0');
            }
          }
        }
      }
    }
  } else {
    ObjectState *os = bindObjectInState(state, mo, false);
    if (replayPosition >= replayKTest->numObjects) {
      terminateStateOnError(state, "replay count mismatch", User);
    } else {
      KTestObject *obj = &replayKTest->objects[replayPosition++];
      if (obj->numBytes != mo->size) {
        terminateStateOnError(state, "replay size mismatch", User);
      } else {
        for (unsigned i=0; i<mo->size; i++)
          os->write8(i, obj->bytes[i]);
      }
    }
  }
}



/***/

void Executor::runFunctionAsMain(Function *f,
				 int argc,
				 char **argv,
				 char **envp) {
  std::vector<ref<Expr> > arguments;

  // force deterministic initialization of memory objects
  srand(1);
  srandom(1);
  
  MemoryObject *argvMO = 0;

  // In order to make uclibc happy and be closer to what the system is
  // doing we lay out the environments at the end of the argv array
  // (both are terminated by a null). There is also a final terminating
  // null that uclibc seems to expect, possibly the ELF header?

  int envc;
  for (envc=0; envp[envc]; ++envc) ;

  unsigned NumPtrBytes = Context::get().getPointerWidth() / 8;
  KFunction *kf = kmodule->functionMap[f];
  assert(kf);
  Function::arg_iterator ai = f->arg_begin(), ae = f->arg_end();
  if (ai!=ae) {
    arguments.push_back(ConstantExpr::alloc(argc, Expr::Int32));
    if (++ai!=ae) {
      Instruction *first = &*(f->begin()->begin());
      argvMO =
          memory->allocate((argc + 1 + envc + 1 + 1) * NumPtrBytes,
                           /*isLocal=*/false, /*isGlobal=*/true,
                           /*allocSite=*/first, 0,
                           /*alignment=*/8);

      if (!argvMO)
        klee_error("Could not allocate memory for function arguments");

      arguments.push_back(argvMO->getBaseExpr());

      if (++ai!=ae) {
        uint64_t envp_start = argvMO->address + (argc+1)*NumPtrBytes;
        arguments.push_back(Expr::createPointer(envp_start));

        if (++ai!=ae)
          klee_error("invalid main function (expect 0-3 arguments)");
      }
    }
  }

  ExecutionState *state = new ExecutionState(kmodule->functionMap[f]);
  // By default the state should create the main thread
  Thread& thread = state->getCurrentThreadReference();
  
  if (pathWriter) 
    state->pathOS = pathWriter->open();
  if (symPathWriter) 
    state->symPathOS = symPathWriter->open();


  if (statsTracker) {
    StackFrame* currentFrame = &thread.stack.back();
    statsTracker->framePushed(currentFrame, 0);
  }

  assert(arguments.size() == f->arg_size() && "wrong number of arguments");
  for (unsigned i = 0, e = f->arg_size(); i != e; ++i)
    bindArgument(kf, i, *state, arguments[i]);

  if (argvMO) {
    ObjectState *argvOS = bindObjectInState(*state, argvMO, false);

    for (int i=0; i<argc+1+envc+1+1; i++) {
      if (i==argc || i>=argc+1+envc) {
        // Write NULL pointer
        argvOS->write(i * NumPtrBytes, Expr::createPointer(0));
      } else {
        char *s = i<argc ? argv[i] : envp[i-(argc+1)];
        int j, len = strlen(s);

        MemoryObject *arg =
            memory->allocate(len + 1, /*isLocal=*/false, /*isGlobal=*/true,
                             /*allocSite=*/thread.pc->inst,
                             thread.stack.size()-1, /*alignment=*/8);
        if (!arg)
          klee_error("Could not allocate memory for function arguments");
        ObjectState *os = bindObjectInState(*state, arg, false);
        for (j=0; j<len+1; j++)
          os->write8(j, s[j]);

        // Write pointer to newly allocated and initialised argv/envp c-string
        argvOS->write(i * NumPtrBytes, arg->getBaseExpr());
      }
    }
  }
  
  initializeGlobals(*state);

  processTree = new PTree(state);
  state->ptreeNode = processTree->root;

  run(*state);
  delete processTree;
  processTree = 0;

  // hack to clear memory objects
  delete memory;
  memory = new MemoryManager(NULL);

  globalObjects.clear();
  globalAddresses.clear();

  if (statsTracker)
    statsTracker->done();
}

unsigned Executor::getPathStreamID(const ExecutionState &state) {
  assert(pathWriter);
  return state.pathOS.getID();
}

unsigned Executor::getSymbolicPathStreamID(const ExecutionState &state) {
  assert(symPathWriter);
  return state.symPathOS.getID();
}

void Executor::getConstraintLog(const ExecutionState &state, std::string &res,
                                Interpreter::LogType logFormat) {

  switch (logFormat) {
  case STP: {
    Query query(state.constraints, ConstantExpr::alloc(0, Expr::Bool));
    char *log = solver->getConstraintLog(query);
    res = std::string(log);
    free(log);
  } break;

  case KQUERY: {
    std::string Str;
    llvm::raw_string_ostream info(Str);
    ExprPPrinter::printConstraints(info, state.constraints);
    res = info.str();
  } break;

  case SMTLIB2: {
    std::string Str;
    llvm::raw_string_ostream info(Str);
    ExprSMTLIBPrinter printer;
    printer.setOutput(info);
    Query query(state.constraints, ConstantExpr::alloc(0, Expr::Bool));
    printer.setQuery(query);
    printer.generateOutput();
    res = info.str();
  } break;

  default:
    klee_warning("Executor::getConstraintLog() : Log format not supported!");
  }
}

bool Executor::getSymbolicSolution(const ExecutionState &state,
                                   std::vector< 
                                   std::pair<std::string,
                                   std::vector<unsigned char> > >
                                   &res) {
  solver->setTimeout(coreSolverTimeout);

  ExecutionState tmp(state);
  updateForkJSON(state, tmp, tmp);

  // Go through each byte in every test case and attempt to restrict
  // it to the constraints contained in cexPreferences.  (Note:
  // usually this means trying to make it an ASCII character (0-127)
  // and therefore human readable. It is also possible to customize
  // the preferred constraints.  See test/Features/PreferCex.c for
  // an example) While this process can be very expensive, it can
  // also make understanding individual test cases much easier.
  for (unsigned i = 0; i != state.symbolics.size(); ++i) {
    const MemoryObject *mo = state.symbolics[i].first;
    std::vector< ref<Expr> >::const_iterator pi = 
      mo->cexPreferences.begin(), pie = mo->cexPreferences.end();
    for (; pi != pie; ++pi) {
      bool mustBeTrue;
      // Attempt to bound byte to constraints held in cexPreferences
      bool success = solver->mustBeTrue(tmp, Expr::createIsZero(*pi), 
					mustBeTrue);
      // If it isn't possible to constrain this particular byte in the desired
      // way (normally this would mean that the byte can't be constrained to
      // be between 0 and 127 without making the entire constraint list UNSAT)
      // then just continue on to the next byte.
      if (!success) break;
      // If the particular constraint operated on in this iteration through
      // the loop isn't implied then add it to the list of constraints.
      if (!mustBeTrue) tmp.addConstraint(*pi);
    }
    if (pi!=pie) break;
  }

  std::vector< std::vector<unsigned char> > values;
  std::vector<const Array*> objects;
  for (unsigned i = 0; i != state.symbolics.size(); ++i)
    objects.push_back(state.symbolics[i].second);
  bool success = solver->getInitialValues(tmp, objects, values);
  solver->setTimeout(time::Span());
  if (!success) {
    klee_warning("unable to compute initial values (invalid constraints?)!");
    ExprPPrinter::printQuery(llvm::errs(), state.constraints,
                             ConstantExpr::alloc(0, Expr::Bool));
    return false;
  }
  
  for (unsigned i = 0; i != state.symbolics.size(); ++i)
    res.push_back(std::make_pair(state.symbolics[i].first->name, values[i]));
  return true;
}

void Executor::getCoveredLines(const ExecutionState &state,
                               std::map<const std::string*, std::set<unsigned> > &res) {
  res = state.coveredLines;
}

void Executor::doImpliedValueConcretization(ExecutionState &state,
                                            ref<Expr> e,
                                            ref<ConstantExpr> value) {
  abort(); // FIXME: Broken until we sort out how to do the write back.

  if (DebugCheckForImpliedValues)
    ImpliedValue::checkForImpliedValues(solver->solver, e, value);

  ImpliedValueList results;
  ImpliedValue::getImpliedValues(e, value, results);
  for (ImpliedValueList::iterator it = results.begin(), ie = results.end();
       it != ie; ++it) {
    ReadExpr *re = it->first.get();
    
    if (ConstantExpr *CE = dyn_cast<ConstantExpr>(re->index)) {
      // FIXME: This is the sole remaining usage of the Array object
      // variable. Kill me.
      const MemoryObject *mo = 0; //re->updates.root->object;
      const ObjectState *os = state.addressSpace.findObject(mo);

      if (!os) {
        // object has been free'd, no need to concretize (although as
        // in other cases we would like to concretize the outstanding
        // reads, but we have no facility for that yet)
      } else {
        assert(!os->readOnly && 
               "not possible? read only object with static read?");
        ObjectState *wos = state.addressSpace.getWriteable(mo, os);
        wos->write(CE, it->second);
      }
    }
  }
}

Expr::Width Executor::getWidthForLLVMType(llvm::Type *type) const {
  return kmodule->targetData->getTypeSizeInBits(type);
}

size_t Executor::getAllocationAlignment(const llvm::Value *allocSite) const {
  // FIXME: 8 was the previous default. We shouldn't hard code this
  // and should fetch the default from elsewhere.
  const size_t forcedAlignment = 8;
  size_t alignment = 0;
  llvm::Type *type = NULL;
  std::string allocationSiteName(allocSite->getName().str());
  if (const GlobalValue *GV = dyn_cast<GlobalValue>(allocSite)) {
    alignment = GV->getAlignment();
    if (const GlobalVariable *globalVar = dyn_cast<GlobalVariable>(GV)) {
      // All GlobalVariables's have pointer type
      llvm::PointerType *ptrType =
          dyn_cast<llvm::PointerType>(globalVar->getType());
      assert(ptrType && "globalVar's type is not a pointer");
      type = ptrType->getElementType();
    } else {
      type = GV->getType();
    }
  } else if (const AllocaInst *AI = dyn_cast<AllocaInst>(allocSite)) {
    alignment = AI->getAlignment();
    type = AI->getAllocatedType();
  } else if (isa<InvokeInst>(allocSite) || isa<CallInst>(allocSite)) {
    // FIXME: Model the semantics of the call to use the right alignment
    llvm::Value *allocSiteNonConst = const_cast<llvm::Value *>(allocSite);
    const CallSite cs = (isa<InvokeInst>(allocSiteNonConst)
                             ? CallSite(cast<InvokeInst>(allocSiteNonConst))
                             : CallSite(cast<CallInst>(allocSiteNonConst)));
    llvm::Function *fn =
        klee::getDirectCallTarget(cs, /*moduleIsFullyLinked=*/true);
    if (fn)
      allocationSiteName = fn->getName().str();

    klee_warning_once(fn != NULL ? fn : allocSite,
                      "Alignment of memory from call \"%s\" is not "
                      "modelled. Using alignment of %zu.",
                      allocationSiteName.c_str(), forcedAlignment);
    alignment = forcedAlignment;
  } else {
    llvm_unreachable("Unhandled allocation site");
  }

  if (alignment == 0) {
    assert(type != NULL);
    // No specified alignment. Get the alignment for the type.
    if (type->isSized()) {
      alignment = kmodule->targetData->getPrefTypeAlignment(type);
    } else {
      klee_warning_once(allocSite, "Cannot determine memory alignment for "
                                   "\"%s\". Using alignment of %zu.",
                        allocationSiteName.c_str(), forcedAlignment);
      alignment = forcedAlignment;
    }
  }

  // Currently we require alignment be a power of 2
  if (!bits64::isPowerOfTwo(alignment)) {
    klee_warning_once(allocSite, "Alignment of %zu requested for %s but this "
                                 "not supported. Using alignment of %zu",
                      alignment, allocSite->getName().str().c_str(),
                      forcedAlignment);
    alignment = forcedAlignment;
  }
  assert(bits64::isPowerOfTwo(alignment) &&
         "Returned alignment must be a power of two");
  return alignment;
}

void Executor::prepareForEarlyExit() {
  if (statsTracker) {
    // Make sure stats get flushed out
    statsTracker->done();
  }
}


KFunction* Executor::obtainFunctionFromExpression(ref<Expr> address) {
  for (std::unique_ptr<KFunction>& f : kmodule->functions) {
    KFunction* actualFunction = f.get();

    ref<Expr> addr = Expr::createPointer((uint64_t) (void*) actualFunction->function);

    if (addr == address) {
      return actualFunction;
    }
  }

  return nullptr;
}

void Executor::createThread(ExecutionState &state, ref<Expr> startRoutine, ref<Expr> arg) {
  KFunction *kf = obtainFunctionFromExpression(startRoutine);
  assert(kf && "could not obtain the start routine");

  Thread* thread = state.createThread(kf, arg);
  StackFrame* threadStartFrame = &thread->stack.back();

  threadStartFrame->locals[kf->getArgRegister(0)].value = arg;
  threadStartFrame->locals[kf->getArgRegister(1)].value = ConstantExpr::create(thread->getThreadId(), Expr::Int64);

  if (statsTracker)
    statsTracker->framePushed(&thread->stack.back(), nullptr);
}

void Executor::sleepThread(ExecutionState &state) {
  state.sleepCurrentThread();
  scheduleThreads(state);
}

void Executor::wakeUpThread(ExecutionState &state, Thread::ThreadId tid) {
  state.wakeUpThread(tid);
}

void Executor::preemptThread(ExecutionState &state) {
  state.preemptThread(state.getCurrentThreadReference().getThreadId());
  scheduleThreads(state);
}

void Executor::exitThread(ExecutionState &state) {
  state.exitThread(state.getCurrentThreadReference().getThreadId());
  scheduleThreads(state);
}

void Executor::toggleThreadScheduling(ExecutionState &state, bool enabled) {
  state.threadSchedulingEnabled = enabled;
}

bool Executor::processMemoryAccess(ExecutionState &state, const MemoryObject* mo, ref<Expr> offset, uint8_t type) {
  if (state.memAccessTracker == nullptr) {
    // If we do not have a memory access tracker, then just assume the access is valid
    return true;
  }

  MemoryAccess access;
  access.offset = offset;
  access.type = type;
  access.safeMemoryAccess = false;
  access.atomicMemoryAccess = state.atomicPhase;

  MemAccessSafetyResult result = state.memAccessTracker->testIfUnsafeMemoryAccess(mo->getId(), access);

  if (result.possibleCandidates.empty()) {
    access.safeMemoryAccess = result.wasSafe;
  } else {
    // First build one big expression to test if one of them matches
    ref<Expr> query = ConstantExpr::create(1, Expr::Bool);

    for (auto& candidateIt : result.possibleCandidates) {
      ref<Expr> condition = NeExpr::create(offset, candidateIt.offset);
      query = AndExpr::create(query, condition);
    }

    solver->setTimeout(coreSolverTimeout);
    bool noViolation = true;
    bool solverSuccessful = solver->mustBeTrue(state, query, noViolation);
    solver->setTimeout(time::Span());

    if (!solverSuccessful) {
      klee_warning("Solver could not complete query for offset; Skipping possible unsafe mem access test");
      return true;
    }

    if (!noViolation) {
      // So we now know that at least one of the possible candidates match
      // Now test every one of them with the solver to know the exact one
      for (auto &candidateIt : result.possibleCandidates) {
        ref<Expr> condition = NeExpr::create(offset, candidateIt.offset);

        solver->setTimeout(coreSolverTimeout);
        bool alwaysDifferent = true;
        solverSuccessful = solver->mustBeTrue(state, condition, alwaysDifferent);
        solver->setTimeout(time::Span());

        if (!solverSuccessful) {
          klee_warning("Solver could not complete query for offset; Skipping possible unsafe mem access test");
          continue;
        }

        if (!alwaysDifferent) {
          // Now we know that both can be equal!

          // the error is that both offsets point to the same memory region so go
          // ahead and add the constraint that they are equal
          addConstraint(state, EqExpr::create(offset, candidateIt.offset));

          // Extract all important info in order to generate a proper report we should
          // probably be showing info about which thread was causing the race
          access.safeMemoryAccess = false;

          break;
        }
      }

      // Final step test if it is possible that this will not trigger an unsafe memory
      // access. If there is a possibility that this is safe, then we want to follow these
      // states as well

      ref<Expr> unsafeQuery = ConstantExpr::create(1, Expr::Bool);

      for (auto& candidateIt : result.possibleCandidates) {
        ref<Expr> condition = EqExpr::create(offset, candidateIt.offset);
        unsafeQuery = AndExpr::create(unsafeQuery, condition);
      }

      solver->setTimeout(coreSolverTimeout);
      bool canBeSafe = true;
      solverSuccessful = solver->mayBeFalse(state, unsafeQuery, canBeSafe);
      solver->setTimeout(time::Span());

      if (!solverSuccessful) {
        klee_warning("Solver could not complete query for offset; Skipping possible safe mem access path");
        return true;
      } else if (canBeSafe) {
        ExecutionState* newState = forkToNewState(state);
        addConstraint(*newState, query);
      }
    } else {
      // We were not successful, so go ahead and add the constraint
      // that they are always unequal
      addConstraint(state, query);
    }
  }

  if (!access.safeMemoryAccess) {
    exitWithUnsafeMemAccess(state, mo);
  } else {
    if (!access.atomicMemoryAccess) {
      Thread::ThreadId tid = state.getCurrentThreadReference().getThreadId();

      for (auto dep : result.dataDependencies) {
        uint64_t scheduleIndex = dep.second;
        uint64_t dTid = dep.first;

        state.memAccessTracker->registerThreadDependency(tid, dTid, scheduleIndex);
      }
    }

    state.trackMemoryAccess(mo, offset, type);
  }

  return access.safeMemoryAccess;
}

void Executor::exitWithUnsafeMemAccess(ExecutionState &state, const MemoryObject* mo) {
  std::string TmpStr;
  llvm::raw_string_ostream os(TmpStr);
  os << "Unsafe access to memory from multiple threads\nAffected memory: ";

  std::string memInfo;
  mo->getAllocInfo(memInfo);
  os << memInfo << "\n";

  terminateStateOnError(state, "thread unsafe memory access",
                        UnsafeMemoryAccess, nullptr, os.str());
}

void Executor::exitWithDeadlock(ExecutionState &state) {
  std::string TmpStr;
  llvm::raw_string_ostream os(TmpStr);
  os << "Deadlock in scheduling with ";
  state.dumpSchedulingInfo(os);
  os << "\n Thread scheduling enabled? " << (state.threadSchedulingEnabled ? "Yes" : "No") << "\n";
  os << "Traces:\n";
  state.dumpAllThreadStacks(os);

  terminateStateOnError(state, "all non-exited threads are sleeping",
                        Deadlock, nullptr, os.str());
}

void Executor::registerFork(ExecutionState &state, ExecutionState* fork) {
  state.ptreeNode->data = nullptr;

  auto res = processTree->split(state.ptreeNode, fork, &state);
  fork->ptreeNode = res.first;
  state.ptreeNode = res.second;

  if (pathWriter) {
    fork->pathOS = pathWriter->open(state.pathOS);
  }

  if (symPathWriter) {
    fork->symPathOS = symPathWriter->open(state.symPathOS);
  }
}

ExecutionState* Executor::forkToNewState(ExecutionState &state) {
  ExecutionState* ns = state.branch();

  registerFork(state, ns);

  return ns;
}

void Executor::forkForThreadScheduling(ExecutionState &state, std::vector<ExecutionState*>& newStates, uint64_t newForkCount) {
  assert(newForkCount < state.runnableThreads.size());

  // Before we actually fork the states, make sure we honor MaxForks
  if (MaxForks != ~0u && stats::forks + newForkCount > MaxForks) {
    newForkCount = MaxForks - stats::forks;
  }

  // So we are not able to fork for new states when we should not
  if (atMemoryLimit || inhibitForking) {
    newForkCount = 0;
  }

  stats::forks += newForkCount;

  auto rIt = state.runnableThreads.begin();
  newStates.reserve(newForkCount + 1);

  for (size_t i = 0; i < newForkCount + 1; ++i, ++rIt) {
    // we want to reuse the current state when that is possible
    ExecutionState* st;
    if (i == newForkCount) {
      st = &state;
    } else {
      st = forkToNewState(state);
      addedStates.push_back(st);
    }
    newStates.push_back(st);

    st->scheduleNextThread(*rIt);
    st->ptreeNode->schedulingDecision.scheduledThread = *rIt;
    st->ptreeNode->schedulingDecision.epochNumber = st->schedulingHistory.size();
  }
}

void Executor::scheduleThreads(ExecutionState &state) {
  // The first thing we have to test is, if we can actually try
  // to schedule a thread now; (test if scheduling enabled)
  if (!state.threadSchedulingEnabled) {
    // So now we have to check if the current thread may be scheduled
    // or if we have a deadlock

    Thread& curThread = state.getCurrentThreadReference();
    if (curThread.state == Thread::ThreadState::SLEEPING) {
      exitWithDeadlock(state);
      return;
    } else if (curThread.state != Thread::ThreadState::EXITED) {
      // So we can actually reschedule the current thread
      // but make sure that the thread is marked as RUNNABLE
      curThread.state = Thread::ThreadState::RUNNABLE;
      Thread::ThreadId tid = curThread.getThreadId();
      state.scheduleNextThread(tid);
      return;
    }

    // So how do we proceed here? For now just let everything continue normally
    // this will schedule another thread
    klee_warning("An exited thread caused a thread scheduling. Resetting the thread scheduling to a safe state.\n");
    state.threadSchedulingEnabled = true;
  }

  std::set<Thread::ThreadId>& runnable = state.runnableThreads;

  // Another point of we cannot schedule any other thread
  if (runnable.empty()) {
    bool allExited = true;

    for (auto& threadIt : state.threads) {
      if (threadIt.second.state != Thread::ThreadState::EXITED) {
        allExited = false;
      }
    }

    if (allExited) {
      terminateStateOnExit(state);
    } else {
      exitWithDeadlock(state);
    }

    return;
  }

  uint64_t newForkCount = runnable.size() - 1;
  std::vector<ExecutionState*> newStates;
  forkForThreadScheduling(state, newStates, newForkCount);
}

/// Returns the errno location in memory
int *Executor::getErrnoLocation(const ExecutionState &state) const {
#ifndef __APPLE__
  /* From /usr/include/errno.h: it [errno] is a per-thread variable. */
  return __errno_location();
#else
  return __error();
#endif
}

///

Interpreter *Interpreter::create(LLVMContext &ctx, const InterpreterOptions &opts,
                                 InterpreterHandler *ih) {
  return new Executor(ctx, opts, ih);
}<|MERGE_RESOLUTION|>--- conflicted
+++ resolved
@@ -1419,18 +1419,12 @@
     // instead of the actual instruction, since we can't make a KInstIterator
     // from just an instruction (unlike LLVM).
     KFunction *kf = kmodule->functionMap[f];
-<<<<<<< HEAD
     thread.pushFrame(thread.prevPc, kf);
     thread.pc = kf->instructions;
     if (DetectInfiniteLoops) {
       state.memoryState.registerPushFrame(thread.tid, thread.stack.size() - 1,
                                           kf, thread.prevPc);
     }
-=======
-
-    state.pushFrame(state.prevPC, kf);
-    state.pc = kf->instructions;
->>>>>>> 92b49c62
 
     if (statsTracker) {
       StackFrame* current = &thread.stack.back();
