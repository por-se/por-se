--- conflicted
+++ resolved
@@ -16,6 +16,7 @@
 #include "ExternalDispatcher.h"
 #include "ImpliedValue.h"
 #include "Memory.h"
+#include "MemoryAccessTracker.h"
 #include "MemoryManager.h"
 #include "MemoryState.h"
 #include "PTree.h"
@@ -25,11 +26,6 @@
 #include "StatsTracker.h"
 #include "TimingSolver.h"
 #include "UserSearcher.h"
-<<<<<<< HEAD
-#include "ExecutorTimerInfo.h"
-#include "MemoryAccessTracker.h"
-=======
->>>>>>> 2634250d
 
 #include "klee/Common.h"
 #include "klee/Config/Version.h"
@@ -89,13 +85,9 @@
 #include <fstream>
 #include <iomanip>
 #include <iosfwd>
+#include <memory>
 #include <sstream>
 #include <string>
-<<<<<<< HEAD
-#include <memory>
-
-=======
->>>>>>> 2634250d
 #include <sys/mman.h>
 #include <vector>
 
@@ -107,26 +99,23 @@
 cl::OptionCategory DebugCat("Debugging options",
                             "These are debugging options.");
 
-<<<<<<< HEAD
+cl::OptionCategory ExtCallsCat("External call policy options",
+                               "These options impact external calls.");
+
+cl::OptionCategory SeedingCat(
+    "Seeding options",
+    "These options are related to the use of seeds to start exploration.");
+
+cl::OptionCategory
+    TerminationCat("State and overall termination options",
+                   "These options control termination of the overall KLEE "
+                   "execution and of individual states.");
+
+cl::OptionCategory TestGenCat("Test generation options",
+                              "These options impact test generation.");
+} // namespace klee
+
 namespace {
-
-  /*** Test generation options ***/
-
-  cl::OptionCategory TestGenCat("Test generation options",
-                                "These options impact test generation.");
-
-  cl::opt<bool>
-  DumpStatesOnHalt("dump-states-on-halt",
-                   cl::init(true),
-		   cl::desc("Dump test cases for all active states on exit (default=on)"),
-                   cl::cat(TestGenCat));
-
-  cl::opt<bool>
-  OnlyOutputStatesCoveringNew("only-output-states-covering-new",
-                              cl::init(false),
-			      cl::desc("Only output test cases covering new code (default=off)."),
-                              cl::cat(TestGenCat));
-
   cl::opt<bool> LogStateJSON(
       "log-state-json-files",
       cl::desc("Creates two files (states.json, states_fork.json) in output directory that record relevant information about states (default=false)"),
@@ -138,33 +127,6 @@
       cl::desc("Compress the files created by -log-state-json-files in gzip format."),
       cl::init(false));
 #endif
-
-  cl::opt<bool>
-  EmitAllErrors("emit-all-errors",
-                cl::init(false),
-                cl::desc("Generate tests cases for all errors "
-                         "(default=off, i.e. one per (error,instruction) pair)"),
-                cl::cat(TestGenCat));
-
-=======
-cl::OptionCategory ExtCallsCat("External call policy options",
-                               "These options impact external calls.");
->>>>>>> 2634250d
-
-cl::OptionCategory SeedingCat(
-    "Seeding options",
-    "These options are related to the use of seeds to start exploration.");
-
-cl::OptionCategory
-    TerminationCat("State and overall termination options",
-                   "These options control termination of the overall KLEE "
-                   "execution and of individual states.");
-
-cl::OptionCategory TestGenCat("Test generation options",
-                              "These options impact test generation.");
-} // namespace klee
-
-namespace {
 
 /*** Test generation options ***/
 
@@ -1544,24 +1506,14 @@
                            KInstruction *ki,
                            Function *f,
                            std::vector< ref<Expr> > &arguments) {
-<<<<<<< HEAD
   if (PruneStates) {
     state.memoryState.registerFunctionCall(f, arguments);
   }
-
-  Instruction *i = nullptr;
   Thread &thread = state.currentThread();
-
-  if (ki)
-    i = ki->inst;
-
-  if (ki && f && f->isDeclaration()) {
-=======
   Instruction *i = ki->inst;
   if (i && isa<DbgInfoIntrinsic>(i))
     return;
   if (f && f->isDeclaration()) {
->>>>>>> 2634250d
     switch(f->getIntrinsicID()) {
     case Intrinsic::not_intrinsic:
       // state may be destroyed by this call, cannot touch
