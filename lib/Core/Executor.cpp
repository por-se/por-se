--- conflicted
+++ resolved
@@ -3367,20 +3367,18 @@
     return;
   }
 
-<<<<<<< HEAD
-  // there is no new stack frame for external functions and thus no return
-  // hence we have to immediately leave any function that is external call
-  if (DetectInfiniteLoops) {
-    state.memoryState.registerFunctionRet(function);
-  }
-=======
 #ifndef WINDOWS
   // Update errno memory object with the errno value from the call
   int error = externalDispatcher->getLastErrno();
   state.addressSpace.copyInConcrete(result.first, result.second,
                                     (uint64_t)&error);
 #endif
->>>>>>> f1163a3f
+
+  // there is no new stack frame for external functions and thus no return
+  // hence we have to immediately leave any function that is external call
+  if (DetectInfiniteLoops) {
+    state.memoryState.registerFunctionRet(function);
+  }
 
   Type *resultType = target->inst->getType();
   if (resultType != Type::getVoidTy(function->getContext())) {
