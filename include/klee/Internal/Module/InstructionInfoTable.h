//===-- InstructionInfoTable.h ----------------------------------*- C++ -*-===//
//
//                     The KLEE Symbolic Virtual Machine
//
// This file is distributed under the University of Illinois Open Source
// License. See LICENSE.TXT for details.
//
//===----------------------------------------------------------------------===//

#ifndef KLEE_LIB_INSTRUCTIONINFOTABLE_H
#define KLEE_LIB_INSTRUCTIONINFOTABLE_H

#include <memory>
#include <string>
<<<<<<< HEAD
#include <set>
=======
#include <unordered_map>
>>>>>>> 2634250d
#include <vector>

namespace llvm {
  class Function;
  class Instruction;
  class Module; 
}

namespace klee {
class KInstruction;

  /* Stores debug information for a KInstruction */
  struct InstructionInfo {
    unsigned id;
    const std::string &file;
    unsigned line;
    unsigned column;
    unsigned assemblyLine;

  private:
    KInstruction *ki = nullptr;
    std::vector<const KInstruction *> liveLocals;
    bool hasValidLiveLocals = false;

  public:
<<<<<<< HEAD
    InstructionInfo(unsigned _id,
                    const std::string &_file,
                    unsigned _line,
                    unsigned _assemblyLine)
      : id(_id), 
        file(_file),
        line(_line),
        assemblyLine(_assemblyLine) {
    }

    bool setKInstruction(KInstruction *kinst) {
      if (ki)
        return false;

      // only set ki if it was nullptr
      ki = kinst;
      return true;
    }

    KInstruction *getKInstruction() const {
      return ki;
    }

    void setLiveLocals(std::vector<const KInstruction *> &&set) {
      liveLocals = set;
      hasValidLiveLocals = true;
    }

    const std::vector<const KInstruction *> *getLiveLocals() const {
      if (!hasValidLiveLocals)
        return nullptr;
      return &liveLocals;
    }
=======
    InstructionInfo(unsigned _id, const std::string &_file, unsigned _line,
                    unsigned _column, unsigned _assemblyLine)
        : id(_id), file(_file), line(_line), column(_column),
          assemblyLine(_assemblyLine) {}
>>>>>>> 2634250d
  };

  /* Stores debug information for a KInstruction */
  struct FunctionInfo {
    unsigned id;
    const std::string &file;
    unsigned line;
    uint64_t assemblyLine;

  public:
    FunctionInfo(unsigned _id, const std::string &_file, unsigned _line,
                 uint64_t _assemblyLine)
        : id(_id), file(_file), line(_line), assemblyLine(_assemblyLine) {}

    FunctionInfo(const FunctionInfo &) = delete;
    FunctionInfo &operator=(FunctionInfo const &) = delete;

    FunctionInfo(FunctionInfo &&) = default;
  };

  class InstructionInfoTable {
    std::unordered_map<const llvm::Instruction *,
                       std::unique_ptr<InstructionInfo>>
        infos;
    std::unordered_map<const llvm::Function *, std::unique_ptr<FunctionInfo>>
        functionInfos;
    std::vector<std::unique_ptr<std::string>> internedStrings;

  public:
    InstructionInfoTable(const llvm::Module &m);

    unsigned getMaxID() const;
    const InstructionInfo &getInfo(const llvm::Instruction &) const;
    const FunctionInfo &getFunctionInfo(const llvm::Function &) const;
  };

}

#endif<|MERGE_RESOLUTION|>--- conflicted
+++ resolved
@@ -12,11 +12,7 @@
 
 #include <memory>
 #include <string>
-<<<<<<< HEAD
-#include <set>
-=======
 #include <unordered_map>
->>>>>>> 2634250d
 #include <vector>
 
 namespace llvm {
@@ -42,16 +38,10 @@
     bool hasValidLiveLocals = false;
 
   public:
-<<<<<<< HEAD
-    InstructionInfo(unsigned _id,
-                    const std::string &_file,
-                    unsigned _line,
-                    unsigned _assemblyLine)
-      : id(_id), 
-        file(_file),
-        line(_line),
-        assemblyLine(_assemblyLine) {
-    }
+    InstructionInfo(unsigned _id, const std::string &_file, unsigned _line,
+                    unsigned _column, unsigned _assemblyLine)
+        : id(_id), file(_file), line(_line), column(_column),
+          assemblyLine(_assemblyLine) {}
 
     bool setKInstruction(KInstruction *kinst) {
       if (ki)
@@ -76,12 +66,6 @@
         return nullptr;
       return &liveLocals;
     }
-=======
-    InstructionInfo(unsigned _id, const std::string &_file, unsigned _line,
-                    unsigned _column, unsigned _assemblyLine)
-        : id(_id), file(_file), line(_line), column(_column),
-          assemblyLine(_assemblyLine) {}
->>>>>>> 2634250d
   };
 
   /* Stores debug information for a KInstruction */
