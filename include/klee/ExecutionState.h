--- conflicted
+++ resolved
@@ -60,9 +60,6 @@
   ExecutionState() = delete;
   ExecutionState &operator=(const ExecutionState &) = delete;
 
-<<<<<<< HEAD
-  std::map<std::string, std::string> fnAliases;
-
   /// @brief Pointer to the thread that is currently executed
   Thread *_currentThread = nullptr;
 
@@ -86,8 +83,6 @@
   /// @brief the tracker that will keep all memory access
   MemoryAccessTracker memAccessTracker;
 
-=======
->>>>>>> 32892a0c
 public:
   // Execution - Control Flow specific
 
@@ -161,14 +156,7 @@
   /// @brief Set of used array names for this state.  Used to avoid collisions.
   std::set<std::string> arrayNames;
 
-<<<<<<< HEAD
   MemoryState memoryState;
-
-  std::string getFnAlias(std::string fn);
-=======
-  // The objects handling the klee_open_merge calls this state ran through
-  std::vector<ref<MergeHandler> > openMergeStack;
->>>>>>> 32892a0c
 
   // The numbers of times this state has run through Executor::stepInstruction
   std::uint64_t steppedInstructions;
