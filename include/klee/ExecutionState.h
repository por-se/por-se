--- conflicted
+++ resolved
@@ -41,13 +41,11 @@
 
 /// @brief ExecutionState representing a path under exploration
 class ExecutionState {
-<<<<<<< HEAD
+  friend class Executor;
+
 protected:
   static size_t next_id;
-=======
-  friend class Executor;
-
->>>>>>> 815d73d7
+
 public:
   const size_t id;
 
